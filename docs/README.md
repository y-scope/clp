--- conflicted
+++ resolved
@@ -13,13 +13,8 @@
     the size of repo as we add and update images.
 * [Node.js] >= 16 to be able to [view the output](#viewing-the-output)
 * Python 3.10 or later
-<<<<<<< HEAD
-* [Task] >= 3.40.0 and < 3.43.0
-  * Minimum version 3.40.0 is required for [yscope-dev-utils].
-  * We constrain the version to < 3.43.0 due to unresolved [issues][clp-issue-872].
-=======
 * [Task] 3.44.0
->>>>>>> c917e1fb
+  * We pin the version to 3.44.0 due to unresolved [issues][clp-ffi-js-issue-110].
 
 ## Build Commands
 
@@ -46,9 +41,8 @@
 The command above will install [http-server] and serve the built docs site; `http-server` will print
 the address it binds to (usually http://localhost:8080).
 
-[clp-issue-872]: https://github.com/y-scope/clp/issues/872
+[clp-ffi-js-issue-110]: https://github.com/y-scope/clp-ffi-js/issues/110
 [git-lfs]: https://git-lfs.com
 [http-server]: https://www.npmjs.com/package/http-server
 [Node.js]: https://nodejs.org/en/download/current
-[Task]: https://taskfile.dev/
-[yscope-dev-utils]: https://github.com/y-scope/yscope-dev-utils+[Task]: https://taskfile.dev/