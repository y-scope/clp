# Core

CLP core is the low-level component that performs compression, decompression, and search.

## Requirements

* We have built and tested CLP on the OSes listed [below](#native-environment).
  * If you have trouble building for another OS, file an issue, and we may be able to help.
* A recent compiler that fully supports C++20 features such as
  * std::span
  * std::source_location
* [Task] >= 3.38.0 and < 3.43.0
  * We constrain the version due to unresolved [issues][clp-issue-872].

To build, we require some source dependencies, packages from package managers, and libraries built
from source.

### Set up

To initialize the project, run:

```shell
tools/scripts/deps-download/init.sh
```

### Source Dependencies

To get all dependencies required by CLP core, run the `deps:core` task:

```shell
task deps:core
```

The task will download, build, and install (within the build directory) the following libraries:

| Library                                                               | Version/commit |
|-----------------------------------------------------------------------|----------------|
<<<<<<< HEAD
| [abseil-cpp](https://github.com/abseil/abseil-cpp)                    | 20230802.1     |
| [ANTLR](https://www.antlr.org)                                        | v4.13.1        |
| [Catch2](https://github.com/catchorg/Catch2.git)                      | v3.8.0         |
=======
| [abseil-cpp](https://github.com/abseil/abseil-cpp)                    | 20250512.0     |
| [ANTLR](https://www.antlr.org)                                        | v4.13.2        |
| [Catch2](https://github.com/catchorg/Catch2.git)                      | v2.13.7        |
>>>>>>> 0bfaf5ca
| [date](https://github.com/HowardHinnant/date.git)                     | v3.0.1         |
| [fmt](https://github.com/fmtlib/fmt)                                  | v10.2.1        |
| [json](https://github.com/nlohmann/json.git)                          | v3.11.3        |
| [log-surgeon](https://github.com/y-scope/log-surgeon)                 | f801a3f        |
| [mongo-cxx-driver](https://github.com/mongodb/mongo-cxx-driver)       | r3.10.2        |
| [simdjson](https://github.com/simdjson/simdjson)                      | v3.13.0        |
| [spdlog](https://github.com/gabime/spdlog)                            | v1.14.1        |
| [SQLite3](https://www.sqlite.org/download.html)                       | v3.36.0        |
| [uftcpp](https://github.com/nemtrif/utfcpp.git)                       | v4.0.6         |
| [yaml-cpp](https://github.com/jbeder/yaml-cpp.git)                    | v0.7.0         |
| [yscope-log-viewer](https://github.com/y-scope/yscope-log-viewer.git) | 969ff35        |
| [ystdlib-cpp](https://github.com/y-scope/ystdlib-cpp.git)             | d80cf86        |

### Environment

A handful of packages and libraries are required to build CLP. There are two options to use them:

* Install them on your machine and build CLP natively
* Build CLP within a prebuilt docker container that contains the libraries;
  However, this won't work if you need additional libraries that aren't already in the container.

#### Native Environment

See the relevant README for your OS:

* [CentOS Stream 9](centos-stream-9-deps-install)
* [macOS](macos-deps-install)
* [Ubuntu 22.04](ubuntu-jammy-deps-install)

Want to build natively on an OS not listed here? You can file a [feature request][feature-req].

#### Docker Environment

You can use these commands to start a container in which you can build and run CLP:

```shell
# Make sure to change /path/to/clp/components/core and /path/to/my/logs below
docker run --rm -it \
  --name 'clp-build-env' \
  -u$(id -u):$(id -g) \
  -v$(readlink -f /path/to/clp/components/core):/mnt/clp \
  -v$(readlink -f /path/to/my/logs):/mnt/logs \
  ghcr.io/y-scope/clp/clp-core-dependencies-x86-ubuntu-jammy:main \
  /bin/bash -l

cd /mnt/clp
```

Make sure to change `/path/to/clp/components/core` and `/path/to/my/logs` to
the relevant paths on your machine.

## Build

* Configure the cmake project:
  ```shell
  mkdir build
  cd build
  cmake ../
  ```

* Build:
  ```shell
  make -j
  ```

:::{toctree}
:hidden:

centos-stream-9-deps-install
macos-deps-install
ubuntu-jammy-deps-install
regex-utils
:::

[clp-issue-872]: https://github.com/y-scope/clp/issues/872
[feature-req]: https://github.com/y-scope/clp/issues/new?assignees=&labels=enhancement&template=feature-request.yml
[Task]: https://taskfile.dev/<|MERGE_RESOLUTION|>--- conflicted
+++ resolved
@@ -35,15 +35,9 @@
 
 | Library                                                               | Version/commit |
 |-----------------------------------------------------------------------|----------------|
-<<<<<<< HEAD
-| [abseil-cpp](https://github.com/abseil/abseil-cpp)                    | 20230802.1     |
-| [ANTLR](https://www.antlr.org)                                        | v4.13.1        |
-| [Catch2](https://github.com/catchorg/Catch2.git)                      | v3.8.0         |
-=======
 | [abseil-cpp](https://github.com/abseil/abseil-cpp)                    | 20250512.0     |
 | [ANTLR](https://www.antlr.org)                                        | v4.13.2        |
-| [Catch2](https://github.com/catchorg/Catch2.git)                      | v2.13.7        |
->>>>>>> 0bfaf5ca
+| [Catch2](https://github.com/catchorg/Catch2.git)                      | v3.8.0         |
 | [date](https://github.com/HowardHinnant/date.git)                     | v3.0.1         |
 | [fmt](https://github.com/fmtlib/fmt)                                  | v10.2.1        |
 | [json](https://github.com/nlohmann/json.git)                          | v3.11.3        |
