--- conflicted
+++ resolved
@@ -51,12 +51,8 @@
 | [uftcpp](https://github.com/nemtrif/utfcpp.git)                       | v4.0.6         |
 | [yaml-cpp](https://github.com/jbeder/yaml-cpp.git)                    | v0.7.0         |
 | [yscope-log-viewer](https://github.com/y-scope/yscope-log-viewer.git) | 969ff35        |
-<<<<<<< HEAD
 | [ystdlib-cpp](https://github.com/y-scope/ystdlib-cpp.git)             | 9ed78cd        |
-=======
-| [ystdlib-cpp](https://github.com/y-scope/ystdlib-cpp.git)             | d80cf86        |
 | [zlib](https://github.com/madler/zlib)                                | v1.3.1         |
->>>>>>> 8a00bffe
 | [zstd](https://github.com/facebook/zstd)                              | v1.5.7         |
 
 ### Environment
