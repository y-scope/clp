--- conflicted
+++ resolved
@@ -13,13 +13,8 @@
 * Python 3.9 or newer
 * python3-dev
 * python3-venv (for the version of Python installed)
-<<<<<<< HEAD
-* [Task] >= 3.40.0 and < 3.43.0
-  * We constrain the version due to unresolved [issues][clp-issue-872].
+* [Task] == 3.44.0
 * [uv] >= 0.8
-=======
-* [Task] 3.44.0
->>>>>>> c917e1fb
 
 ## Setup
 
@@ -74,6 +69,5 @@
 task clean
 ```
 
-[clp-issue-872]: https://github.com/y-scope/clp/issues/872
 [Task]: https://taskfile.dev/
 [uv]: https://docs.astral.sh/uv/