# Building the package

This page describes the requirements and steps to build the CLP package. If you're looking for a
prebuilt version instead, check out the [releases](https://github.com/y-scope/clp/releases) page.

## Requirements

* An x86_64 Ubuntu 22.04 (Jammy) machine or container
  * At runtime, the CLP package uses an Ubuntu Jammy container, so we need to build in a matching
    environment.
  * It should be possible to build a package for a different environment, it just requires a some
    extra configuration.
* [Docker]
  * `containerd.io` >= 1.7.18
  * `docker-buildx-plugin` >= 0.15.1
  * `docker-ce` >= 27.0.3
  * `docker-ce-cli` >= 27.0.3
* Python 3.9 or newer
* python3-dev
* python3-venv (for the version of Python installed)
* [Task] 3.44.0
  * We pin the version to 3.44.0 due to [y-scope/clp#1352].
* [uv] >= 0.8

## Setup

Initialize the project

```shell
tools/scripts/deps-download/init.sh
```

Install CLP core's dependencies

```shell
components/core/tools/scripts/lib_install/ubuntu-jammy/install-all.sh
```

## Build

There are two flavours of the CLP package:

1. `clp-json` for managing JSON logs
2. `clp-text` for managing text logs

:::{note}
Both flavours contain the same binaries but are configured with different values for the
`package.storage_engine` key.
:::

To build the package, run:

```shell
task
```

The build will be in `build/clp-package` and defaults to using the storage engine for `clp-text`.

:::{note}
The `task` command runs `task docker-images:package` under the hood. In addition to the build, a
Docker image named `clp-package:dev-<user>-<unique-id>` will also be created.
:::

To build a releasable tar of either flavour, run:

```shell
task clp-<flavour>-pkg-tar
```

where `<flavour>` is `json` or `text`.

The tar will be written to `build/clp-<flavour>-<os>-<arch>-v<version>.tar.gz`, with appropriate
values for the fields in angle brackets.

## Cleanup

To clean up all build artifacts, run:

```shell
task clean
```

<<<<<<< HEAD
## Building a Docker image

To build a Docker image containing the CLP package, run:

```shell
task docker-images:package
```

This will create a Docker image named `clp-package:dev`.

The package includes a `docker-compose.yaml` file that can be used to deploy CLP using Docker Compose.
If you want to manually deploy with Docker Compose instead of using the package scripts, see the 
[Docker Compose design][docker-compose-design] for more information.

=======
>>>>>>> 77b122c4
[Docker]: https://docs.docker.com/engine/install/
[docker-compose-design]: ../dev-docs/design-docker-compose.md
[Task]: https://taskfile.dev/
[uv]: https://docs.astral.sh/uv/
[y-scope/clp#1352]: https://github.com/y-scope/clp/issues/1352<|MERGE_RESOLUTION|>--- conflicted
+++ resolved
@@ -80,7 +80,6 @@
 task clean
 ```
 
-<<<<<<< HEAD
 ## Building a Docker image
 
 To build a Docker image containing the CLP package, run:
@@ -95,8 +94,6 @@
 If you want to manually deploy with Docker Compose instead of using the package scripts, see the 
 [Docker Compose design][docker-compose-design] for more information.
 
-=======
->>>>>>> 77b122c4
 [Docker]: https://docs.docker.com/engine/install/
 [docker-compose-design]: ../dev-docs/design-docker-compose.md
 [Task]: https://taskfile.dev/
