--- conflicted
+++ resolved
@@ -9,13 +9,8 @@
 * A recent compiler that fully supports C++20 features such as
   * std::span
   * std::source_location
-<<<<<<< HEAD
-* [Task] >= 3.40.0 and < 3.43.0
-  * We constrain the version due to unresolved [issues][clp-issue-872].
+* [Task] == 3.44.0
 * [uv] >= 0.8
-=======
-* [Task] 3.44.0
->>>>>>> c917e1fb
 
 To build, we require some source dependencies, packages from package managers, and libraries built
 from source.
@@ -130,7 +125,6 @@
 regex-utils
 :::
 
-[clp-issue-872]: https://github.com/y-scope/clp/issues/872
 [feature-req]: https://github.com/y-scope/clp/issues/new?assignees=&labels=enhancement&template=feature-request.yml
 [Task]: https://taskfile.dev/
 [uv]: https://docs.astral.sh/uv/