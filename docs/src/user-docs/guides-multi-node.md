# Multi-node deployment

A multi-node deployment allows you to run CLP across a distributed set of hosts.

:::{warning}
<<<<<<< HEAD
CLP now uses Docker Compose for orchestration and support for multi-node deployments has been
removed temporarily. Please contact us if you need immediate support for multi-node deployments, or
stay tuned for future updates on Kubernetes Helm support.
:::

## Setting up SeaweedFS

The instructions below are for running a simple SeaweedFS cluster on a set of hosts. For other use
cases, see the [SeaweedFS docs][seaweedfs-docs].

1. Install [SeaweedFS][seaweedfs-install-docs].
2. Start the master and a filer on one of the hosts:

    ```bash
    weed master -port 9333
    weed filer -port 8888 -master "localhost:9333"
    ```

3. Start one or more volume servers on one or more hosts.

    {style=lower-alpha}
    1. Create a directory where you want SeaweedFS to store data.
    2. Start the volume server:

        ```bash
        weed volume -mserver "<master-host>:9333" -dir <storage-dir> -max 0
        ```

        * `<master-host>` is the hostname/IP of the master host.
        * `<storage-dir>` is the directory where you want SeaweedFS to store data.
4. Start a FUSE mount on every host that you want to run a CLP worker:

     ```
     weed mount -filer "<master-host>:8888" -dir <mount-path>
     ```

     * `<master-host>` is the hostname/IP of the master host.
     * `<mount-path>` is the path where you want the mount to be.

[Docker]: https://docs.docker.com/engine/install/
[docker-non-root]: https://docs.docker.com/engine/install/linux-postinstall/#manage-docker-as-a-non-root-user
[SeaweedFS]: https://github.com/seaweedfs/seaweedfs
[seaweedfs-docs]: https://github.com/seaweedfs/seaweedfs/blob/master/README.md
[seaweedfs-install-docs]: https://github.com/seaweedfs/seaweedfs?tab=readme-ov-file#quick-start-with-single-binary
=======
CLP now uses [Docker Compose][docker-compose] for orchestration and support for multi-node
deployments has been removed temporarily.
:::

[docker-compose]: https://docs.docker.com/compose/
>>>>>>> 9ff731b5
<|MERGE_RESOLUTION|>--- conflicted
+++ resolved
@@ -3,55 +3,8 @@
 A multi-node deployment allows you to run CLP across a distributed set of hosts.
 
 :::{warning}
-<<<<<<< HEAD
-CLP now uses Docker Compose for orchestration and support for multi-node deployments has been
-removed temporarily. Please contact us if you need immediate support for multi-node deployments, or
-stay tuned for future updates on Kubernetes Helm support.
-:::
-
-## Setting up SeaweedFS
-
-The instructions below are for running a simple SeaweedFS cluster on a set of hosts. For other use
-cases, see the [SeaweedFS docs][seaweedfs-docs].
-
-1. Install [SeaweedFS][seaweedfs-install-docs].
-2. Start the master and a filer on one of the hosts:
-
-    ```bash
-    weed master -port 9333
-    weed filer -port 8888 -master "localhost:9333"
-    ```
-
-3. Start one or more volume servers on one or more hosts.
-
-    {style=lower-alpha}
-    1. Create a directory where you want SeaweedFS to store data.
-    2. Start the volume server:
-
-        ```bash
-        weed volume -mserver "<master-host>:9333" -dir <storage-dir> -max 0
-        ```
-
-        * `<master-host>` is the hostname/IP of the master host.
-        * `<storage-dir>` is the directory where you want SeaweedFS to store data.
-4. Start a FUSE mount on every host that you want to run a CLP worker:
-
-     ```
-     weed mount -filer "<master-host>:8888" -dir <mount-path>
-     ```
-
-     * `<master-host>` is the hostname/IP of the master host.
-     * `<mount-path>` is the path where you want the mount to be.
-
-[Docker]: https://docs.docker.com/engine/install/
-[docker-non-root]: https://docs.docker.com/engine/install/linux-postinstall/#manage-docker-as-a-non-root-user
-[SeaweedFS]: https://github.com/seaweedfs/seaweedfs
-[seaweedfs-docs]: https://github.com/seaweedfs/seaweedfs/blob/master/README.md
-[seaweedfs-install-docs]: https://github.com/seaweedfs/seaweedfs?tab=readme-ov-file#quick-start-with-single-binary
-=======
 CLP now uses [Docker Compose][docker-compose] for orchestration and support for multi-node
 deployments has been removed temporarily.
 :::
 
-[docker-compose]: https://docs.docker.com/compose/
->>>>>>> 9ff731b5
+[docker-compose]: https://docs.docker.com/compose/