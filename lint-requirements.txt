--- conflicted
+++ resolved
@@ -1,16 +1,12 @@
-# C++
-clang-format>=21.1.2
-# Lock to v19.x until we can upgrade our code to fix new v20 issues.
-clang-tidy~=19.1
-
-# Python
-black>=24.4.2
-ruff>=0.4.4
-
-# YAML
-<<<<<<< HEAD
-yamale>=6.0.0
-=======
-yamale>=6.1.0
->>>>>>> bda53c12
-yamllint>=1.35.1
+# C++
+clang-format>=21.1.2
+# Lock to v19.x until we can upgrade our code to fix new v20 issues.
+clang-tidy~=19.1
+
+# Python
+black>=24.4.2
+ruff>=0.4.4
+
+# YAML
+yamale>=6.1.0
+yamllint>=1.35.1