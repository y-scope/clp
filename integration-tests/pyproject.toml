--- conflicted
+++ resolved
@@ -83,10 +83,6 @@
 docstring-code-format = true
 docstring-code-line-length = 100
 
-<<<<<<< HEAD
-[tool.uv.sources]
-clp-py-utils = { path = "../components/clp-py-utils" }
-=======
 [tool.uv]
 default-groups = ["clp", "dev"]
 
@@ -94,5 +90,4 @@
 clp-mcp-server = { path = "../components/clp-mcp-server" }
 clp-package-utils = { path = "../components/clp-package-utils" }
 clp-py-utils = { path = "../components/clp-py-utils" }
-job-orchestration = { path = "../components/job-orchestration" }
->>>>>>> f7a978c3
+job-orchestration = { path = "../components/job-orchestration" }