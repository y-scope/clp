[pytest]
addopts =
    --capture=no
    --code-highlight=yes
    --color=yes
    -rA
    --strict-config
    --strict-markers
    --verbose
env =
    D:CLP_BUILD_DIR=../build
    D:CLP_CORE_BINS_DIR=../build/core
    D:CLP_PACKAGE_DIR=../build/clp-package
log_cli = True
log_cli_date_format = %Y-%m-%d %H:%M:%S,%f
log_cli_format = %(name)s %(asctime)s [%(levelname)s] %(message)s
log_cli_level = INFO
markers =
    clp: mark tests that use the CLP storage engine
    clp_s: mark tests that use the CLP-S storage engine
    core: mark tests that test the CLP core binaries
<<<<<<< HEAD
    package: mark tests that run when the CLP package is active

BASE_PORT = 55000
=======
    package: mark tests that run when the CLP package is active
>>>>>>> 92cb7c57
<|MERGE_RESOLUTION|>--- conflicted
+++ resolved
@@ -3,6 +3,7 @@
     --capture=no
     --code-highlight=yes
     --color=yes
+    -rA
     -rA
     --strict-config
     --strict-markers
@@ -19,10 +20,6 @@
     clp: mark tests that use the CLP storage engine
     clp_s: mark tests that use the CLP-S storage engine
     core: mark tests that test the CLP core binaries
-<<<<<<< HEAD
     package: mark tests that run when the CLP package is active
 
-BASE_PORT = 55000
-=======
-    package: mark tests that run when the CLP package is active
->>>>>>> 92cb7c57
+BASE_PORT = 55000