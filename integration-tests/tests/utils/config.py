--- conflicted
+++ resolved
@@ -85,11 +85,8 @@
         # Validate that the CLP package directory exists and contains required directories.
         clp_package_dir = self.clp_package_dir
         validate_dir_exists(clp_package_dir)
-<<<<<<< HEAD
-=======
 
         # Check for required package script directories
->>>>>>> 55044b5a
         required_dirs = ["etc", "sbin"]
         missing_dirs = [d for d in required_dirs if not (clp_package_dir / d).is_dir()]
         if len(missing_dirs) > 0:
