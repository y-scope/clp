"""Define all python classes used in `integration-tests`."""

from __future__ import annotations

import re
from dataclasses import dataclass, field, InitVar
from pathlib import Path
from typing import TYPE_CHECKING

import yaml

import yaml
from clp_py_utils.clp_config import (
    CLP_DEFAULT_LOG_DIRECTORY_PATH,
    CLP_SHARED_CONFIG_FILENAME,
    ClpConfig,
)

from tests.utils.utils import (
    unlink,
    validate_dir_exists,
    validate_file_exists,
)

if TYPE_CHECKING:
    from clp_py_utils.clp_config import ClpConfig


@dataclass(frozen=True)
class ClpCorePathConfig:
    """Path configuration for the CLP core binaries."""

    #: Root directory containing all CLP core binaries.
    clp_core_bins_dir: Path

    def __post_init__(self) -> None:
        """
        Validates that the CLP core binaries directory exists and contains all required
        executables.
        """
        clp_core_bins_dir = self.clp_core_bins_dir
        validate_dir_exists(clp_core_bins_dir)

        required_binaries = [
            "clg",
            "clo",
            "clp",
            "clp-s",
            "indexer",
            "log-converter",
            "reducer-server",
        ]
        missing_binaries = [b for b in required_binaries if not (clp_core_bins_dir / b).is_file()]
        if len(missing_binaries) > 0:
            err_msg = (
                f"CLP core binaries at {clp_core_bins_dir} are incomplete."
                f" Missing binaries: {', '.join(missing_binaries)}"
            )
            raise RuntimeError(err_msg)

    @property
    def clp_binary_path(self) -> Path:
        """:return: The absolute path to the core binary `clp`."""
        return self.clp_core_bins_dir / "clp"

    @property
    def clp_s_binary_path(self) -> Path:
        """:return: The absolute path to the core binary `clp-s`."""
        return self.clp_core_bins_dir / "clp-s"


@dataclass(frozen=True)
class PackagePathConfig:
    """Path configuration for the CLP package."""

    #: Root directory containing all CLP package contents.
    clp_package_dir: Path

    #: Root directory for package tests output.
    test_root_dir: InitVar[Path]

<<<<<<< HEAD
    #: Directory to store any cached package config files.
    temp_config_dir: Path = field(init=False, repr=True)

    #: Directory where the CLP package writes logs.
    clp_log_dir: Path = field(init=False, repr=True)

=======
    #: Directory to store temporary package config files.
    temp_config_dir: Path = field(init=False, repr=True)

>>>>>>> 1012bd4e
    def __post_init__(self, test_root_dir: Path) -> None:
        """Validates init values and initializes attributes."""
        # Validate that the CLP package directory exists and contains required directories.
        clp_package_dir = self.clp_package_dir
        validate_dir_exists(clp_package_dir)

        required_dirs = ["etc", "sbin"]
        missing_dirs = [d for d in required_dirs if not (clp_package_dir / d).is_dir()]
        if len(missing_dirs) > 0:
            err_msg = (
                f"CLP package at {clp_package_dir} is incomplete."
                f" Missing directories: {', '.join(missing_dirs)}"
            )
            raise RuntimeError(err_msg)

<<<<<<< HEAD
        # Initialize cache directory for package tests.
        validate_dir_exists(test_root_dir)
        object.__setattr__(self, "temp_config_dir", test_root_dir / "temp_config_files")

        # Initialize log directory for the package.
        object.__setattr__(
            self,
            "clp_log_dir",
            clp_package_dir / CLP_DEFAULT_LOG_DIRECTORY_PATH,
        )

        # Create directories if they do not already exist.
        self.temp_config_dir.mkdir(parents=True, exist_ok=True)
        self.clp_log_dir.mkdir(parents=True, exist_ok=True)
=======
        # Initialize directory for package tests.
        validate_dir_exists(test_root_dir)
        object.__setattr__(self, "temp_config_dir", test_root_dir / "temp_config_files")

        # Create directories if they do not already exist.
        self.temp_config_dir.mkdir(parents=True, exist_ok=True)
>>>>>>> 1012bd4e

    @property
    def start_script_path(self) -> Path:
        """:return: The absolute path to the package start script."""
        return self.clp_package_dir / "sbin" / "start-clp.sh"

    @property
    def stop_script_path(self) -> Path:
        """:return: The absolute path to the package stop script."""
        return self.clp_package_dir / "sbin" / "stop-clp.sh"

<<<<<<< HEAD
    @property
    def compress_script_path(self) -> Path:
        """:return: The absolute path to the package compress script."""
        return self.clp_package_dir / "sbin" / "compress.sh"

    @property
    def search_script_path(self) -> Path:
        """:return: The absolute path to the package compress script."""
        return self.clp_package_dir / "sbin" / "search.sh"


@dataclass(frozen=True)
class PackageCompressJob:
    """A compression job for a package test."""

    job_name: str
    log_fixture_name: str
    mode: str
    log_format: str
    unstructured: bool
    dataset_name: str | None = None
    timestamp_key: str | None = None
    tags: list[str] | None = None
    subpath: Path | None = None


@dataclass(frozen=True)
class PackageSearchJob:
    """A search job for a package test."""

    job_name: str
    mode: str
    package_compress_job: PackageCompressJob
    ignore_case: bool
    count: bool
    wildcard_query: str
    desired_result: str
    begin_time: int | None = None
    end_time: int | None = None
    count_by_time: int | None = None
    file_subpath: Path | None = None


@dataclass(frozen=True)
class PackageJobList:
    """List of jobs to run during a package test."""

    package_compress_jobs: list[PackageCompressJob]
    package_search_jobs: list[PackageSearchJob]
    # TODO: add job types as needed.

=======
>>>>>>> 1012bd4e

@dataclass(frozen=True)
class PackageConfig:
    """Metadata for a specific configuration of the CLP package."""

    #: Path configuration for this package.
    path_config: PackagePathConfig

<<<<<<< HEAD
    #: Name of the mode of operation represented in this config.
    mode_name: str

    #: The list of CLP components that this package needs.
    component_list: list[str]

    #: The ClpConfig instance that describes this package configuration.
    clp_config: ClpConfig

    #: The list of jobs that this package will run during the test.
    package_job_list: PackageJobList | None

=======
    #: Name of the package operation mode.
    mode_name: str

    #: The Pydantic representation of a CLP package configuration.
    clp_config: ClpConfig

>>>>>>> 1012bd4e
    def __post_init__(self) -> None:
        """Write the temporary config file for this package."""
        self._write_temp_config_file()

    @property
    def temp_config_file_path(self) -> Path:
        """:return: The absolute path to the temporary configuration file for the package."""
        return self.path_config.temp_config_dir / f"clp-config-{self.mode_name}.yaml"

    def _write_temp_config_file(self) -> None:
        """Writes the temporary config file for this package."""
        temp_config_file_path = self.temp_config_file_path

        payload = self.clp_config.dump_to_primitive_dict()  # type: ignore[no-untyped-call]

        tmp_path = temp_config_file_path.with_suffix(temp_config_file_path.suffix + ".tmp")
        with tmp_path.open("w", encoding="utf-8") as f:
            yaml.safe_dump(payload, f, sort_keys=False)
        tmp_path.replace(temp_config_file_path)


@dataclass(frozen=True)
class PackageInstance:
    """Metadata for a running instance of the CLP package."""

<<<<<<< HEAD
    #: Config describing this package instance.
    package_config: PackageConfig

    #: The instance ID of the running package.
    clp_instance_id: str = field(init=False, repr=True)

    #: The path to the .clp-config.yaml file constructed by the package during spin up.
    shared_config_file_path: Path = field(init=False, repr=True)

    def __post_init__(self) -> None:
        """Validates init values and initializes attributes."""
        path_config = self.package_config.path_config

        # Validate that the temp config file exists.
        validate_file_exists(self.package_config.temp_config_file_path)

        # Set clp_instance_id from instance-id file.
        clp_instance_id_file_path = path_config.clp_log_dir / "instance-id"
        validate_file_exists(clp_instance_id_file_path)
        clp_instance_id = self._get_clp_instance_id(clp_instance_id_file_path)
        object.__setattr__(self, "clp_instance_id", clp_instance_id)

        # Set shared_config_file_path and validate it exists.
        shared_config_file_path = path_config.clp_log_dir / CLP_SHARED_CONFIG_FILENAME
        validate_file_exists(shared_config_file_path)
        object.__setattr__(self, "shared_config_file_path", shared_config_file_path)

    @staticmethod
    def _get_clp_instance_id(clp_instance_id_file_path: Path) -> str:
        """
        Reads the CLP instance ID from the given file and validates its format.

        :param clp_instance_id_file_path:
        :return: The 4-character hexadecimal instance ID.
        :raise ValueError: If the file cannot be read or contents are not a 4-character hex string.
        """
        try:
            contents = clp_instance_id_file_path.read_text(encoding="utf-8").strip()
        except OSError as err:
            err_msg = f"Cannot read instance-id file '{clp_instance_id_file_path}'"
            raise ValueError(err_msg) from err

        if not re.fullmatch(r"[0-9a-fA-F]{4}", contents):
            err_msg = (
                f"Invalid instance ID in {clp_instance_id_file_path}: expected a 4-character"
                f" hexadecimal string, but read {contents}."
            )
            raise ValueError(err_msg)

        return contents

=======
    #: The configuration for this package instance.
    package_config: PackageConfig

    def __post_init__(self) -> None:
        """Validates init values and initializes attributes."""
        # Validate that the temp config file exists.
        validate_file_exists(self.package_config.temp_config_file_path)

>>>>>>> 1012bd4e

@dataclass(frozen=True)
class IntegrationTestPathConfig:
    """Path configuration for CLP integration tests."""

    #: Default directory for integration test output.
    test_root_dir: Path

    #: Directory to store the downloaded logs.
    logs_download_dir: Path = field(init=False, repr=True)

    #: Optional initialization value used to set `logs_download_dir`.
    logs_download_dir_init: InitVar[Path | None] = None

    def __post_init__(self, logs_download_dir_init: Path | None) -> None:
        """Initialize and create required directories for integration tests."""
        if logs_download_dir_init is not None:
            object.__setattr__(self, "logs_download_dir", logs_download_dir_init)
        else:
            object.__setattr__(self, "logs_download_dir", self.test_root_dir / "downloads")

        self.test_root_dir.mkdir(parents=True, exist_ok=True)
        self.logs_download_dir.mkdir(parents=True, exist_ok=True)


@dataclass(frozen=True)
class IntegrationTestLogs:
    """Metadata for the downloaded logs used for integration tests."""

    #:
    name: str
    #:
    tarball_url: str
    integration_test_path_config: InitVar[IntegrationTestPathConfig]
    #:
    tarball_path: Path = field(init=False, repr=True)
    #:
    extraction_dir: Path = field(init=False, repr=True)

    def __post_init__(self, integration_test_path_config: IntegrationTestPathConfig) -> None:
        """Initialize and set tarball and extraction paths for integration test logs."""
        name = self.name.strip()
        if 0 == len(name):
            err_msg = "`name` cannot be empty."
            raise ValueError(err_msg)
        logs_download_dir = integration_test_path_config.logs_download_dir
        validate_dir_exists(logs_download_dir)

        object.__setattr__(self, "name", name)
        object.__setattr__(self, "tarball_path", logs_download_dir / f"{name}.tar.gz")
        object.__setattr__(self, "extraction_dir", logs_download_dir / name)


@dataclass(frozen=True)
class CompressionTestPathConfig:
    """Per-test path configuration for compression workflow artifacts."""

    #:
    test_name: str
    #: Directory containing the original (uncompressed) log files used by this test.
    logs_source_dir: Path
    integration_test_path_config: InitVar[IntegrationTestPathConfig]
    #: Path to store compressed archives generated by the test.
    compression_dir: Path = field(init=False, repr=True)
    #: Path to store decompressed logs generated by the test.
    decompression_dir: Path = field(init=False, repr=True)

    def __post_init__(self, integration_test_path_config: IntegrationTestPathConfig) -> None:
        """Initialize and set required directory paths for compression tests."""
        test_name = self.test_name.strip()
        if 0 == len(test_name):
            err_msg = "`test_name` cannot be empty."
            raise ValueError(err_msg)
        test_root_dir = integration_test_path_config.test_root_dir
        validate_dir_exists(test_root_dir)

        object.__setattr__(self, "test_name", test_name)
        object.__setattr__(self, "compression_dir", test_root_dir / f"{test_name}-archives")
        object.__setattr__(
            self, "decompression_dir", test_root_dir / f"{test_name}-decompressed-logs"
        )

    def clear_test_outputs(self) -> None:
        """Remove any existing output directories created by this compression test."""
        unlink(self.compression_dir)
        unlink(self.decompression_dir)<|MERGE_RESOLUTION|>--- conflicted
+++ resolved
@@ -5,9 +5,6 @@
 import re
 from dataclasses import dataclass, field, InitVar
 from pathlib import Path
-from typing import TYPE_CHECKING
-
-import yaml
 
 import yaml
 from clp_py_utils.clp_config import (
@@ -19,6 +16,7 @@
 from tests.utils.utils import (
     unlink,
     validate_dir_exists,
+    validate_file_exists,
     validate_file_exists,
 )
 
@@ -79,18 +77,12 @@
     #: Root directory for package tests output.
     test_root_dir: InitVar[Path]
 
-<<<<<<< HEAD
-    #: Directory to store any cached package config files.
+    #: Directory to store temporary package config files.
     temp_config_dir: Path = field(init=False, repr=True)
 
     #: Directory where the CLP package writes logs.
     clp_log_dir: Path = field(init=False, repr=True)
 
-=======
-    #: Directory to store temporary package config files.
-    temp_config_dir: Path = field(init=False, repr=True)
-
->>>>>>> 1012bd4e
     def __post_init__(self, test_root_dir: Path) -> None:
         """Validates init values and initializes attributes."""
         # Validate that the CLP package directory exists and contains required directories.
@@ -106,8 +98,7 @@
             )
             raise RuntimeError(err_msg)
 
-<<<<<<< HEAD
-        # Initialize cache directory for package tests.
+        # Initialize directory for package tests.
         validate_dir_exists(test_root_dir)
         object.__setattr__(self, "temp_config_dir", test_root_dir / "temp_config_files")
 
@@ -121,14 +112,6 @@
         # Create directories if they do not already exist.
         self.temp_config_dir.mkdir(parents=True, exist_ok=True)
         self.clp_log_dir.mkdir(parents=True, exist_ok=True)
-=======
-        # Initialize directory for package tests.
-        validate_dir_exists(test_root_dir)
-        object.__setattr__(self, "temp_config_dir", test_root_dir / "temp_config_files")
-
-        # Create directories if they do not already exist.
-        self.temp_config_dir.mkdir(parents=True, exist_ok=True)
->>>>>>> 1012bd4e
 
     @property
     def start_script_path(self) -> Path:
@@ -140,7 +123,6 @@
         """:return: The absolute path to the package stop script."""
         return self.clp_package_dir / "sbin" / "stop-clp.sh"
 
-<<<<<<< HEAD
     @property
     def compress_script_path(self) -> Path:
         """:return: The absolute path to the package compress script."""
@@ -192,8 +174,6 @@
     package_search_jobs: list[PackageSearchJob]
     # TODO: add job types as needed.
 
-=======
->>>>>>> 1012bd4e
 
 @dataclass(frozen=True)
 class PackageConfig:
@@ -202,7 +182,6 @@
     #: Path configuration for this package.
     path_config: PackagePathConfig
 
-<<<<<<< HEAD
     #: Name of the mode of operation represented in this config.
     mode_name: str
 
@@ -215,14 +194,6 @@
     #: The list of jobs that this package will run during the test.
     package_job_list: PackageJobList | None
 
-=======
-    #: Name of the package operation mode.
-    mode_name: str
-
-    #: The Pydantic representation of a CLP package configuration.
-    clp_config: ClpConfig
-
->>>>>>> 1012bd4e
     def __post_init__(self) -> None:
         """Write the temporary config file for this package."""
         self._write_temp_config_file()
@@ -248,7 +219,6 @@
 class PackageInstance:
     """Metadata for a running instance of the CLP package."""
 
-<<<<<<< HEAD
     #: Config describing this package instance.
     package_config: PackageConfig
 
@@ -300,16 +270,6 @@
 
         return contents
 
-=======
-    #: The configuration for this package instance.
-    package_config: PackageConfig
-
-    def __post_init__(self) -> None:
-        """Validates init values and initializes attributes."""
-        # Validate that the temp config file exists.
-        validate_file_exists(self.package_config.temp_config_file_path)
-
->>>>>>> 1012bd4e
 
 @dataclass(frozen=True)
 class IntegrationTestPathConfig:
