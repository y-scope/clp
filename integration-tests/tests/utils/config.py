--- conflicted
+++ resolved
@@ -71,11 +71,7 @@
     #: Root directory for package tests output.
     test_root_dir: InitVar[Path]
 
-<<<<<<< HEAD
-    #: Directory to store any cached package config files.
-=======
     #: Directory to store temporary package config files.
->>>>>>> 4e86b87f
     temp_config_dir: Path = field(init=False, repr=True)
 
     def __post_init__(self, test_root_dir: Path) -> None:
@@ -93,11 +89,7 @@
             )
             raise RuntimeError(err_msg)
 
-<<<<<<< HEAD
-        # Initialize cache directory for package tests.
-=======
         # Initialize directory for package tests.
->>>>>>> 4e86b87f
         validate_dir_exists(test_root_dir)
         object.__setattr__(self, "temp_config_dir", test_root_dir / "temp_config_files")
 
@@ -122,17 +114,10 @@
     #: Path configuration for this package.
     path_config: PackagePathConfig
 
-<<<<<<< HEAD
-    #: Name of the mode of operation represented in this config.
-    mode_name: str
-
-    #: The ClpConfig instance that describes this package configuration.
-=======
     #: Name of the package operation mode.
     mode_name: str
 
     #: The Pydantic representation of a CLP package configuration.
->>>>>>> 4e86b87f
     clp_config: ClpConfig
 
     def __post_init__(self) -> None:
@@ -160,11 +145,7 @@
 class PackageInstance:
     """Metadata for a running instance of the CLP package."""
 
-<<<<<<< HEAD
-    #: Config describing this package instance.
-=======
     #: The configuration for this package instance.
->>>>>>> 4e86b87f
     package_config: PackageConfig
 
     def __post_init__(self) -> None:
