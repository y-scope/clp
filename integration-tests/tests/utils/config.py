--- conflicted
+++ resolved
@@ -5,9 +5,6 @@
 import re
 from dataclasses import dataclass, field, InitVar
 from pathlib import Path
-from typing import TYPE_CHECKING
-
-import yaml
 
 import yaml
 from clp_py_utils.clp_config import (
@@ -21,9 +18,6 @@
     validate_dir_exists,
     validate_file_exists,
 )
-
-if TYPE_CHECKING:
-    from clp_py_utils.clp_config import ClpConfig
 
 
 @dataclass(frozen=True)
@@ -79,18 +73,12 @@
     #: Root directory for package tests output.
     test_root_dir: InitVar[Path]
 
-<<<<<<< HEAD
-    #: Directory to store any cached package config files.
+    #: Directory to store temporary package config files.
     temp_config_dir: Path = field(init=False, repr=True)
 
     #: Directory where the CLP package writes logs.
     clp_log_dir: Path = field(init=False, repr=True)
 
-=======
-    #: Directory to store temporary package config files.
-    temp_config_dir: Path = field(init=False, repr=True)
-
->>>>>>> 92cb7c57
     def __post_init__(self, test_root_dir: Path) -> None:
         """Validates init values and initializes attributes."""
         # Validate that the CLP package directory exists and contains required directories.
@@ -106,8 +94,7 @@
             )
             raise RuntimeError(err_msg)
 
-<<<<<<< HEAD
-        # Initialize cache directories for package tests.
+        # Initialize directory for package tests.
         validate_dir_exists(test_root_dir)
         object.__setattr__(self, "temp_config_dir", test_root_dir / "temp_config_files")
 
@@ -121,14 +108,6 @@
         # Create directories if they do not already exist.
         self.temp_config_dir.mkdir(parents=True, exist_ok=True)
         self.clp_log_dir.mkdir(parents=True, exist_ok=True)
-=======
-        # Initialize directory for package tests.
-        validate_dir_exists(test_root_dir)
-        object.__setattr__(self, "temp_config_dir", test_root_dir / "temp_config_files")
-
-        # Create directories if they do not already exist.
-        self.temp_config_dir.mkdir(parents=True, exist_ok=True)
->>>>>>> 92cb7c57
 
     @property
     def start_script_path(self) -> Path:
@@ -140,7 +119,6 @@
         """:return: The absolute path to the package stop script."""
         return self.clp_package_dir / "sbin" / "stop-clp.sh"
 
-<<<<<<< HEAD
     @property
     def compress_script_path(self) -> Path:
         """:return: The absolute path to the package compress script."""
@@ -168,8 +146,6 @@
 
     package_compress_jobs: list[PackageCompressJob]
 
-=======
->>>>>>> 92cb7c57
 
 @dataclass(frozen=True)
 class PackageConfig:
@@ -178,28 +154,18 @@
     #: Path configuration for this package.
     path_config: PackagePathConfig
 
-<<<<<<< HEAD
-    #: Name of the mode of operation represented in this config.
-=======
     #: Name of the package operation mode.
->>>>>>> 92cb7c57
     mode_name: str
 
     #: The list of CLP components that this package needs.
     component_list: list[str]
 
-<<<<<<< HEAD
-    #: The ClpConfig instance that describes this package configuration.
+    #: The Pydantic representation of a CLP package configuration.
     clp_config: ClpConfig
 
     #: The list of jobs that this package will run during the test.
     package_job_list: PackageJobList | None
 
-=======
-    #: The Pydantic representation of a CLP package configuration.
-    clp_config: ClpConfig
-
->>>>>>> 92cb7c57
     def __post_init__(self) -> None:
         """Write the temporary config file for this package."""
         self._write_temp_config_file()
@@ -225,8 +191,7 @@
 class PackageInstance:
     """Metadata for a running instance of the CLP package."""
 
-<<<<<<< HEAD
-    #: Config describing this package instance.
+    #: The configuration for this package instance.
     package_config: PackageConfig
 
     #: The instance ID of the running package.
@@ -277,16 +242,6 @@
 
         return contents
 
-=======
-    #: The configuration for this package instance.
-    package_config: PackageConfig
-
-    def __post_init__(self) -> None:
-        """Validates init values and initializes attributes."""
-        # Validate that the temp config file exists.
-        validate_file_exists(self.package_config.temp_config_file_path)
-
->>>>>>> 92cb7c57
 
 @dataclass(frozen=True)
 class IntegrationTestPathConfig:
