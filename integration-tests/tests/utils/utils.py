--- conflicted
+++ resolved
@@ -53,7 +53,6 @@
         return is_dir_tree_content_equal(Path(temp_file_1.name), Path(temp_file_2.name))
 
 
-<<<<<<< HEAD
 def load_yaml_to_dict(path: Path) -> dict[str, Any]:
     """
     Parses a UTF-8 YAML file into a dictionary.
@@ -79,7 +78,8 @@
         raise TypeError(err_msg)
 
     return target_dict
-=======
+
+
 def resolve_path_env_var(var_name: str) -> Path:
     """
     :param var_name: Name of the environment variable holding a path.
@@ -89,7 +89,6 @@
     :raise: Propagates `Path.resolve`'s exceptions.
     """
     return Path(get_env_var(var_name)).expanduser().resolve()
->>>>>>> 2f793494
 
 
 def unlink(rm_path: Path, force: bool = True) -> None:
