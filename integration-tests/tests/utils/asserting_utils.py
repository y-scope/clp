--- conflicted
+++ resolved
@@ -37,7 +37,8 @@
         proc = subprocess.run(cmd, check=True, **kwargs)
     except subprocess.CalledProcessError as e:
         pytest.fail(f"Command failed: {' '.join(cmd)}: {e}")
-<<<<<<< HEAD
+    except subprocess.TimeoutExpired as e:
+        pytest.fail(f"Command timed out: {' '.join(cmd)}: {e}")
     return proc
 
 
@@ -100,9 +101,4 @@
             pytest.fail(
                 f"No running container found for component '{component}' "
                 f"(expected name prefix '{prefix}')."
-            )
-=======
-    except subprocess.TimeoutExpired as e:
-        pytest.fail(f"Command timed out: {' '.join(cmd)}: {e}")
-    return proc
->>>>>>> 1012bd4e
+            )