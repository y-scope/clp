"""Utilities that raise pytest assertions on failure."""

import logging
import shlex
import subprocess
from typing import Any

import pytest
from clp_py_utils.clp_config import ClpConfig
from pydantic import ValidationError

from tests.utils.clp_mode_utils import (
    compute_mode_signature,
)
from tests.utils.config import PackageInstance
from tests.utils.utils import load_yaml_to_dict

from tests.utils.config import PackageInstance
from tests.utils.docker_utils import list_running_services_in_compose_project

logger = logging.getLogger(__name__)


def run_and_assert(cmd: list[str], **kwargs: Any) -> subprocess.CompletedProcess[Any]:
    """
    Runs a command with subprocess and asserts that it succeeds with pytest.

    :param cmd: Command and arguments to execute.
    :param kwargs: Additional keyword arguments passed through to the subprocess.
    :return: The completed process object, for inspection or further handling.
    :raise: pytest.fail if the command exits with a non-zero return code.
    """
    logger.info("Running command: %s", shlex.join(cmd))

    try:
        proc = subprocess.run(cmd, check=True, **kwargs)
    except subprocess.CalledProcessError as e:
        pytest.fail(f"Command failed: {' '.join(cmd)}: {e}")
    except subprocess.TimeoutExpired as e:
        pytest.fail(f"Command timed out: {' '.join(cmd)}: {e}")
    return proc


<<<<<<< HEAD
def validate_running_mode_correct(package_instance: PackageInstance) -> None:
    """
    Validate that the mode described in the shared config of the instance matches the intended mode
    defined by the instance configuration. Calls pytest.fail if the shared config fails validation
    or if the running mode does not match the intended mode.

    :param package_instance:
    :raise: Propagates `load_yaml_to_dict`'s errors.
    :raise ValidationError: if the ClpConfig object cannot be validated.
    """
    shared_config_dict = load_yaml_to_dict(package_instance.shared_config_file_path)
    try:
        running_config = ClpConfig.model_validate(shared_config_dict)
    except ValidationError as err:
        pytest.fail(f"Shared config failed validation: {err}")

    intended_config = package_instance.package_config.clp_config

    running_signature = compute_mode_signature(running_config)
    intended_signature = compute_mode_signature(intended_config)

    if running_signature != intended_signature:
        pytest.fail(
            f"Mode mismatch: running configuration does not match intended configuration.\n"
            f"Intended: '{intended_signature}'\n"
            f"Running: '{running_signature}'"
        )
=======
def validate_package_running(package_instance: PackageInstance) -> None:
    """
    Validate that the given package instance is running by checking that the set of services running
    in the Compose project exactly matches the list of required components.

    :param package_instance:
    :raise pytest.fail: if the sets of running services and required components do not match.
    """
    # Get list of services currently running in the Compose project.
    instance_id = package_instance.clp_instance_id
    project_name = f"clp-package-{instance_id}"
    running_services = set(list_running_services_in_compose_project(project_name))

    # Compare with list of required components.
    required_components = set(package_instance.package_config.component_list)
    if required_components == running_services:
        return

    fail_msg = "Component mismatch."

    missing_components = required_components - running_services
    if missing_components:
        fail_msg += f"\nMissing components: {missing_components}."

    unexpected_components = running_services - required_components
    if unexpected_components:
        fail_msg += f"\nUnexpected services: {unexpected_components}."

    pytest.fail(fail_msg)
>>>>>>> 53b8bf0e
<|MERGE_RESOLUTION|>--- conflicted
+++ resolved
@@ -6,6 +6,9 @@
 from typing import Any
 
 import pytest
+
+from tests.utils.config import PackageInstance
+from tests.utils.docker_utils import list_running_services_in_compose_project
 from clp_py_utils.clp_config import ClpConfig
 from pydantic import ValidationError
 
@@ -14,9 +17,6 @@
 )
 from tests.utils.config import PackageInstance
 from tests.utils.utils import load_yaml_to_dict
-
-from tests.utils.config import PackageInstance
-from tests.utils.docker_utils import list_running_services_in_compose_project
 
 logger = logging.getLogger(__name__)
 
@@ -41,35 +41,6 @@
     return proc
 
 
-<<<<<<< HEAD
-def validate_running_mode_correct(package_instance: PackageInstance) -> None:
-    """
-    Validate that the mode described in the shared config of the instance matches the intended mode
-    defined by the instance configuration. Calls pytest.fail if the shared config fails validation
-    or if the running mode does not match the intended mode.
-
-    :param package_instance:
-    :raise: Propagates `load_yaml_to_dict`'s errors.
-    :raise ValidationError: if the ClpConfig object cannot be validated.
-    """
-    shared_config_dict = load_yaml_to_dict(package_instance.shared_config_file_path)
-    try:
-        running_config = ClpConfig.model_validate(shared_config_dict)
-    except ValidationError as err:
-        pytest.fail(f"Shared config failed validation: {err}")
-
-    intended_config = package_instance.package_config.clp_config
-
-    running_signature = compute_mode_signature(running_config)
-    intended_signature = compute_mode_signature(intended_config)
-
-    if running_signature != intended_signature:
-        pytest.fail(
-            f"Mode mismatch: running configuration does not match intended configuration.\n"
-            f"Intended: '{intended_signature}'\n"
-            f"Running: '{running_signature}'"
-        )
-=======
 def validate_package_running(package_instance: PackageInstance) -> None:
     """
     Validate that the given package instance is running by checking that the set of services running
@@ -99,4 +70,32 @@
         fail_msg += f"\nUnexpected services: {unexpected_components}."
 
     pytest.fail(fail_msg)
->>>>>>> 53b8bf0e
+
+
+def validate_running_mode_correct(package_instance: PackageInstance) -> None:
+    """
+    Validate that the mode described in the shared config of the instance matches the intended mode
+    defined by the instance configuration. Calls pytest.fail if the shared config fails validation
+    or if the running mode does not match the intended mode.
+
+    :param package_instance:
+    :raise: Propagates `load_yaml_to_dict`'s errors.
+    :raise ValidationError: if the ClpConfig object cannot be validated.
+    """
+    shared_config_dict = load_yaml_to_dict(package_instance.shared_config_file_path)
+    try:
+        running_config = ClpConfig.model_validate(shared_config_dict)
+    except ValidationError as err:
+        pytest.fail(f"Shared config failed validation: {err}")
+
+    intended_config = package_instance.package_config.clp_config
+
+    running_signature = compute_mode_signature(running_config)
+    intended_signature = compute_mode_signature(intended_config)
+
+    if running_signature != intended_signature:
+        pytest.fail(
+            f"Mode mismatch: running configuration does not match intended configuration.\n"
+            f"Intended: '{intended_signature}'\n"
+            f"Running: '{running_signature}'"
+        )