--- conflicted
+++ resolved
@@ -34,7 +34,8 @@
         proc = subprocess.run(cmd, check=True, **kwargs)
     except subprocess.CalledProcessError as e:
         pytest.fail(f"Command failed: {' '.join(cmd)}: {e}")
-<<<<<<< HEAD
+    except subprocess.TimeoutExpired as e:
+        pytest.fail(f"Command timed out: {' '.join(cmd)}: {e}")
     return proc
 
 
@@ -79,9 +80,4 @@
     intended_signature = compute_mode_signature(intended_config)
 
     if running_signature != intended_signature:
-        pytest.fail("Mode mismatch: running configuration does not match intended configuration.")
-=======
-    except subprocess.TimeoutExpired as e:
-        pytest.fail(f"Command timed out: {' '.join(cmd)}: {e}")
-    return proc
->>>>>>> 92cb7c57
+        pytest.fail("Mode mismatch: running configuration does not match intended configuration.")