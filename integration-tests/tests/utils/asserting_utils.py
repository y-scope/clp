"""Utilities that raise pytest assertions on failure."""

import logging
import subprocess
from typing import Any

import pytest
from clp_py_utils.clp_config import ClpConfig
from pydantic import ValidationError

<<<<<<< HEAD
from tests.utils.clp_mode_utils import (
    CLP_PRESTO_COMPONENTS,
    compute_mode_signature,
)
from tests.utils.config import PackageInstance
from tests.utils.docker_utils import (
    list_running_containers_with_prefix,
    list_running_services_in_compose_project,
)
=======
from tests.utils.clp_mode_utils import compare_mode_signatures
from tests.utils.config import PackageInstance
from tests.utils.docker_utils import list_running_services_in_compose_project
>>>>>>> 71f5d35b
from tests.utils.utils import load_yaml_to_dict

logger = logging.getLogger(__name__)


def run_and_assert(cmd: list[str], **kwargs: Any) -> subprocess.CompletedProcess[Any]:
    """
    Runs a command with subprocess and asserts that it succeeds with pytest.

    :param cmd: Command and arguments to execute.
    :param kwargs: Additional keyword arguments passed through to the subprocess.
    :return: The completed process object, for inspection or further handling.
    :raise: pytest.fail if the command exits with a non-zero return code.
    """
    try:
        proc = subprocess.run(cmd, check=True, **kwargs)
    except subprocess.CalledProcessError as e:
        err_msg = (
            f"Command failed:\n{e}"
        )
        logger.exception(err_msg)
        pytest.fail(err_msg, pytrace=False)
    except subprocess.TimeoutExpired as e:
        pytest.fail(f"Command timed out: {' '.join(cmd)}: {e}")
    return proc


def validate_package_running(package_instance: PackageInstance) -> None:
    """
    Validate that the given package instance is running by checking that the set of services running
    in the Compose project exactly matches the list of required components.

    :param package_instance:
    :raise pytest.fail: if the sets of running services and required components do not match.
    """
    logger.info("Validating that all components of the package are running...")
    # Get list of services currently running in the Compose project.
    instance_id = package_instance.clp_instance_id
    project_name = f"clp-package-{instance_id}"
    running_services = set(list_running_services_in_compose_project(project_name))

    # Compare with list of required components.
    required_components = set(package_instance.package_config.component_list)
    if required_components == running_services:
        return

    fail_msg = "Component mismatch."

    missing_components = required_components - running_services
    if missing_components:
        fail_msg += f"\nMissing components: {missing_components}."

    unexpected_components = running_services - required_components
    if unexpected_components:
        fail_msg += f"\nUnexpected services: {unexpected_components}."

    pytest.fail(fail_msg)


def validate_running_mode_correct(package_instance: PackageInstance) -> None:
    """
    Validate that the mode described in the shared config of the instance matches the intended mode
    defined by the instance configuration. Calls pytest.fail if the shared config fails validation
    or if the running mode does not match the intended mode.

    :param package_instance:
<<<<<<< HEAD
    """
    logger.info("Validating that the package is running in the correct mode...")
=======
    :raise: Propagates `load_yaml_to_dict`'s errors.
    :raise pytest.fail: if the ClpConfig object cannot be validated.
    :raise pytest.fail: if the running ClpConfig does not match the intended ClpConfig.
    """
>>>>>>> 71f5d35b
    shared_config_dict = load_yaml_to_dict(package_instance.shared_config_file_path)
    try:
        running_config = ClpConfig.model_validate(shared_config_dict)
    except ValidationError as err:
        pytest.fail(f"Shared config failed validation: {err}")

    intended_config = package_instance.package_config.clp_config

<<<<<<< HEAD
    running_signature = compute_mode_signature(running_config)
    intended_signature = compute_mode_signature(intended_config)

    if running_signature != intended_signature:
        pytest.fail("Mode mismatch: running configuration does not match intended configuration.")


def validate_presto_running() -> None:
    """
    Validate that a Presto cluster is running.

    :param package_instance:
    """
    logger.info("Validating that all components of the Presto cluster are running...")
    required_components = CLP_PRESTO_COMPONENTS

    for component in required_components:
        prefix = f"presto-clp-{component}-"
        running_matches = list_running_containers_with_prefix(prefix)
        if len(running_matches) == 0:
            pytest.fail(
                f"No running container found for component '{component}' "
                f"(expected name prefix '{prefix}')."
            )
=======
    if not compare_mode_signatures(intended_config, running_config):
        pytest.fail("Mode mismatch: running configuration does not match intended configuration.")
>>>>>>> 71f5d35b
<|MERGE_RESOLUTION|>--- conflicted
+++ resolved
@@ -8,21 +8,15 @@
 from clp_py_utils.clp_config import ClpConfig
 from pydantic import ValidationError
 
-<<<<<<< HEAD
 from tests.utils.clp_mode_utils import (
     CLP_PRESTO_COMPONENTS,
-    compute_mode_signature,
+    compare_mode_signatures,
 )
 from tests.utils.config import PackageInstance
 from tests.utils.docker_utils import (
     list_running_containers_with_prefix,
     list_running_services_in_compose_project,
 )
-=======
-from tests.utils.clp_mode_utils import compare_mode_signatures
-from tests.utils.config import PackageInstance
-from tests.utils.docker_utils import list_running_services_in_compose_project
->>>>>>> 71f5d35b
 from tests.utils.utils import load_yaml_to_dict
 
 logger = logging.getLogger(__name__)
@@ -40,9 +34,7 @@
     try:
         proc = subprocess.run(cmd, check=True, **kwargs)
     except subprocess.CalledProcessError as e:
-        err_msg = (
-            f"Command failed:\n{e}"
-        )
+        err_msg = f"Command failed:\n{e}"
         logger.exception(err_msg)
         pytest.fail(err_msg, pytrace=False)
     except subprocess.TimeoutExpired as e:
@@ -89,15 +81,10 @@
     or if the running mode does not match the intended mode.
 
     :param package_instance:
-<<<<<<< HEAD
-    """
-    logger.info("Validating that the package is running in the correct mode...")
-=======
     :raise: Propagates `load_yaml_to_dict`'s errors.
     :raise pytest.fail: if the ClpConfig object cannot be validated.
     :raise pytest.fail: if the running ClpConfig does not match the intended ClpConfig.
     """
->>>>>>> 71f5d35b
     shared_config_dict = load_yaml_to_dict(package_instance.shared_config_file_path)
     try:
         running_config = ClpConfig.model_validate(shared_config_dict)
@@ -106,11 +93,7 @@
 
     intended_config = package_instance.package_config.clp_config
 
-<<<<<<< HEAD
-    running_signature = compute_mode_signature(running_config)
-    intended_signature = compute_mode_signature(intended_config)
-
-    if running_signature != intended_signature:
+    if not compare_mode_signatures(intended_config, running_config):
         pytest.fail("Mode mismatch: running configuration does not match intended configuration.")
 
 
@@ -130,8 +113,4 @@
             pytest.fail(
                 f"No running container found for component '{component}' "
                 f"(expected name prefix '{prefix}')."
-            )
-=======
-    if not compare_mode_signatures(intended_config, running_config):
-        pytest.fail("Mode mismatch: running configuration does not match intended configuration.")
->>>>>>> 71f5d35b
+            )