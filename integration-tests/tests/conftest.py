"""Global pytest setup."""

<<<<<<< HEAD
import pytest

=======
>>>>>>> 92cb7c57
# Make the fixtures defined in `tests/fixtures/` globally available without imports.
pytest_plugins = [
    "tests.fixtures.integration_test_logs",
    "tests.fixtures.path_configs",
    "tests.fixtures.package_instance",
    "tests.fixtures.package_config",
<<<<<<< HEAD
]


def pytest_addoption(parser: pytest.Parser) -> None:
    """
    Adds options for pytest.

    :param parser:
    """
    parser.addini(
        "BASE_PORT",
        "Base port for CLP package integration tests.",
        default="55000",
    )
    parser.addoption(
        "--job-name",
        dest="JOB_NAME",
        help="Filter CLP jobs by substring of their job_name.",
    )
    parser.addoption(
        "--no-jobs",
        action="store_true",
        dest="NO_JOBS",
        help=("Only validate CLP package start and stop. Do not create or run any test jobs."),
    )
=======
]
>>>>>>> 92cb7c57
<|MERGE_RESOLUTION|>--- conflicted
+++ resolved
@@ -1,17 +1,14 @@
 """Global pytest setup."""
 
-<<<<<<< HEAD
 import pytest
 
-=======
->>>>>>> 92cb7c57
+# Make the fixtures defined in `tests/fixtures/` globally available without imports.
 # Make the fixtures defined in `tests/fixtures/` globally available without imports.
 pytest_plugins = [
     "tests.fixtures.integration_test_logs",
     "tests.fixtures.path_configs",
     "tests.fixtures.package_instance",
     "tests.fixtures.package_config",
-<<<<<<< HEAD
 ]
 
 
@@ -36,7 +33,4 @@
         action="store_true",
         dest="NO_JOBS",
         help=("Only validate CLP package start and stop. Do not create or run any test jobs."),
-    )
-=======
-]
->>>>>>> 92cb7c57
+    )