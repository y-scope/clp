"""Global pytest setup."""

import pytest

# Make the fixtures defined in `tests/fixtures/` globally available without imports.
pytest_plugins = [
    "tests.fixtures.integration_test_logs",
<<<<<<< HEAD
    "tests.fixtures.package_instance",
    "tests.fixtures.package_config",
]


def pytest_addoption(parser: pytest.Parser) -> None:
    """
    Adds options for pytest.

    :param parser:
    """
    parser.addini(
        "BASE_PORT",
        "Base port for CLP package integration tests.",
        default="55000",
    )
=======
    "tests.fixtures.path_configs",
]
>>>>>>> 2f793494
<|MERGE_RESOLUTION|>--- conflicted
+++ resolved
@@ -5,7 +5,7 @@
 # Make the fixtures defined in `tests/fixtures/` globally available without imports.
 pytest_plugins = [
     "tests.fixtures.integration_test_logs",
-<<<<<<< HEAD
+    "tests.fixtures.path_configs",
     "tests.fixtures.package_instance",
     "tests.fixtures.package_config",
 ]
@@ -21,8 +21,4 @@
         "BASE_PORT",
         "Base port for CLP package integration tests.",
         default="55000",
-    )
-=======
-    "tests.fixtures.path_configs",
-]
->>>>>>> 2f793494
+    )