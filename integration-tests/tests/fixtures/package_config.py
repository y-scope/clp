"""Fixtures that create and remove temporary config files for CLP packages."""

import logging
from collections.abc import Iterator

import pytest
from clp_py_utils.clp_config import (
    CLP_DEFAULT_DATA_DIRECTORY_PATH,
    CLP_DEFAULT_TMP_DIRECTORY_PATH,
)

from tests.utils.clp_job_utils import (
    build_package_job_list,
)
from tests.utils.clp_mode_utils import (
    get_clp_config_from_mode,
    get_required_component_list,
)
<<<<<<< HEAD
from tests.utils.config import (
    PackageConfig,
    PackagePathConfig,
)
from tests.utils.port_utils import assign_ports_from_base
from tests.utils.utils import unlink

logger = logging.getLogger(__name__)
=======
from tests.utils.config import PackageConfig, PackagePathConfig
from tests.utils.port_utils import assign_ports_from_base
>>>>>>> 71daa70f


@pytest.fixture
def fixt_package_config(
    request: pytest.FixtureRequest,
    fixt_package_path_config: PackagePathConfig,
) -> Iterator[PackageConfig]:
    """
    Creates and maintains a PackageConfig object for a specific CLP mode.

    :param request:
    :return: An iterator that yields the PackageConfig object for the specified mode.
    :raise ValueError: if the CLP base port's value is invalid.
    """
    mode_name: str = request.param
    logger.debug("Creating a temporary config file for the %s package.", mode_name)

    clp_config_obj = get_clp_config_from_mode(mode_name)

<<<<<<< HEAD
    # Assign ports based on BASE_PORT from ini.
    base_port_string = request.config.getini("BASE_PORT")
    try:
        base_port = int(base_port_string)
    except ValueError as err:
        err_msg = (
            f"Invalid BASE_PORT value '{base_port_string}' in pytest.ini; expected an integer."
        )
        raise ValueError(err_msg) from err
    assign_ports_from_base(base_port, clp_config_obj)

    # Compute the list of required components for this mode.
=======
    # Assign ports based on the clp base port CLI option.
    base_port_string = request.config.getoption("--base-port")
    try:
        base_port = int(base_port_string)
    except ValueError as err:
        err_msg = f"Invalid value '{base_port_string}' for '--base-port'; expected an integer."
        raise ValueError(err_msg) from err
    assign_ports_from_base(base_port, clp_config_obj)

>>>>>>> 71daa70f
    required_components = get_required_component_list(clp_config_obj)

    # Build the job list for this mode and the current job filter.
    no_jobs: bool = bool(request.config.option.NO_JOBS)
    job_filter: str = request.config.option.JOB_NAME_CONTAINS or ""
    package_job_list = None if no_jobs else build_package_job_list(mode_name, job_filter)

    # Construct PackageConfig.
    package_config = PackageConfig(
        path_config=fixt_package_path_config,
        mode_name=mode_name,
        component_list=required_components,
        clp_config=clp_config_obj,
<<<<<<< HEAD
        package_job_list=package_job_list,
=======
        base_port=base_port,
>>>>>>> 71daa70f
    )

    try:
        yield package_config
    finally:
        logger.debug("Removing the temporary config file and var contents.")
        package_config.temp_config_file_path.unlink(missing_ok=True)

        data_dir = package_config.path_config.clp_package_dir / CLP_DEFAULT_DATA_DIRECTORY_PATH
        tmp_dir = package_config.path_config.clp_package_dir / CLP_DEFAULT_TMP_DIRECTORY_PATH
        for directory_path in (data_dir, tmp_dir):
            unlink(directory_path)<|MERGE_RESOLUTION|>--- conflicted
+++ resolved
@@ -16,7 +16,8 @@
     get_clp_config_from_mode,
     get_required_component_list,
 )
-<<<<<<< HEAD
+from tests.utils.config import PackageConfig, PackagePathConfig
+from tests.utils.port_utils import assign_ports_from_base
 from tests.utils.config import (
     PackageConfig,
     PackagePathConfig,
@@ -25,10 +26,6 @@
 from tests.utils.utils import unlink
 
 logger = logging.getLogger(__name__)
-=======
-from tests.utils.config import PackageConfig, PackagePathConfig
-from tests.utils.port_utils import assign_ports_from_base
->>>>>>> 71daa70f
 
 
 @pytest.fixture
@@ -48,20 +45,6 @@
 
     clp_config_obj = get_clp_config_from_mode(mode_name)
 
-<<<<<<< HEAD
-    # Assign ports based on BASE_PORT from ini.
-    base_port_string = request.config.getini("BASE_PORT")
-    try:
-        base_port = int(base_port_string)
-    except ValueError as err:
-        err_msg = (
-            f"Invalid BASE_PORT value '{base_port_string}' in pytest.ini; expected an integer."
-        )
-        raise ValueError(err_msg) from err
-    assign_ports_from_base(base_port, clp_config_obj)
-
-    # Compute the list of required components for this mode.
-=======
     # Assign ports based on the clp base port CLI option.
     base_port_string = request.config.getoption("--base-port")
     try:
@@ -71,7 +54,6 @@
         raise ValueError(err_msg) from err
     assign_ports_from_base(base_port, clp_config_obj)
 
->>>>>>> 71daa70f
     required_components = get_required_component_list(clp_config_obj)
 
     # Build the job list for this mode and the current job filter.
@@ -85,11 +67,8 @@
         mode_name=mode_name,
         component_list=required_components,
         clp_config=clp_config_obj,
-<<<<<<< HEAD
+        base_port=base_port,
         package_job_list=package_job_list,
-=======
-        base_port=base_port,
->>>>>>> 71daa70f
     )
 
     try:
