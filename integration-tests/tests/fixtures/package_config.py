--- conflicted
+++ resolved
@@ -9,17 +9,13 @@
     CLP_DEFAULT_TMP_DIRECTORY_PATH,
 )
 
-<<<<<<< HEAD
 from tests.utils.clp_job_utils import (
     build_package_job_list,
 )
-=======
->>>>>>> 92cb7c57
 from tests.utils.clp_mode_utils import (
     get_clp_config_from_mode,
     get_required_component_list,
 )
-<<<<<<< HEAD
 from tests.utils.config import (
     PackageConfig,
     PackagePathConfig,
@@ -28,9 +24,6 @@
 from tests.utils.utils import unlink
 
 logger = logging.getLogger(__name__)
-=======
-from tests.utils.config import PackageConfig, PackagePathConfig
->>>>>>> 92cb7c57
 
 
 @pytest.fixture
@@ -49,7 +42,6 @@
 
     clp_config_obj = get_clp_config_from_mode(mode_name)
 
-<<<<<<< HEAD
     # Assign ports based on BASE_PORT from ini.
     base_port_string = request.config.getini("BASE_PORT")
     try:
@@ -69,14 +61,11 @@
     job_filter: str = request.config.option.JOB_NAME_CONTAINS or ""
     package_job_list = None if no_jobs else build_package_job_list(mode_name, job_filter)
 
-=======
-    required_components = get_required_component_list(clp_config_obj)
-
->>>>>>> 92cb7c57
     # Construct PackageConfig.
     package_config = PackageConfig(
         path_config=fixt_package_path_config,
         mode_name=mode_name,
+        component_list=required_components,
         component_list=required_components,
         clp_config=clp_config_obj,
         package_job_list=package_job_list,
