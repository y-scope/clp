name: "clp-lint"

on:
  pull_request:
  push:
  schedule:
    # Run daily at 00:15 UTC (the 15 is to avoid periods of high load)
    - cron: "15 0 * * *"
  workflow_dispatch:

concurrency:
  group: "${{github.workflow}}-${{github.ref}}"
  # Cancel in-progress jobs for efficiency
  cancel-in-progress: true

jobs:
  lint-check:
    name: "lint-check"
    strategy:
      matrix:
        os:
          - "macos-15"
          - "ubuntu-24.04"
    runs-on: "${{matrix.os}}"
    steps:
      - uses: "actions/checkout@11bd71901bbe5b1630ceea73d27597364c9af683"
        with:
          submodules: "recursive"

      - uses: "actions/setup-python@42375524e23c412d93fb67b49958b491fce71c38"
        with:
          python-version: "3.11"

      - name: "Install task"
        shell: "bash"
        run: "npm install -g @go-task/cli"

<<<<<<< HEAD
      - name: "Install uv"
        shell: "bash"
        run: "curl --fail --location --silent --show-error https://astral.sh/uv/install.sh | sh"

      - if: "matrix.os == 'macos-latest'"
=======
      - if: "matrix.os == 'macos-15'"
>>>>>>> 00a1e4db
        name: "Install coreutils (for md5sum)"
        run: "brew install coreutils"

      - name: "Run lint task"
        shell: "bash"
        run: "task lint:check-no-cpp"<|MERGE_RESOLUTION|>--- conflicted
+++ resolved
@@ -35,15 +35,11 @@
         shell: "bash"
         run: "npm install -g @go-task/cli"
 
-<<<<<<< HEAD
       - name: "Install uv"
         shell: "bash"
         run: "curl --fail --location --silent --show-error https://astral.sh/uv/install.sh | sh"
 
-      - if: "matrix.os == 'macos-latest'"
-=======
       - if: "matrix.os == 'macos-15'"
->>>>>>> 00a1e4db
         name: "Install coreutils (for md5sum)"
         run: "brew install coreutils"
 
