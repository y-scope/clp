version: "3"

set: ["u", "pipefail"]
shopt: ["globstar"]

includes:
  deps: "taskfiles/deps/main.yaml"
  docs: "taskfiles/docs.yaml"
  lint: "taskfiles/lint.yaml"
  utils: "tools/yscope-dev-utils/exports/taskfiles/utils/utils.yaml"

vars:
  # Source paths
  G_COMPONENTS_DIR: "{{.ROOT_DIR}}/components"
  G_CORE_COMPONENT_DIR: "{{.G_COMPONENTS_DIR}}/core"
  G_CORE_COMPONENT_SUBMODULES_DIR: "{{.G_CORE_COMPONENT_DIR}}/submodules"
  G_LOG_VIEWER_WEBUI_SRC_DIR: "{{.G_COMPONENTS_DIR}}/log-viewer-webui"

  # Build paths
  G_BUILD_DIR: "{{.ROOT_DIR}}/build"
  G_CORE_COMPONENT_BUILD_DIR: "{{.G_BUILD_DIR}}/core"
  G_LOG_VIEWER_WEBUI_BUILD_DIR: "{{.G_BUILD_DIR}}/log-viewer-webui"
  G_METEOR_BUILD_DIR: "{{.G_BUILD_DIR}}/meteor"
  G_NODEJS_14_BUILD_DIR: "{{.G_BUILD_DIR}}/nodejs-14"
  G_NODEJS_14_BIN_DIR: "{{.G_NODEJS_14_BUILD_DIR}}/bin"
  G_NODEJS_22_BUILD_DIR: "{{.G_BUILD_DIR}}/nodejs-22"
  G_NODEJS_22_BIN_DIR: "{{.G_NODEJS_22_BUILD_DIR}}/bin"
  G_PACKAGE_BUILD_DIR: "{{.G_BUILD_DIR}}/clp-package"
  G_PACKAGE_VENV_DIR: "{{.G_BUILD_DIR}}/package-venv"
  G_WEBUI_BUILD_DIR: "{{.G_BUILD_DIR}}/webui"

  # Taskfile paths
  G_UTILS_TASKFILE: "{{.ROOT_DIR}}/tools/yscope-dev-utils/exports/taskfiles/utils/utils.yaml"

  # Versions
  G_PACKAGE_VERSION: "0.2.0-dev"

<<<<<<< HEAD
  # ANTLR codegen related
  G_ANTLR_VERSION: "4.13.2"
  G_ANTLR_JAR_DIR: "{{.G_BUILD_DIR}}/antlr"
  G_ANTLR_JAR_CHECKSUM_FILE: "{{.G_ANTLR_JAR_DIR}}/checksum/antlr.md5"
  G_ANTLR_JAR_NAME: "antlr-{{.G_ANTLR_VERSION}}-complete.jar"
  G_ANTLR_JAR_PATH: "{{.G_ANTLR_JAR_DIR}}/{{.G_ANTLR_JAR_NAME}}"
=======
  # Build parameters
  # NOTE: Defaulting to an empty string is safe since CMake ignores an empty string.
  G_CORE_MAX_PARALLELISM_PER_BUILD_TASK: >-
    {{default "" (env "CLP_CORE_MAX_PARALLELISM_PER_BUILD_TASK")}}
>>>>>>> 197460ba

tasks:
  default:
    deps: ["package"]

  clean:
    cmds:
      - "rm -rf '{{.G_BUILD_DIR}}'"
      - task: "clean-log-viewer-webui"
      - task: "clean-python-component"
        vars:
          COMPONENT: "clp-package-utils"
      - task: "clean-python-component"
        vars:
          COMPONENT: "clp-py-utils"
      - task: "clean-python-component"
        vars:
          COMPONENT: "job-orchestration"
      - task: "clean-webui"

  clean-core:
    cmds:
      - task: "utils:cmake:clean"
        vars:
          BUILD_DIR: "{{.G_CORE_COMPONENT_BUILD_DIR}}"

  clean-log-viewer-webui:
    cmds:
      - "rm -rf 'components/log-viewer-webui/client/node_modules'"
      - "rm -rf 'components/log-viewer-webui/node_modules'"
      - "rm -rf 'components/log-viewer-webui/server/node_modules'"
      - "rm -rf 'components/log-viewer-webui/yscope-log-viewer/node_modules'"

  clean-webui:
    cmds:
      - "rm -rf 'components/webui/.meteor/local'"
      - "rm -rf 'components/webui/node_modules'"

  clp-json-pkg-tar:
    cmds:
      - task: "package-tar"
        vars:
          FLAVOUR: "json"
          STORAGE_ENGINE: "clp-s"

  clp-text-pkg-tar:
    cmds:
      - task: "package-tar"
        vars:
          FLAVOUR: "text"
          STORAGE_ENGINE: "clp"

  clp-s-generate-parsers:
    vars:
      CHECKSUM_FILE: "{{.G_BUILD_DIR}}/{{.TASK}}.md5"
      OUTPUT_DIR:
        - "{{.G_CORE_COMPONENT_DIR}}/src/clp_s/search/kql/antlr_generated"
        - "{{.G_CORE_COMPONENT_DIR}}/src/clp_s/search/sql/antlr_generated"
    deps:
      - "deps:antlr-jar"
      - task: "utils:checksum:validate"
        vars:
          CHECKSUM_FILE: "{{.CHECKSUM_FILE}}"
          INCLUDE_PATTERNS: ["{{.OUTPUT_DIR}}"]
    generates: ["{{.CHECKSUM_FILE}}"]
    sources:
      - "{{.G_CORE_COMPONENT_DIR}}/src/clp_s/search/kql/Kql.g4"
      - "{{.G_CORE_COMPONENT_DIR}}/src/clp_s/search/sql/Sql.g4"
    dir: "{{.G_CORE_COMPONENT_DIR}}/src/"
    cmds:
      - for: ["kql", "sql"]
        cmd: |-
          rm -rf "{{.G_CORE_COMPONENT_DIR}}/src/clp_s/search/{{.ITEM}}/antlr_generated/*" \
          && java -jar {{.G_ANTLR_JAR_PATH}} \
            -Dlanguage=Cpp \
            -no-listener \
            -visitor \
            -package clp_s::search::{{.ITEM}}::generated \
            -o clp_s/search/{{.ITEM}}/antlr_generated \
            -Xexact-output-dir \
            clp_s/search/{{.ITEM}}/*.g4 \
            && find "{{.G_CORE_COMPONENT_DIR}}/src/clp_s/search/{{.ITEM}}/antlr_generated" \
              -type f -and -not \( -name "*.cpp" -o -name "*.h" \) \
              -exec rm {} \;
      # This command must be last
      - task: "utils:checksum:compute"
        vars:
          CHECKSUM_FILE: "{{.CHECKSUM_FILE}}"
          INCLUDE_PATTERNS: ["{{.OUTPUT_DIR}}"]

  package:
    env:
      NODE_ENV: "production"
    vars:
      CHECKSUM_FILE: "{{.G_BUILD_DIR}}/{{.TASK}}.md5"
      OUTPUT_DIR: "{{.G_PACKAGE_BUILD_DIR}}"
    sources:
      - "{{.G_BUILD_DIR}}/log-viewer-webui.md5"
      - "{{.G_BUILD_DIR}}/package-venv.md5"
      - "{{.G_BUILD_DIR}}/webui.md5"
      - "{{.G_BUILD_DIR}}/webui-nodejs.md5"
      - "{{.G_CORE_COMPONENT_BUILD_DIR}}/clg"
      - "{{.G_CORE_COMPONENT_BUILD_DIR}}/clo"
      - "{{.G_CORE_COMPONENT_BUILD_DIR}}/clp"
      - "{{.G_CORE_COMPONENT_BUILD_DIR}}/clp-s"
      - "{{.G_CORE_COMPONENT_BUILD_DIR}}/indexer"
      - "{{.G_CORE_COMPONENT_BUILD_DIR}}/reducer-server"
      - "{{.TASKFILE}}"
      - "/etc/os-release"
      - "components/clp-package-utils/dist/*.whl"
      - "components/clp-py-utils/dist/*.whl"
      - "components/job-orchestration/dist/*.whl"
      - "components/package-template/src/**/*"
    generates: ["{{.CHECKSUM_FILE}}"]
    deps:
      - "core"
      - "clp-package-utils"
      - "clp-py-utils"
      - "init"
      - "job-orchestration"
      - "log-viewer-webui"
      - "nodejs-14"
      - "package-venv"
      - task: "utils:checksum:validate"
        vars:
          CHECKSUM_FILE: "{{.CHECKSUM_FILE}}"
          INCLUDE_PATTERNS: ["{{.OUTPUT_DIR}}"]
      - "webui"
    cmds:
      - "rm -rf '{{.OUTPUT_DIR}}'"
      - "rsync -a components/package-template/src/ '{{.OUTPUT_DIR}}'"
      - "rsync --copy-links /etc/os-release '{{.OUTPUT_DIR}}/etc/os-release'"
      - "mkdir -p '{{.OUTPUT_DIR}}/lib/python3/site-packages'"
      - |-
        . "{{.G_PACKAGE_VENV_DIR}}/bin/activate"
        pip3 install --upgrade \
          components/clp-package-utils/dist/*.whl \
          components/clp-py-utils/dist/*.whl \
          components/job-orchestration/dist/*.whl \
          -t "{{.OUTPUT_DIR}}/lib/python3/site-packages"
      - "mkdir -p '{{.OUTPUT_DIR}}/bin'"
      - >-
        rsync -a
        "{{.G_CORE_COMPONENT_BUILD_DIR}}/clg"
        "{{.G_CORE_COMPONENT_BUILD_DIR}}/clo"
        "{{.G_CORE_COMPONENT_BUILD_DIR}}/clp"
        "{{.G_CORE_COMPONENT_BUILD_DIR}}/clp-s"
        "{{.G_CORE_COMPONENT_BUILD_DIR}}/indexer"
        "{{.G_CORE_COMPONENT_BUILD_DIR}}/reducer-server"
        "{{.OUTPUT_DIR}}/bin/"
      - >-
        rsync -a
        "{{.G_NODEJS_14_BIN_DIR}}/node"
        "{{.OUTPUT_DIR}}/bin/node-14"
      - >-
        rsync -a
        "{{.G_NODEJS_22_BIN_DIR}}/node"
        "{{.OUTPUT_DIR}}/bin/node-22"
      - "mkdir -p '{{.OUTPUT_DIR}}/var/www/'"
      - >-
        rsync -a
        "{{.G_WEBUI_BUILD_DIR}}/"
        "{{.OUTPUT_DIR}}/var/www/webui/"
      # Avoid using `npm clean-install` because Meteor does not generate a `package-lock.json` file,
      # which `clean-install` depends on.
      - |-
        cd "{{.OUTPUT_DIR}}/var/www/webui/programs/server"
        PATH="{{.G_NODEJS_14_BIN_DIR}}":$PATH npm install
      - >-
        rsync -a
        "{{.G_LOG_VIEWER_WEBUI_BUILD_DIR}}/"
        "{{.OUTPUT_DIR}}/var/www/log-viewer-webui"
      - |-
        cd "{{.OUTPUT_DIR}}/var/www/log-viewer-webui/server"
        PATH="{{.G_NODEJS_22_BIN_DIR}}":$PATH npm clean-install
      # This command must be last
      - task: "utils:checksum:compute"
        vars:
          CHECKSUM_FILE: "{{.CHECKSUM_FILE}}"
          INCLUDE_PATTERNS: ["{{.OUTPUT_DIR}}"]

  core:
    cmds:
      - task: "core-generate"
      - task: "core-build"

  core-generate:
    internal: true
    sources: &core_source_files
      - "{{.G_DEPS_CORE_CHECKSUM_FILE}}"
      - "{{.G_CORE_COMPONENT_DIR}}/cmake/**/*"
      - "{{.G_CORE_COMPONENT_DIR}}/CMakeLists.txt"
      - "{{.G_CORE_COMPONENT_DIR}}/src/**/*"
      - "{{.TASKFILE}}"
      - "/etc/os-release"
    deps:
      - "deps:core"
      - "clp-s-generate-parsers"
    cmds:
      - task: "utils:cmake:generate"
        vars:
          BUILD_DIR: "{{.G_CORE_COMPONENT_BUILD_DIR}}"
          SOURCE_DIR: "{{.G_CORE_COMPONENT_DIR}}"

  core-build:
    internal: true
    sources: *core_source_files
    generates:
      - "{{.G_CORE_COMPONENT_BUILD_DIR}}/clg"
      - "{{.G_CORE_COMPONENT_BUILD_DIR}}/clo"
      - "{{.G_CORE_COMPONENT_BUILD_DIR}}/clp"
      - "{{.G_CORE_COMPONENT_BUILD_DIR}}/clp-s"
      - "{{.G_CORE_COMPONENT_BUILD_DIR}}/indexer"
      - "{{.G_CORE_COMPONENT_BUILD_DIR}}/reducer-server"
    cmds:
      - task: "utils:cmake:build"
        vars:
          BUILD_DIR: "{{.G_CORE_COMPONENT_BUILD_DIR}}"
          JOBS: "{{.G_CORE_MAX_PARALLELISM_PER_BUILD_TASK}}"
          TARGETS: ["clg", "clo", "clp", "clp-s", "indexer", "reducer-server"]

  clp-package-utils:
    - task: "python-component"
      vars:
        COMPONENT: "{{.TASK}}"

  clp-py-utils:
    - task: "python-component"
      vars:
        COMPONENT: "{{.TASK}}"

  job-orchestration:
    - task: "python-component"
      vars:
        COMPONENT: "{{.TASK}}"

  log-viewer-webui:
    vars:
      CHECKSUM_FILE: "{{.G_BUILD_DIR}}/{{.TASK}}.md5"
      OUTPUT_DIR: "{{.G_LOG_VIEWER_WEBUI_BUILD_DIR}}"
    sources:
      - "{{.G_BUILD_DIR}}/log-viewer-webui-node-modules.md5"
      - "{{.TASKFILE}}"
      - "client/index.html"
      - "client/tsconfig/**/*"
      - "client/tsconfig.json"
      - "client/package.json"
      - "client/package-lock.json"
      - "client/src/**/*.css"
      - "client/src/**/*.ts"
      - "client/src/**/*.tsx"
      - "server/package.json"
      - "server/package-lock.json"
      - "server/settings.json"
      - "server/src/**/*.ts"
      - "server/tsconfig.json"
      - "yscope-log-viewer/package.json"
      - "yscope-log-viewer/public/**/*"
      - "yscope-log-viewer/src/**/*"
      - "yscope-log-viewer/tsconfig.json"
      - "yscope-log-viewer/webpack.common.js"
      - "yscope-log-viewer/webpack.prod.js"
    dir: "components/log-viewer-webui"
    generates: ["{{.CHECKSUM_FILE}}"]
    deps:
      - "init"
      - "log-viewer-webui-node-modules"
      - task: "utils:checksum:validate"
        vars:
          CHECKSUM_FILE: "{{.CHECKSUM_FILE}}"
          INCLUDE_PATTERNS: ["{{.OUTPUT_DIR}}"]
    cmds:
      - "rm -rf '{{.OUTPUT_DIR}}'"
      - "mkdir -p '{{.OUTPUT_DIR}}'"
      - |-
        cd client
        PATH="{{.G_NODEJS_22_BIN_DIR}}":$PATH npm run build -- \
        --emptyOutDir --outDir '{{.OUTPUT_DIR}}/client'
      - |-
        cd server
        PATH="{{.G_NODEJS_22_BIN_DIR}}":$PATH npx tsc --outDir '{{.OUTPUT_DIR}}/server/dist'
        rsync -a \
        package.json package-lock.json \
        "{{.OUTPUT_DIR}}/server/"
      - |-
        cd yscope-log-viewer
        PATH="{{.G_NODEJS_22_BIN_DIR}}":$PATH npm run build -- \
        --output-path '{{.OUTPUT_DIR}}/yscope-log-viewer'
      - task: "utils:checksum:compute"
        vars:
          CHECKSUM_FILE: "{{.CHECKSUM_FILE}}"
          INCLUDE_PATTERNS: ["{{.OUTPUT_DIR}}"]

  webui:
    vars:
      CHECKSUM_FILE: "{{.G_BUILD_DIR}}/{{.TASK}}.md5"
      OUTPUT_DIR: "{{.G_WEBUI_BUILD_DIR}}"
    sources:
      - "{{.G_BUILD_DIR}}/meteor.md5"
      - "{{.G_BUILD_DIR}}/webui-node-modules.md5"
      - "{{.TASKFILE}}"
      - "*"
      - ".meteor/*"
      - "client/**/*"
      - "imports/**/*"
      - "server/**/*"
      - "tests/**/*"
    dir: "components/webui"
    platforms: ["386", "amd64"]
    generates: ["{{.CHECKSUM_FILE}}"]
    deps:
      - "init"
      - "meteor"
      - task: "utils:checksum:validate"
        vars:
          CHECKSUM_FILE: "{{.CHECKSUM_FILE}}"
          INCLUDE_PATTERNS: ["{{.OUTPUT_DIR}}"]
      - "webui-node-modules"
    cmds:
      - "rm -rf '{{.OUTPUT_DIR}}'"
      - "mkdir -p '{{.OUTPUT_DIR}}'"
      - "PATH='{{.G_METEOR_BUILD_DIR}}':$PATH meteor build --directory '{{.OUTPUT_DIR}}'"
      - >-
        rsync -a
        "{{.OUTPUT_DIR}}/bundle/"
        launcher.js
        settings.json
        "{{.OUTPUT_DIR}}/"
      - "rm -rf '{{.OUTPUT_DIR}}/bundle/'"
      # Remove temp files generated by `meteor build` before checksum
      - "find node_modules -type f -name '.meteor-portable-2.json' -exec rm {} +"
      # This command must be last
      - task: "utils:checksum:compute"
        vars:
          CHECKSUM_FILE: "{{.CHECKSUM_FILE}}"
          INCLUDE_PATTERNS: ["{{.OUTPUT_DIR}}"]

  nodejs-22:
    internal: true
    vars:
      CHECKSUM_FILE: "{{.G_BUILD_DIR}}/{{.TASK}}.md5"
      OUTPUT_DIR: "{{.G_NODEJS_22_BUILD_DIR}}"
    run: "once"
    cmds:
      - task: "nodejs"
        vars:
          CHECKSUM_FILE: "{{.CHECKSUM_FILE}}"
          NODEJS_VERSION: "v22.4.0"
          OUTPUT_DIR: "{{.OUTPUT_DIR}}"

  nodejs-14:
    internal: true
    vars:
      CHECKSUM_FILE: "{{.G_BUILD_DIR}}/{{.TASK}}.md5"
      OUTPUT_DIR: "{{.G_NODEJS_14_BUILD_DIR}}"
    cmds:
      - task: "nodejs"
        vars:
          CHECKSUM_FILE: "{{.CHECKSUM_FILE}}"
          NODEJS_VERSION: "v14.21.3"
          OUTPUT_DIR: "{{.OUTPUT_DIR}}"

  download-and-extract-tar:
    internal: true
    label: "{{.TASK}}-{{.TAR_NAME}}"
    vars:
      OUTPUT_TMP_DIR: "{{.OUTPUT_DIR}}-tmp"
      EXTRACTED_DIR: "{{.OUTPUT_TMP_DIR}}/{{.EXTRACTED_DIR_NAME}}"
      TAR_PATH: "{{.OUTPUT_TMP_DIR}}/{{.TAR_NAME}}"
    requires:
      vars: ["CHECKSUM_FILE", "EXTRACTED_DIR_NAME", "TAR_NAME", "OUTPUT_DIR", "URL_PREFIX"]
    sources: ["{{.TASKFILE}}"]
    generates: ["{{.CHECKSUM_FILE}}"]
    deps:
      - "init"
      - task: "utils:checksum:validate"
        vars:
          CHECKSUM_FILE: "{{.CHECKSUM_FILE}}"
          INCLUDE_PATTERNS: ["{{.OUTPUT_DIR}}"]
    cmds:
      - "rm -rf '{{.OUTPUT_DIR}}' '{{.OUTPUT_TMP_DIR}}'"
      - "mkdir -p '{{.OUTPUT_TMP_DIR}}'"
      - >-
        curl --fail --location --show-error
        "{{trimSuffix "/" .URL_PREFIX}}/{{.TAR_NAME}}"
        --output "{{.TAR_PATH}}"
      - "tar xf '{{.TAR_PATH}}' --directory '{{.OUTPUT_TMP_DIR}}'"
      - "mv '{{.EXTRACTED_DIR}}' '{{.OUTPUT_DIR}}'"
      - "rm -rf '{{.OUTPUT_TMP_DIR}}'"
      # This command must be last
      - task: "utils:checksum:compute"
        vars:
          CHECKSUM_FILE: "{{.CHECKSUM_FILE}}"
          INCLUDE_PATTERNS: ["{{.OUTPUT_DIR}}"]

  # NOTE: The log-viewer-webui has four different node_modules directories:
  # * client
  # * server
  # * log-viewer submodule
  # * the top-level one we call "package"
  # This means we have to create four different checksums. To allow tasks which depend on this task
  # to only have to check one checksum file, we concatenate the four checksum files into one.
  log-viewer-webui-node-modules:
    internal: true
    vars:
      # Checksum files
      CHECKSUM_FILE: "{{.G_BUILD_DIR}}/{{.TASK}}.md5"
      CLIENT_CHECKSUM_FILE: "{{.G_BUILD_DIR}}/log-viewer-webui-client-node-modules.md5"
      LOG_VIEWER_CHECKSUM_FILE: "{{.G_BUILD_DIR}}/log-viewer-webui-log-viewer-node-modules.md5"
      PACKAGE_CHECKSUM_FILE: "{{.G_BUILD_DIR}}/log-viewer-webui-package-node-modules.md5"
      SERVER_CHECKSUM_FILE: "{{.G_BUILD_DIR}}/log-viewer-webui-server-node-modules.md5"

      # Directories
      SRC_DIR: "{{.TASKFILE_DIR}}/components/log-viewer-webui"
      CLIENT_OUTPUT_DIR: "{{.SRC_DIR}}/client/node_modules"
      LOG_VIEWER_OUTPUT_DIR: "{{.SRC_DIR}}/yscope-log-viewer/node_modules"
      PACKAGE_OUTPUT_DIR: "{{.SRC_DIR}}/node_modules"
      SERVER_OUTPUT_DIR: "{{.SRC_DIR}}/server/node_modules"
    sources:
      - "{{.G_DEPS_LOG_VIEWER_CHECKSUM_FILE}}"
      - "{{.G_BUILD_DIR}}/nodejs-22.md5"
      - "{{.TASKFILE}}"
      - "client/package.json"
      - "client/package-lock.json"
      - "package.json"
      - "package-lock.json"
      - "server/package.json"
      - "server/package-lock.json"
      - "yscope-log-viewer/package.json"
      - "yscope-log-viewer/package-lock.json"
    dir: "{{.SRC_DIR}}"
    generates:
      - "{{.CHECKSUM_FILE}}"
      - "{{.CLIENT_CHECKSUM_FILE}}"
      - "{{.LOG_VIEWER_CHECKSUM_FILE}}"
      - "{{.PACKAGE_CHECKSUM_FILE}}"
      - "{{.SERVER_CHECKSUM_FILE}}"
    deps:
      - "deps:log-viewer"
      - "nodejs-22"
      - task: "utils:checksum:validate"
        vars:
          CHECKSUM_FILE: "{{.CLIENT_CHECKSUM_FILE}}"
          INCLUDE_PATTERNS: ["{{.CLIENT_OUTPUT_DIR}}"]
      - task: "utils:checksum:validate"
        vars:
          CHECKSUM_FILE: "{{.SERVER_CHECKSUM_FILE}}"
          INCLUDE_PATTERNS: ["{{.SERVER_OUTPUT_DIR}}"]
      - task: "utils:checksum:validate"
        vars:
          CHECKSUM_FILE: "{{.PACKAGE_CHECKSUM_FILE}}"
          INCLUDE_PATTERNS: ["{{.PACKAGE_OUTPUT_DIR}}"]
      - task: "utils:checksum:validate"
        vars:
          CHECKSUM_FILE: "{{.LOG_VIEWER_CHECKSUM_FILE}}"
          INCLUDE_PATTERNS: ["{{.LOG_VIEWER_OUTPUT_DIR}}"]
    cmds:
      - "rm -f {{.CHECKSUM_FILE}}"
      - task: "clean-log-viewer-webui"
      - "PATH='{{.G_NODEJS_22_BIN_DIR}}':$PATH npm run init"
      - |-
        cd yscope-log-viewer
        PATH="{{.G_NODEJS_22_BIN_DIR}}":$PATH npm install
      # These commands must be last
      - task: "utils:checksum:compute"
        vars:
          CHECKSUM_FILE: "{{.CLIENT_CHECKSUM_FILE}}"
          INCLUDE_PATTERNS: ["{{.CLIENT_OUTPUT_DIR}}"]
      - task: "utils:checksum:compute"
        vars:
          CHECKSUM_FILE: "{{.LOG_VIEWER_CHECKSUM_FILE}}"
          INCLUDE_PATTERNS: ["{{.LOG_VIEWER_OUTPUT_DIR}}"]
      - task: "utils:checksum:compute"
        vars:
          CHECKSUM_FILE: "{{.PACKAGE_CHECKSUM_FILE}}"
          INCLUDE_PATTERNS: ["{{.PACKAGE_OUTPUT_DIR}}"]
      - task: "utils:checksum:compute"
        vars:
          CHECKSUM_FILE: "{{.SERVER_CHECKSUM_FILE}}"
          INCLUDE_PATTERNS: ["{{.SERVER_OUTPUT_DIR}}"]
      # This command must be last
      - >-
        cat
        "{{.CLIENT_CHECKSUM_FILE}}"
        "{{.LOG_VIEWER_CHECKSUM_FILE}}"
        "{{.PACKAGE_CHECKSUM_FILE}}"
        "{{.SERVER_CHECKSUM_FILE}}"
        > "{{.CHECKSUM_FILE}}"

  meteor:
    vars:
      CHECKSUM_FILE: "{{.G_BUILD_DIR}}/{{.TASK}}.md5"
      METEOR_ARCH: "{{ if eq ARCH \"arm64\" }}arm64{{ else }}x86_64{{ end }}"
      METEOR_PLATFORM: "{{ if eq OS \"darwin\" }}osx{{ else }}linux{{ end }}"
      METEOR_RELEASE: "2.16"
    run: "once"
    preconditions:
      - sh: >-
          (test "$(uname -m)" != "aarch64") || (test "$(uname -s)" != "Linux")
        msg: "Meteor 2.x does not support aarch64 on Linux"
    cmds:
      - task: "download-and-extract-tar"
        vars:
          CHECKSUM_FILE: "{{.CHECKSUM_FILE}}"
          EXTRACTED_DIR_NAME: ".meteor"
          OUTPUT_DIR: "{{.G_METEOR_BUILD_DIR}}"
          TAR_NAME: "meteor-bootstrap-os.{{.METEOR_PLATFORM}}.{{.METEOR_ARCH}}.tar.gz"
          URL_PREFIX: "https://static.meteor.com/packages-bootstrap/{{.METEOR_RELEASE}}"

  nodejs:
    internal: true
    vars:
      NODEJS_ARCH: "{{ if eq ARCH \"arm64\" }}arm64{{ else }}x64{{ end }}"
      NODEJS_VERSION_BASE_URL: "https://nodejs.org/dist/{{.NODEJS_VERSION}}/"
      NODEJS_FILE_BASE_NAME:
        sh: >-
          curl --header "Cache-Control: no-cache, no-store" --silent "{{.NODEJS_VERSION_BASE_URL}}"
          | grep
          --only-matching
          --max-count 1
          "node-v[[:digit:]]\+\.[[:digit:]]\+\.[[:digit:]]\+-{{OS}}-{{.NODEJS_ARCH}}"
          | head --lines 1
    requires:
      vars: ["CHECKSUM_FILE", "NODEJS_VERSION", "OUTPUT_DIR"]
    deps: ["init"]
    cmds:
      - task: "download-and-extract-tar"
        vars:
          CHECKSUM_FILE: "{{.CHECKSUM_FILE}}"
          TAR_NAME: "{{.NODEJS_FILE_BASE_NAME}}.tar.xz"
          EXTRACTED_DIR_NAME: "{{.NODEJS_FILE_BASE_NAME}}"
          URL_PREFIX: "{{.NODEJS_VERSION_BASE_URL}}"
          OUTPUT_DIR: "{{.OUTPUT_DIR}}"

  package-tar:
    internal: true
    vars:
      VERSIONED_PACKAGE_NAME:
        sh: "echo clp-{{.FLAVOUR}}-$(arch)-v{{.G_PACKAGE_VERSION}}"
      OUTPUT_DIR: "{{.G_BUILD_DIR}}/{{.VERSIONED_PACKAGE_NAME}}"
      OUTPUT_FILE: "{{.OUTPUT_DIR}}.tar.gz"
    requires:
      vars: ["FLAVOUR", "STORAGE_ENGINE"]
    sources:
      - "{{.G_BUILD_DIR}}/package.md5"
      - "{{.TASKFILE}}"
    dir: "{{.G_BUILD_DIR}}"
    generates:
      - "{{.VERSIONED_PACKAGE_NAME}}.tar.gz"
    deps: ["package"]
    cmds:
      - "rm -rf '{{.OUTPUT_DIR}}' '{{.OUTPUT_FILE}}'"
      # NOTE: The trailing slash after the source is necessary so that rsync copies
      # `/parents/A` -> `/parents/B` rather than `/parents/A` -> `/parents/B/A`
      - "rsync --archive '{{.G_PACKAGE_BUILD_DIR}}/' '{{.OUTPUT_DIR}}'"
      # Set the storage engine for the package
      - task: "utils:misc:replace-text"
        vars:
          FILE_PATH: "{{.OUTPUT_DIR}}/lib/python3/site-packages/clp_py_utils/clp_config.py"
          SED_EXP: >-
            s/([[:space:]]*storage_engine: str = ")[^"]+"/\1{{.STORAGE_ENGINE}}"/
      - task: "utils:misc:replace-text"
        vars:
          FILE_PATH: "{{.OUTPUT_DIR}}/etc/clp-config.yml"
          SED_EXP: >-
            s/(\#[[:space:]]*storage_engine: ")[^"]+"/\1{{.STORAGE_ENGINE}}"/
      - >-
        tar czf '{{.OUTPUT_FILE}}'
        --directory '{{.G_BUILD_DIR}}'
        --dereference '{{.VERSIONED_PACKAGE_NAME}}'

  package-venv:
    internal: true
    vars:
      CHECKSUM_FILE: "{{.G_BUILD_DIR}}/{{.TASK}}.md5"
      OUTPUT_DIR: "{{.G_PACKAGE_VENV_DIR}}"
    sources:
      - "{{.ROOT_DIR}}/requirements.txt"
      - "{{.TASKFILE}}"
      - "/etc/os-release"
    generates: ["{{.CHECKSUM_FILE}}"]
    deps:
      - "init"
      - task: "utils:checksum:validate"
        vars:
          CHECKSUM_FILE: "{{.CHECKSUM_FILE}}"
          INCLUDE_PATTERNS: ["{{.OUTPUT_DIR}}"]
    cmds:
      - task: "utils:misc:create-venv"
        vars:
          LABEL: "package"
          OUTPUT_DIR: "{{.OUTPUT_DIR}}"
          REQUIREMENTS_FILE: "{{.ROOT_DIR}}/requirements.txt"
      # This command must be last
      - task: "utils:checksum:compute"
        vars:
          CHECKSUM_FILE: "{{.CHECKSUM_FILE}}"
          INCLUDE_PATTERNS: ["{{.OUTPUT_DIR}}"]

  python-component:
    internal: true
    label: "{{.COMPONENT}}"
    vars:
      PACKAGE:
        sh: "echo {{.COMPONENT}} | tr - _"
      VENV_DIR: "{{.G_BUILD_DIR}}/{{.COMPONENT}}/venv"
    requires:
      vars: ["COMPONENT"]
    sources:
      - "{{.G_BUILD_DIR}}/{{.COMPONENT}}_venv.md5"
      - "{{.PACKAGE}}/**/*"
      - "{{.ROOT_DIR}}/requirements.txt"
      - "{{.TASKFILE}}"
      - "/etc/os-release"
      - "pyproject.toml"
    dir: "components/{{.COMPONENT}}"
    generates:
      - "dist/*.whl"
    deps:
      - task: "component-venv"
        vars:
          COMPONENT: "{{.COMPONENT}}"
          OUTPUT_DIR: "{{.VENV_DIR}}"
    cmds:
      - task: "clean-python-component"
        vars:
          COMPONENT: "{{.COMPONENT}}"
      - |-
        . "{{.VENV_DIR}}/bin/activate"
        poetry build --format wheel

  webui-node-modules:
    internal: true
    vars:
      CHECKSUM_FILE: "{{.G_BUILD_DIR}}/{{.TASK}}.md5"
      WEBUI_SRC_DIR: "{{.ROOT_DIR}}/components/webui"
      OUTPUT_DIR: "{{.WEBUI_SRC_DIR}}/node_modules"
    sources:
      - "{{.G_BUILD_DIR}}/meteor.md5"
      - "{{.TASKFILE}}"
      - ".meteor/packages"
      - "package.json"
    dir: "{{.WEBUI_SRC_DIR}}"
    generates: ["{{.CHECKSUM_FILE}}"]
    deps:
      - "init"
      - "meteor"
      - task: "utils:checksum:validate"
        vars:
          CHECKSUM_FILE: "{{.CHECKSUM_FILE}}"
          INCLUDE_PATTERNS: ["{{.OUTPUT_DIR}}"]
    cmds:
      - "rm -rf '{{.OUTPUT_DIR}}'"
      - "PATH='{{.G_METEOR_BUILD_DIR}}':$PATH meteor npm install --production"
      # This command must be last
      - task: "utils:checksum:compute"
        vars:
          CHECKSUM_FILE: "{{.CHECKSUM_FILE}}"
          INCLUDE_PATTERNS: ["{{.OUTPUT_DIR}}"]

  component-venv:
    internal: true
    label: "{{.COMPONENT}}-venv"
    vars:
      CHECKSUM_FILE: "{{.G_BUILD_DIR}}/{{.COMPONENT}}-venv.md5"
    requires:
      vars: ["COMPONENT", "OUTPUT_DIR"]
    sources:
      - "{{.ROOT_DIR}}/requirements.txt"
      - "{{.TASKFILE}}"
      - "/etc/os-release"
      - "pyproject.toml"
    dir: "components/{{.COMPONENT}}"
    generates: ["{{.CHECKSUM_FILE}}"]
    deps:
      - "init"
      - task: "utils:checksum:validate"
        vars:
          CHECKSUM_FILE: "{{.CHECKSUM_FILE}}"
          INCLUDE_PATTERNS: ["{{.OUTPUT_DIR}}"]
    cmds:
      - task: "utils:misc:create-venv"
        vars:
          LABEL: "{{.COMPONENT}}"
          OUTPUT_DIR: "{{.OUTPUT_DIR}}"
          REQUIREMENTS_FILE: "{{.ROOT_DIR}}/requirements.txt"
      # This command must be last
      - task: "utils:checksum:compute"
        vars:
          CHECKSUM_FILE: "{{.CHECKSUM_FILE}}"
          INCLUDE_PATTERNS: ["{{.OUTPUT_DIR}}"]
  clean-python-component:
    internal: true
    label: "clean-{{.COMPONENT}}"
    requires:
      vars: ["COMPONENT"]
    dir: "components/{{.COMPONENT}}"
    cmds:
      - "rm -rf dist"

  init:
    internal: true
    silent: true
    run: "once"
    cmd: "mkdir -p '{{.G_BUILD_DIR}}'"<|MERGE_RESOLUTION|>--- conflicted
+++ resolved
@@ -35,19 +35,18 @@
   # Versions
   G_PACKAGE_VERSION: "0.2.0-dev"
 
-<<<<<<< HEAD
+
   # ANTLR codegen related
   G_ANTLR_VERSION: "4.13.2"
   G_ANTLR_JAR_DIR: "{{.G_BUILD_DIR}}/antlr"
   G_ANTLR_JAR_CHECKSUM_FILE: "{{.G_ANTLR_JAR_DIR}}/checksum/antlr.md5"
   G_ANTLR_JAR_NAME: "antlr-{{.G_ANTLR_VERSION}}-complete.jar"
   G_ANTLR_JAR_PATH: "{{.G_ANTLR_JAR_DIR}}/{{.G_ANTLR_JAR_NAME}}"
-=======
+
   # Build parameters
   # NOTE: Defaulting to an empty string is safe since CMake ignores an empty string.
   G_CORE_MAX_PARALLELISM_PER_BUILD_TASK: >-
     {{default "" (env "CLP_CORE_MAX_PARALLELISM_PER_BUILD_TASK")}}
->>>>>>> 197460ba
 
 tasks:
   default:
