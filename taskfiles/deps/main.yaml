--- conflicted
+++ resolved
@@ -363,10 +363,6 @@
             - "-DBUILD_SHARED_LIBS_WITH_STATIC_MONGOC=ON"
             - "-DCMAKE_BUILD_TYPE=Release"
             - "-DCMAKE_INSTALL_MESSAGE=LAZY"
-<<<<<<< HEAD
-            - "-DENABLE_EXAMPLES=OFF"
-=======
->>>>>>> 19cd534e
             - "-DENABLE_UNINSTALL=OFF"
           LIB_NAME: "mongocxx"
           TARBALL_SHA256: "19dff3cf834a3e09229260f22a0325820a7e30c78b294db91794dd934776b33a"
