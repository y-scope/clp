--- conflicted
+++ resolved
@@ -1,16 +1,12 @@
 version: "3"
 
 includes:
-<<<<<<< HEAD
-  utils: "../tools/yscope-dev-utils/exports/taskfiles/utils/remote.yaml"
+  remote: "../tools/yscope-dev-utils/exports/taskfiles/utils/remote.yaml"
+  utils: "../tools/yscope-dev-utils/exports/taskfiles/utils/utils.yaml"
 
 vars:
   G_HELM_TOOLCHAIN_DIR: "{{.G_BUILD_DIR}}/toolchains/helm"
   G_HELM_TOOLCHAIN_ENV_FILE: "{{.G_HELM_TOOLCHAIN_DIR}}/env"
-=======
-  utils: "../tools/yscope-dev-utils/exports/taskfiles/utils/utils.yaml"
-
-vars:
   G_RUST_TOOLCHAIN_DIR: "{{.G_BUILD_DIR}}/toolchains/rust"
   G_RUST_TOOLCHAIN_ENV_FILE: "{{.G_RUST_TOOLCHAIN_DIR}}/env"
 
@@ -20,7 +16,6 @@
 
   # Rust toolchain checksum file
   G_RUST_TOOLCHAIN_CHECKSUM_FILE: "{{.G_BUILD_DIR}}/toolchains-rust.md5"
->>>>>>> 2c09c2db
 
 tasks:
   helm:
@@ -29,7 +24,7 @@
       CHART_TESTING_VERSION: "3.14.0"
     cmds:
       - "mkdir -p '{{.G_HELM_TOOLCHAIN_DIR}}'"
-      - task: "utils:download-and-extract-tar"
+      - task: "remote:download-and-extract-tar"
         vars:
           OUTPUT_DIR: "{{.G_BUILD_DIR}}/toolchains/helm"
           URL: "https://github.com/helm/chart-testing/releases/download/v{{.CHART_TESTING_VERSION}}\
