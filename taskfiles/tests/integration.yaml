--- conflicted
+++ resolved
@@ -26,8 +26,7 @@
 
   clp-py-project-imports:
     dir: "{{.G_INTEGRATION_TESTS_DIR}}"
-<<<<<<< HEAD
-    cmd: "uv run python -m pytest tests/test_clp_native_py_project_imports.py"
+    cmd: "uv run pytest tests/test_clp_native_py_project_imports.py"
 
   package:
     deps:
@@ -37,7 +36,4 @@
       CLP_BUILD_DIR: "{{.G_BUILD_DIR}}"
       CLP_CORE_BINS_DIR: "{{.G_CORE_COMPONENT_BUILD_DIR}}"
       CLP_PACKAGE_DIR: "{{.G_PACKAGE_BUILD_DIR}}"
-    cmd: "uv run python -m pytest -m package"
-=======
-    cmd: "uv run pytest tests/test_clp_native_py_project_imports.py"
->>>>>>> f50b5dc4
+    cmd: "uv run python -m pytest -m package"