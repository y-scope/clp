version: "3"

vars:
  G_INTEGRATION_TESTS_DIR: "{{.ROOT_DIR}}/integration-tests"

tasks:
  default:
    deps:
      - task: "clp-py-project-imports"
      - task: "core"

  cache-clear:
    dir: "{{.G_INTEGRATION_TESTS_DIR}}"
    cmds:
      - >-
        uv run python -m pytest --cache-clear --collect-only --override-ini addopts="" --quiet
        > /dev/null

  core:
    deps:
      - task: "::core"
    dir: "{{.G_INTEGRATION_TESTS_DIR}}"
    env:
      CLP_BUILD_DIR: "{{.G_BUILD_DIR}}"
      CLP_CORE_BINS_DIR: "{{.G_CORE_COMPONENT_BUILD_DIR}}"
      CLP_PACKAGE_DIR: "{{.G_PACKAGE_BUILD_DIR}}"
    cmd: "uv run python -m pytest -m core"

<<<<<<< HEAD
  package:
    deps:
      - task: "::package"
    dir: "{{.G_INTEGRATION_TESTS_DIR}}"
    env:
      CLP_BUILD_DIR: "{{.G_BUILD_DIR}}"
      CLP_CORE_BINS_DIR: "{{.G_CORE_COMPONENT_BUILD_DIR}}"
      CLP_PACKAGE_DIR: "{{.G_PACKAGE_BUILD_DIR}}"
    cmd: "uv run python -m pytest -m package"
=======
  clp-py-project-imports:
    dir: "{{.G_INTEGRATION_TESTS_DIR}}"
    cmd: "uv run python -m pytest tests/test_clp_native_py_project_imports.py"
>>>>>>> f7a978c3
<|MERGE_RESOLUTION|>--- conflicted
+++ resolved
@@ -26,7 +26,10 @@
       CLP_PACKAGE_DIR: "{{.G_PACKAGE_BUILD_DIR}}"
     cmd: "uv run python -m pytest -m core"
 
-<<<<<<< HEAD
+  clp-py-project-imports:
+    dir: "{{.G_INTEGRATION_TESTS_DIR}}"
+    cmd: "uv run python -m pytest tests/test_clp_native_py_project_imports.py"
+
   package:
     deps:
       - task: "::package"
@@ -35,9 +38,4 @@
       CLP_BUILD_DIR: "{{.G_BUILD_DIR}}"
       CLP_CORE_BINS_DIR: "{{.G_CORE_COMPONENT_BUILD_DIR}}"
       CLP_PACKAGE_DIR: "{{.G_PACKAGE_BUILD_DIR}}"
-    cmd: "uv run python -m pytest -m package"
-=======
-  clp-py-project-imports:
-    dir: "{{.G_INTEGRATION_TESTS_DIR}}"
-    cmd: "uv run python -m pytest tests/test_clp_native_py_project_imports.py"
->>>>>>> f7a978c3
+    cmd: "uv run python -m pytest -m package"