version: "3"

includes:
  toolchains: "toolchains.yaml"

vars:
  # Ignore https://github.com/msgpack/msgpack-c/issues/1098
  G_CLANG_TIDY_LINE_FILTER_IGNORE_MSGPACK_1098: >-
    {\"name\":\"cpp11_zone.hpp\",\"lines\":[[197,197]]}
  G_LINT_CLANG_TIDY_DIR: "{{.G_BUILD_DIR}}/lint-clang-tidy"
  G_LINT_VENV_DIR: "{{.G_BUILD_DIR}}/lint-venv"

tasks:
  check:
    cmds:
      - task: "check-cpp-full"
      - task: "check-helm"
      - task: "check-js"
      - task: "check-py"
      - task: "check-rust"
      - task: "check-yaml"

  check-cpp-diff:
    cmds:
      - task: "check-cpp-format"
      - task: "check-cpp-static-diff"

  check-cpp-full:
    cmds:
      - task: "check-cpp-format"
      - task: "check-cpp-static-full"

  fix:
    cmds:
      - task: "fix-cpp-full"
      - task: "fix-helm"
      - task: "fix-js"
      - task: "fix-py"
      - task: "fix-rust"
      - task: "fix-yaml"

  fix-cpp-diff:
    cmds:
      - task: "fix-cpp-format"
      - task: "fix-cpp-static-diff"

  fix-cpp-full:
    cmds:
      - task: "fix-cpp-format"
      - task: "fix-cpp-static-full"

  fix-no-cpp:
    cmds:
      - task: "fix-js"
      - task: "fix-py"
      - task: "fix-rust"
      - task: "fix-yaml"

  helm:
    aliases:
      - "check-helm"
      - "fix-helm"
    deps:
      - "toolchains:helm"
      - "venv"
    cmds:
      - |-
        . "{{.G_LINT_VENV_DIR}}/bin/activate"
        . "{{.G_HELM_TOOLCHAIN_ENV_FILE}}"
<<<<<<< HEAD
        ct lint
=======
        ct lint \
          --chart-dirs="tools/deployment" \
          --chart-yaml-schema="{{.G_HELM_TOOLCHAIN_DIR}}/etc/chart_schema.yaml" \
          --lint-conf=".yamllint.yaml"
>>>>>>> bda53c12

  check-js:
    sources: &js_source_files
      - "{{.G_BUILD_DIR}}/webui-node-modules.md5"
      - "{{.G_WEBUI_SRC_DIR}}/**/*"
      - exclude: "{{.G_WEBUI_SRC_DIR}}/**/dist/*"
      - "{{.ROOT_DIR}}/taskfile.yaml"
      - "{{.TASKFILE}}"
    cmds:
      - task: "js"
        vars:
          LINT_CMD: "check"

  fix-js:
    sources: *js_source_files
    cmds:
      - task: "js"
        vars:
          LINT_CMD: "fix"

  check-py:
    cmds:
      - task: "py"
        vars:
          BLACK_FLAGS: "--check --diff"
          RUFF_CHECK_FLAGS: ""
          RUFF_FORMAT_FLAGS: "--diff"

  fix-py:
    cmds:
      - task: "py"
        vars:
          BLACK_FLAGS: ""
          RUFF_CHECK_FLAGS: "--fix"
          RUFF_FORMAT_FLAGS: ""

  yaml:
    aliases:
      - "check-yaml"
      - "fix-yaml"
    deps: ["venv"]
    cmds:
      - |-
        . "{{.G_LINT_VENV_DIR}}/bin/activate"
        yamllint --strict \
          ".github" \
          ".yamllint.yaml" \
          "components/core/.clang-format" \
          "components/core/config" \
          "components/core/tools/" \
          "components/package-template/src/etc" \
<<<<<<< HEAD
          "chart_schema.yaml" \
          "ct.yaml" \
=======
>>>>>>> bda53c12
          "docs" \
          "taskfile.yaml" \
          "taskfiles" \
          "tools/deployment/package" \
          "tools/deployment/presto-clp"

  check-cpp-format:
    sources: &cpp_source_files
      - "{{.ROOT_DIR}}/.clang-format"
      - "{{.ROOT_DIR}}/.clang-tidy"
      - "{{.TASKFILE}}"
      - "{{.G_CORE_COMPONENT_DIR}}/.clang-format"
      - "{{.G_CORE_COMPONENT_DIR}}/src/**/*"
      - "{{.G_CORE_COMPONENT_DIR}}/tests/**/*"
    deps: ["cpp-lint-configs", "venv"]
    cmds:
      - task: ":utils:cpp-lint:clang-format"
        vars:
          EXCLUDE_PATTERNS: &cpp_exclude_patterns
            - "clp_s/search/kql/generated/*"
            - "clp_s/search/sql/generated/*"
          FLAGS: ["--dry-run"]
          INCLUDE_FILENAME_PATTERNS: &cpp_include_filename_patterns
            - "*.cpp"
            - "*.h"
            - "*.hpp"
            - "*.inc"
          ROOT_PATHS: &cpp_root_paths
            - "{{.G_CORE_COMPONENT_DIR}}/src"
            - "{{.G_CORE_COMPONENT_DIR}}/tests"
          VENV_DIR: "{{.G_LINT_VENV_DIR}}"

  fix-cpp-format:
    sources: *cpp_source_files
    deps: ["cpp-lint-configs", "venv"]
    cmds:
      - task: ":utils:cpp-lint:clang-format"
        vars:
          EXCLUDE_PATTERNS: *cpp_exclude_patterns
          FLAGS: ["-i"]
          INCLUDE_FILENAME_PATTERNS: *cpp_include_filename_patterns
          ROOT_PATHS: *cpp_root_paths
          VENV_DIR: "{{.G_LINT_VENV_DIR}}"

  cpp-lint-configs:
    internal: true
    cmd: "{{.ROOT_DIR}}/tools/yscope-dev-utils/exports/lint-configs/symlink-cpp-lint-configs.sh"

  check-cpp-static-diff:
    # NOTE: We alias the fix task until we determine which clang-tidy fixes can be applied safely.
    aliases: ["fix-cpp-static-diff"]
    sources: *cpp_source_files
    deps:
      - ":core-generate"
      - "cpp-lint-configs"
      - "venv"
    cmds:
      - task: ":utils:cpp-lint:clang-tidy-diff"
        vars:
          FLAGS:
            - "--config-file '{{.ROOT_DIR}}/.clang-tidy'"
            - >-
              --line-filter "[{{.G_CLANG_TIDY_LINE_FILTER_IGNORE_MSGPACK_1098}}]"
            - "-p '{{.G_CORE_COMPONENT_BUILD_DIR}}'"
          OUTPUT_DIR: "{{.G_LINT_CLANG_TIDY_DIR}}"
          VENV_DIR: "{{.G_LINT_VENV_DIR}}"

  check-cpp-static-full:
    # NOTE: We alias the fix task until we determine which clang-tidy fixes can be applied safely.
    aliases: ["fix-cpp-static-full"]
    sources: *cpp_source_files
    deps:
      - ":core-generate"
      - "cpp-lint-configs"
      - "venv"
    cmds:
      - task: ":utils:cpp-lint:clang-tidy-find"
        vars:
          # NOTE:
          #
          # - We don't lint `.inc` files because they result in false positives due to circular
          #   includes, and we plan to remove them going forward.
          # - The only error in the following files is a circular include due to including
          #   decoding_methods.hpp (decoding_methods.hpp and decoding_methods.inc include each
          #   other); the files should be removed from the exclude list once decoding_methods.inc
          #   is removed:
          #   - src/clp/ffi/ir_stream/ir_unit_deserialization_methods.hpp
          #   - src/clp/ffi/ir_stream/IrUnitHandlerInterface.hpp
          #   - src/clp/ir/EncodedTextAst.cpp
          # yamllint disable rule:line-length
          EXCLUDE_PATTERNS:
            # Sources
            - "clp/ArrayBackedPosIntSet.hpp"
            - "clp/aws/AwsAuthenticationSigner.cpp"
            - "clp/BufferedFileReader.cpp"
            - "clp/BufferedFileReader.hpp"
            - "clp/BufferReader.cpp"
            - "clp/BufferReader.hpp"
            - "clp/clg/clg.cpp"
            - "clp/clg/CommandLineArguments.cpp"
            - "clp/clg/CommandLineArguments.hpp"
            - "clp/cli_utils.cpp"
            - "clp/clo/clo.cpp"
            - "clp/clo/CommandLineArguments.cpp"
            - "clp/clo/CommandLineArguments.hpp"
            - "clp/clo/constants.hpp"
            - "clp/clo/OutputHandler.cpp"
            - "clp/clo/OutputHandler.hpp"
            - "clp/clp/clp.cpp"
            - "clp/clp/CommandLineArguments.cpp"
            - "clp/clp/CommandLineArguments.hpp"
            - "clp/clp/compression.cpp"
            - "clp/clp/compression.hpp"
            - "clp/clp/decompression.cpp"
            - "clp/clp/decompression.hpp"
            - "clp/clp/FileCompressor.cpp"
            - "clp/clp/FileCompressor.hpp"
            - "clp/clp/FileDecompressor.cpp"
            - "clp/clp/FileDecompressor.hpp"
            - "clp/clp/FileToCompress.hpp"
            - "clp/clp/run.cpp"
            - "clp/clp/run.hpp"
            - "clp/clp/utils.cpp"
            - "clp/clp/utils.hpp"
            - "clp/CommandLineArgumentsBase.hpp"
            - "clp/CurlDownloadHandler.cpp"
            - "clp/CurlDownloadHandler.hpp"
            - "clp/CurlEasyHandle.hpp"
            - "clp/CurlStringList.hpp"
            - "clp/database_utils.cpp"
            - "clp/database_utils.hpp"
            - "clp/Defs.h"
            - "clp/dictionary_utils.cpp"
            - "clp/dictionary_utils.hpp"
            - "clp/DictionaryEntry.hpp"
            - "clp/DictionaryReader.hpp"
            - "clp/DictionaryWriter.hpp"
            - "clp/EncodedVariableInterpreter.cpp"
            - "clp/EncodedVariableInterpreter.hpp"
            - "clp/ErrorCode.hpp"
            - "clp/ffi/encoding_methods.cpp"
            - "clp/ffi/encoding_methods.hpp"
            - "clp/ffi/ir_stream/decoding_methods.cpp"
            - "clp/ffi/ir_stream/decoding_methods.hpp"
            - "clp/ffi/ir_stream/decoding_methods.inc"
            - "clp/ffi/ir_stream/encoding_methods.cpp"
            - "clp/ffi/ir_stream/encoding_methods.hpp"
            - "clp/ffi/ir_stream/ir_unit_deserialization_methods.hpp"
            - "clp/ffi/ir_stream/protocol_constants.hpp"
            - "clp/ffi/ir_stream/Serializer.cpp"
            - "clp/ffi/ir_stream/Serializer.hpp"
            - "clp/ffi/ir_stream/utils.hpp"
            - "clp/ffi/search/CompositeWildcardToken.cpp"
            - "clp/ffi/search/CompositeWildcardToken.hpp"
            - "clp/ffi/search/ExactVariableToken.cpp"
            - "clp/ffi/search/ExactVariableToken.hpp"
            - "clp/ffi/search/query_methods.cpp"
            - "clp/ffi/search/query_methods.hpp"
            - "clp/ffi/search/QueryMethodFailed.hpp"
            - "clp/ffi/search/QueryToken.hpp"
            - "clp/ffi/search/QueryWildcard.cpp"
            - "clp/ffi/search/QueryWildcard.hpp"
            - "clp/ffi/search/Subquery.cpp"
            - "clp/ffi/search/Subquery.hpp"
            - "clp/ffi/search/WildcardToken.cpp"
            - "clp/ffi/search/WildcardToken.hpp"
            - "clp/FileDescriptor.cpp"
            - "clp/FileDescriptor.hpp"
            - "clp/FileDescriptorReader.cpp"
            - "clp/FileReader.cpp"
            - "clp/FileReader.hpp"
            - "clp/FileWriter.cpp"
            - "clp/FileWriter.hpp"
            - "clp/GlobalMetadataDB.hpp"
            - "clp/GlobalMySQLMetadataDB.cpp"
            - "clp/GlobalMySQLMetadataDB.hpp"
            - "clp/GlobalSQLiteMetadataDB.cpp"
            - "clp/GlobalSQLiteMetadataDB.hpp"
            - "clp/Grep.cpp"
            - "clp/Grep.hpp"
            - "clp/GrepCore.cpp"
            - "clp/GrepCore.hpp"
            - "clp/hash_utils.cpp"
            - "clp/ir/EncodedTextAst.cpp"
            - "clp/ir/LogEvent.hpp"
            - "clp/ir/LogEventDeserializer.cpp"
            - "clp/ir/LogEventDeserializer.hpp"
            - "clp/ir/LogEventSerializer.cpp"
            - "clp/ir/parsing.cpp"
            - "clp/ir/parsing.hpp"
            - "clp/ir/utils.cpp"
            - "clp/LibarchiveFileReader.cpp"
            - "clp/LibarchiveFileReader.hpp"
            - "clp/LibarchiveReader.cpp"
            - "clp/LibarchiveReader.hpp"
            - "clp/LogSurgeonReader.cpp"
            - "clp/LogSurgeonReader.hpp"
            - "clp/LogTypeDictionaryEntry.cpp"
            - "clp/LogTypeDictionaryEntry.hpp"
            - "clp/LogTypeDictionaryWriter.cpp"
            - "clp/LogTypeDictionaryWriter.hpp"
            - "clp/make_dictionaries_readable/CommandLineArguments.cpp"
            - "clp/make_dictionaries_readable/CommandLineArguments.hpp"
            - "clp/make_dictionaries_readable/make-dictionaries-readable.cpp"
            - "clp/MessageParser.cpp"
            - "clp/MessageParser.hpp"
            - "clp/MySQLDB.cpp"
            - "clp/MySQLDB.hpp"
            - "clp/MySQLParamBindings.cpp"
            - "clp/MySQLParamBindings.hpp"
            - "clp/MySQLPreparedStatement.cpp"
            - "clp/MySQLPreparedStatement.hpp"
            - "clp/networking/socket_utils.cpp"
            - "clp/networking/socket_utils.hpp"
            - "clp/networking/SocketOperationFailed.hpp"
            - "clp/NetworkReader.cpp"
            - "clp/PageAllocatedVector.hpp"
            - "clp/ParsedMessage.cpp"
            - "clp/ParsedMessage.hpp"
            - "clp/Platform.hpp"
            - "clp/Profiler.cpp"
            - "clp/Profiler.hpp"
            - "clp/Query.cpp"
            - "clp/Query.hpp"
            - "clp/QueryToken.cpp"
            - "clp/QueryToken.hpp"
            - "clp/ReaderInterface.cpp"
            - "clp/ReaderInterface.hpp"
            - "clp/spdlog_with_specializations.hpp"
            - "clp/SQLiteDB.cpp"
            - "clp/SQLiteDB.hpp"
            - "clp/SQLitePreparedStatement.cpp"
            - "clp/SQLitePreparedStatement.hpp"
            - "clp/Stopwatch.cpp"
            - "clp/Stopwatch.hpp"
            - "clp/streaming_archive/ArchiveMetadata.cpp"
            - "clp/streaming_archive/ArchiveMetadata.hpp"
            - "clp/streaming_archive/Constants.hpp"
            - "clp/streaming_archive/MetadataDB.cpp"
            - "clp/streaming_archive/MetadataDB.hpp"
            - "clp/streaming_archive/reader/Archive.cpp"
            - "clp/streaming_archive/reader/Archive.hpp"
            - "clp/streaming_archive/reader/File.cpp"
            - "clp/streaming_archive/reader/File.hpp"
            - "clp/streaming_archive/reader/Message.cpp"
            - "clp/streaming_archive/reader/Message.hpp"
            - "clp/streaming_archive/reader/Segment.cpp"
            - "clp/streaming_archive/reader/Segment.hpp"
            - "clp/streaming_archive/reader/SegmentManager.cpp"
            - "clp/streaming_archive/reader/SegmentManager.hpp"
            - "clp/streaming_archive/writer/Archive.cpp"
            - "clp/streaming_archive/writer/Archive.hpp"
            - "clp/streaming_archive/writer/File.cpp"
            - "clp/streaming_archive/writer/File.hpp"
            - "clp/streaming_archive/writer/Segment.cpp"
            - "clp/streaming_archive/writer/Segment.hpp"
            - "clp/streaming_compression/Compressor.hpp"
            - "clp/streaming_compression/Constants.hpp"
            - "clp/streaming_compression/Decompressor.hpp"
            - "clp/streaming_compression/passthrough/Decompressor.cpp"
            - "clp/streaming_compression/passthrough/Decompressor.hpp"
            - "clp/streaming_compression/zstd/Decompressor.cpp"
            - "clp/streaming_compression/zstd/Decompressor.hpp"
            - "clp/string_utils/string_utils.cpp"
            - "clp/string_utils/string_utils.hpp"
            - "clp/StringReader.cpp"
            - "clp/StringReader.hpp"
            - "clp/Thread.cpp"
            - "clp/Thread.hpp"
            - "clp/TimestampPattern.cpp"
            - "clp/TimestampPattern.hpp"
            - "clp/TraceableException.hpp"
            - "clp/type_utils.hpp"
            - "clp/Utils.cpp"
            - "clp/Utils.hpp"
            - "clp/VariableDictionaryEntry.cpp"
            - "clp/VariableDictionaryEntry.hpp"
            - "clp/VariableDictionaryWriter.cpp"
            - "clp/VariableDictionaryWriter.hpp"
            - "clp/version.hpp"
            - "clp/WriterInterface.cpp"
            - "clp/WriterInterface.hpp"
            - "clp_s/archive_constants.hpp"
            - "clp_s/ArchiveReader.cpp"
            - "clp_s/ArchiveReader.hpp"
            - "clp_s/ArchiveReaderAdaptor.cpp"
            - "clp_s/ArchiveReaderAdaptor.hpp"
            - "clp_s/ArchiveWriter.cpp"
            - "clp_s/ArchiveWriter.hpp"
            - "clp_s/BufferViewReader.hpp"
            - "clp_s/clp-s.cpp"
            - "clp_s/ColumnReader.cpp"
            - "clp_s/ColumnReader.hpp"
            - "clp_s/ColumnWriter.cpp"
            - "clp_s/ColumnWriter.hpp"
            - "clp_s/CommandLineArguments.cpp"
            - "clp_s/CommandLineArguments.hpp"
            - "clp_s/Compressor.hpp"
            - "clp_s/Decompressor.hpp"
            - "clp_s/DictionaryEntry.cpp"
            - "clp_s/DictionaryEntry.hpp"
            - "clp_s/DictionaryReader.hpp"
            - "clp_s/DictionaryWriter.cpp"
            - "clp_s/DictionaryWriter.hpp"
            - "clp_s/ErrorCode.hpp"
            - "clp_s/FileReader.cpp"
            - "clp_s/FileReader.hpp"
            - "clp_s/FileWriter.cpp"
            - "clp_s/FileWriter.hpp"
            - "clp_s/indexer/CommandLineArguments.cpp"
            - "clp_s/indexer/CommandLineArguments.hpp"
            - "clp_s/indexer/indexer.cpp"
            - "clp_s/indexer/IndexManager.cpp"
            - "clp_s/indexer/IndexManager.hpp"
            - "clp_s/indexer/MySQLIndexStorage.cpp"
            - "clp_s/indexer/MySQLIndexStorage.hpp"
            - "clp_s/InputConfig.cpp"
            - "clp_s/InputConfig.hpp"
            - "clp_s/JsonConstructor.cpp"
            - "clp_s/JsonConstructor.hpp"
            - "clp_s/JsonFileIterator.cpp"
            - "clp_s/JsonFileIterator.hpp"
            - "clp_s/JsonParser.cpp"
            - "clp_s/JsonParser.hpp"
            - "clp_s/JsonSerializer.hpp"
            - "clp_s/OutputHandlerImpl.cpp"
            - "clp_s/OutputHandlerImpl.hpp"
            - "clp_s/PackedStreamReader.cpp"
            - "clp_s/PackedStreamReader.hpp"
            - "clp_s/ParsedMessage.hpp"
            - "clp_s/ReaderUtils.cpp"
            - "clp_s/ReaderUtils.hpp"
            - "clp_s/Schema.cpp"
            - "clp_s/Schema.hpp"
            - "clp_s/SchemaMap.cpp"
            - "clp_s/SchemaMap.hpp"
            - "clp_s/SchemaReader.cpp"
            - "clp_s/SchemaReader.hpp"
            - "clp_s/SchemaTree.cpp"
            - "clp_s/SchemaTree.hpp"
            - "clp_s/SchemaWriter.cpp"
            - "clp_s/SchemaWriter.hpp"
            - "clp_s/search/AddTimestampConditions.cpp"
            - "clp_s/search/AddTimestampConditions.hpp"
            - "clp_s/search/ast/AndExpr.cpp"
            - "clp_s/search/ast/AndExpr.hpp"
            - "clp_s/search/ast/BooleanLiteral.cpp"
            - "clp_s/search/ast/BooleanLiteral.hpp"
            - "clp_s/search/ast/ColumnDescriptor.cpp"
            - "clp_s/search/ast/ColumnDescriptor.hpp"
            - "clp_s/search/ast/ConstantProp.cpp"
            - "clp_s/search/ast/ConstantProp.hpp"
            - "clp_s/search/ast/ConvertToExists.cpp"
            - "clp_s/search/ast/ConvertToExists.hpp"
            - "clp_s/search/ast/DateLiteral.cpp"
            - "clp_s/search/ast/DateLiteral.hpp"
            - "clp_s/search/ast/EmptyExpr.cpp"
            - "clp_s/search/ast/EmptyExpr.hpp"
            - "clp_s/search/ast/Expression.cpp"
            - "clp_s/search/ast/Expression.hpp"
            - "clp_s/search/ast/FilterOperation.hpp"
            - "clp_s/search/ast/Integral.cpp"
            - "clp_s/search/ast/Integral.hpp"
            - "clp_s/search/ast/Literal.hpp"
            - "clp_s/search/ast/NarrowTypes.cpp"
            - "clp_s/search/ast/NarrowTypes.hpp"
            - "clp_s/search/ast/NullLiteral.cpp"
            - "clp_s/search/ast/NullLiteral.hpp"
            - "clp_s/search/ast/OrExpr.cpp"
            - "clp_s/search/ast/OrExpr.hpp"
            - "clp_s/search/ast/OrOfAndForm.cpp"
            - "clp_s/search/ast/OrOfAndForm.hpp"
            - "clp_s/search/ast/SearchUtils.cpp"
            - "clp_s/search/ast/SearchUtils.hpp"
            - "clp_s/search/ast/StringLiteral.cpp"
            - "clp_s/search/ast/StringLiteral.hpp"
            - "clp_s/search/ast/Transformation.hpp"
            - "clp_s/search/antlr_common/ErrorListener.hpp"
            - "clp_s/search/EvaluateTimestampIndex.cpp"
            - "clp_s/search/EvaluateTimestampIndex.hpp"
            - "clp_s/search/kql/generated/*"
            - "clp_s/search/kql/kql.cpp"
            - "clp_s/search/kql/kql.hpp"
            - "clp_s/search/Output.cpp"
            - "clp_s/search/Output.hpp"
            - "clp_s/search/Projection.cpp"
            - "clp_s/search/Projection.hpp"
            - "clp_s/search/QueryRunner.cpp"
            - "clp_s/search/QueryRunner.hpp"
            - "clp_s/search/SchemaMatch.cpp"
            - "clp_s/search/SchemaMatch.hpp"
            - "clp_s/search/sql/generated/*"
            - "clp_s/search/sql/sql.cpp"
            - "clp_s/SingleFileArchiveDefs.hpp"
            - "clp_s/TimestampDictionaryReader.cpp"
            - "clp_s/TimestampDictionaryReader.hpp"
            - "clp_s/TimestampDictionaryWriter.cpp"
            - "clp_s/TimestampDictionaryWriter.hpp"
            - "clp_s/TimestampEntry.cpp"
            - "clp_s/TimestampEntry.hpp"
            - "clp_s/TimestampPattern.cpp"
            - "clp_s/TimestampPattern.hpp"
            - "clp_s/Utils.cpp"
            - "clp_s/Utils.hpp"
            - "clp_s/ZstdCompressor.cpp"
            - "clp_s/ZstdCompressor.hpp"
            - "clp_s/ZstdDecompressor.cpp"
            - "clp_s/ZstdDecompressor.hpp"
            - "glt/ArrayBackedPosIntSet.hpp"
            - "glt/BufferedFileReader.cpp"
            - "glt/BufferedFileReader.hpp"
            - "glt/BufferReader.cpp"
            - "glt/BufferReader.hpp"
            - "glt/CommandLineArgumentsBase.hpp"
            - "glt/database_utils.cpp"
            - "glt/database_utils.hpp"
            - "glt/Defs.h"
            - "glt/dictionary_utils.cpp"
            - "glt/dictionary_utils.hpp"
            - "glt/DictionaryEntry.hpp"
            - "glt/DictionaryReader.hpp"
            - "glt/DictionaryWriter.hpp"
            - "glt/EncodedVariableInterpreter.cpp"
            - "glt/EncodedVariableInterpreter.hpp"
            - "glt/ErrorCode.hpp"
            - "glt/ffi/encoding_methods.cpp"
            - "glt/ffi/encoding_methods.hpp"
            - "glt/ffi/ir_stream/byteswap.hpp"
            - "glt/ffi/ir_stream/decoding_methods.cpp"
            - "glt/ffi/ir_stream/decoding_methods.hpp"
            - "glt/ffi/ir_stream/decoding_methods.inc"
            - "glt/ffi/ir_stream/encoding_methods.cpp"
            - "glt/ffi/ir_stream/encoding_methods.hpp"
            - "glt/ffi/ir_stream/protocol_constants.hpp"
            - "glt/ffi/search/CompositeWildcardToken.cpp"
            - "glt/ffi/search/CompositeWildcardToken.hpp"
            - "glt/ffi/search/ExactVariableToken.cpp"
            - "glt/ffi/search/ExactVariableToken.hpp"
            - "glt/ffi/search/query_methods.cpp"
            - "glt/ffi/search/query_methods.hpp"
            - "glt/ffi/search/QueryMethodFailed.hpp"
            - "glt/ffi/search/QueryToken.hpp"
            - "glt/ffi/search/QueryWildcard.cpp"
            - "glt/ffi/search/QueryWildcard.hpp"
            - "glt/ffi/search/Subquery.cpp"
            - "glt/ffi/search/Subquery.hpp"
            - "glt/ffi/search/WildcardToken.cpp"
            - "glt/ffi/search/WildcardToken.hpp"
            - "glt/FileReader.cpp"
            - "glt/FileReader.hpp"
            - "glt/FileWriter.cpp"
            - "glt/FileWriter.hpp"
            - "glt/GlobalMetadataDB.hpp"
            - "glt/GlobalMetadataDBConfig.cpp"
            - "glt/GlobalMySQLMetadataDB.cpp"
            - "glt/GlobalMySQLMetadataDB.hpp"
            - "glt/GlobalSQLiteMetadataDB.cpp"
            - "glt/GlobalSQLiteMetadataDB.hpp"
            - "glt/glt/CommandLineArguments.cpp"
            - "glt/glt/CommandLineArguments.hpp"
            - "glt/glt/compression.cpp"
            - "glt/glt/compression.hpp"
            - "glt/glt/decompression.cpp"
            - "glt/glt/decompression.hpp"
            - "glt/glt/FileCompressor.cpp"
            - "glt/glt/FileCompressor.hpp"
            - "glt/glt/FileDecompressor.cpp"
            - "glt/glt/FileDecompressor.hpp"
            - "glt/glt/FileToCompress.hpp"
            - "glt/glt/glt.cpp"
            - "glt/glt/run.cpp"
            - "glt/glt/run.hpp"
            - "glt/glt/search.cpp"
            - "glt/glt/search.hpp"
            - "glt/glt/utils.cpp"
            - "glt/glt/utils.hpp"
            - "glt/Grep.cpp"
            - "glt/Grep.hpp"
            - "glt/ir/LogEvent.hpp"
            - "glt/ir/LogEventDeserializer.cpp"
            - "glt/ir/LogEventDeserializer.hpp"
            - "glt/ir/parsing.cpp"
            - "glt/ir/parsing.hpp"
            - "glt/ir/utils.cpp"
            - "glt/LibarchiveFileReader.cpp"
            - "glt/LibarchiveFileReader.hpp"
            - "glt/LibarchiveReader.cpp"
            - "glt/LibarchiveReader.hpp"
            - "glt/LogTypeDictionaryEntry.cpp"
            - "glt/LogTypeDictionaryEntry.hpp"
            - "glt/LogTypeDictionaryWriter.cpp"
            - "glt/LogTypeDictionaryWriter.hpp"
            - "glt/MessageParser.cpp"
            - "glt/MessageParser.hpp"
            - "glt/MySQLDB.cpp"
            - "glt/MySQLDB.hpp"
            - "glt/MySQLParamBindings.cpp"
            - "glt/MySQLParamBindings.hpp"
            - "glt/MySQLPreparedStatement.cpp"
            - "glt/MySQLPreparedStatement.hpp"
            - "glt/PageAllocatedVector.hpp"
            - "glt/ParsedMessage.cpp"
            - "glt/ParsedMessage.hpp"
            - "glt/Platform.hpp"
            - "glt/Profiler.cpp"
            - "glt/Profiler.hpp"
            - "glt/Query.cpp"
            - "glt/Query.hpp"
            - "glt/ReaderInterface.cpp"
            - "glt/ReaderInterface.hpp"
            - "glt/spdlog_with_specializations.hpp"
            - "glt/SQLiteDB.cpp"
            - "glt/SQLiteDB.hpp"
            - "glt/SQLitePreparedStatement.cpp"
            - "glt/SQLitePreparedStatement.hpp"
            - "glt/Stopwatch.cpp"
            - "glt/Stopwatch.hpp"
            - "glt/streaming_archive/ArchiveMetadata.cpp"
            - "glt/streaming_archive/ArchiveMetadata.hpp"
            - "glt/streaming_archive/Constants.hpp"
            - "glt/streaming_archive/LogtypeSizeTracker.hpp"
            - "glt/streaming_archive/MetadataDB.cpp"
            - "glt/streaming_archive/MetadataDB.hpp"
            - "glt/streaming_archive/reader/Archive.cpp"
            - "glt/streaming_archive/reader/Archive.hpp"
            - "glt/streaming_archive/reader/CombinedLogtypeTable.cpp"
            - "glt/streaming_archive/reader/CombinedLogtypeTable.hpp"
            - "glt/streaming_archive/reader/File.cpp"
            - "glt/streaming_archive/reader/File.hpp"
            - "glt/streaming_archive/reader/GLTSegment.cpp"
            - "glt/streaming_archive/reader/GLTSegment.hpp"
            - "glt/streaming_archive/reader/LogtypeMetadata.hpp"
            - "glt/streaming_archive/reader/LogtypeTable.cpp"
            - "glt/streaming_archive/reader/LogtypeTable.hpp"
            - "glt/streaming_archive/reader/LogtypeTableManager.cpp"
            - "glt/streaming_archive/reader/LogtypeTableManager.hpp"
            - "glt/streaming_archive/reader/Message.cpp"
            - "glt/streaming_archive/reader/Message.hpp"
            - "glt/streaming_archive/reader/MultiLogtypeTablesManager.cpp"
            - "glt/streaming_archive/reader/MultiLogtypeTablesManager.hpp"
            - "glt/streaming_archive/reader/Segment.cpp"
            - "glt/streaming_archive/reader/Segment.hpp"
            - "glt/streaming_archive/reader/SegmentManager.cpp"
            - "glt/streaming_archive/reader/SegmentManager.hpp"
            - "glt/streaming_archive/reader/SingleLogtypeTableManager.cpp"
            - "glt/streaming_archive/reader/SingleLogtypeTableManager.hpp"
            - "glt/streaming_archive/writer/Archive.cpp"
            - "glt/streaming_archive/writer/Archive.hpp"
            - "glt/streaming_archive/writer/File.cpp"
            - "glt/streaming_archive/writer/File.hpp"
            - "glt/streaming_archive/writer/GLTSegment.cpp"
            - "glt/streaming_archive/writer/GLTSegment.hpp"
            - "glt/streaming_archive/writer/LogtypeTable.cpp"
            - "glt/streaming_archive/writer/LogtypeTable.hpp"
            - "glt/streaming_archive/writer/Segment.cpp"
            - "glt/streaming_archive/writer/Segment.hpp"
            - "glt/streaming_compression/Compressor.hpp"
            - "glt/streaming_compression/Constants.hpp"
            - "glt/streaming_compression/Decompressor.hpp"
            - "glt/streaming_compression/passthrough/Compressor.cpp"
            - "glt/streaming_compression/passthrough/Compressor.hpp"
            - "glt/streaming_compression/passthrough/Decompressor.cpp"
            - "glt/streaming_compression/passthrough/Decompressor.hpp"
            - "glt/streaming_compression/zstd/Compressor.cpp"
            - "glt/streaming_compression/zstd/Compressor.hpp"
            - "glt/streaming_compression/zstd/Constants.hpp"
            - "glt/streaming_compression/zstd/Decompressor.cpp"
            - "glt/streaming_compression/zstd/Decompressor.hpp"
            - "glt/StringReader.cpp"
            - "glt/StringReader.hpp"
            - "glt/TimestampPattern.cpp"
            - "glt/TimestampPattern.hpp"
            - "glt/TraceableException.hpp"
            - "glt/type_utils.hpp"
            - "glt/Utils.cpp"
            - "glt/Utils.hpp"
            - "glt/VariableDictionaryEntry.cpp"
            - "glt/VariableDictionaryEntry.hpp"
            - "glt/VariableDictionaryWriter.cpp"
            - "glt/VariableDictionaryWriter.hpp"
            - "glt/version.hpp"
            - "glt/WriterInterface.cpp"
            - "glt/WriterInterface.hpp"
            - "reducer/BufferedSocketWriter.cpp"
            - "reducer/BufferedSocketWriter.hpp"
            - "reducer/CommandLineArguments.cpp"
            - "reducer/CommandLineArguments.hpp"
            - "reducer/ConstRecordIterator.hpp"
            - "reducer/CountOperator.cpp"
            - "reducer/CountOperator.hpp"
            - "reducer/DeserializedRecordGroup.cpp"
            - "reducer/DeserializedRecordGroup.hpp"
            - "reducer/JsonArrayRecordIterator.hpp"
            - "reducer/JsonRecord.hpp"
            - "reducer/network_utils.cpp"
            - "reducer/network_utils.hpp"
            - "reducer/Operator.hpp"
            - "reducer/Pipeline.cpp"
            - "reducer/Pipeline.hpp"
            - "reducer/Record.hpp"
            - "reducer/RecordGroup.hpp"
            - "reducer/RecordGroupIterator.hpp"
            - "reducer/RecordReceiverContext.cpp"
            - "reducer/RecordReceiverContext.hpp"
            - "reducer/RecordTypedKeyIterator.hpp"
            - "reducer/reducer_server.cpp"
            - "reducer/ServerContext.cpp"
            - "reducer/ServerContext.hpp"
            # Tests
            - "LogSuppressor.hpp"
            - "test-Array.cpp"
            - "test-BoundedReader.cpp"
            - "test-BufferedFileReader.cpp"
            - "test-clp_s-end_to_end.cpp"
            - "test-clp_s-search.cpp"
            - "test-EncodedVariableInterpreter.cpp"
            - "test-encoding_methods.cpp"
            - "test-GrepCore.cpp"
            - "test-hash_utils.cpp"
            - "test-ir_encoding_methods.cpp"
            - "test-ir_parsing.cpp"
            - "test-ir_serializer.cpp"
            - "test-kql.cpp"
            - "test-math_utils.cpp"
            - "test-NetworkReader.cpp"
            - "test-ParserWithUserSchema.cpp"
            - "test-query_methods.cpp"
            - "test-Segment.cpp"
            - "test-SQLiteDB.cpp"
            - "test-Stopwatch.cpp"
            - "test-string_utils.cpp"
            - "test-TimestampPattern.cpp"
            - "test-utf8_utils.cpp"
            - "test-Utils.cpp"
          # yamllint enable rule:line-length
          FLAGS:
            - "--config-file '{{.ROOT_DIR}}/.clang-tidy'"
            - >-
              --line-filter "[{{.G_CLANG_TIDY_LINE_FILTER_IGNORE_MSGPACK_1098}}]"
            - "-p '{{.G_CORE_COMPONENT_BUILD_DIR}}'"
          OUTPUT_DIR: "{{.G_LINT_CLANG_TIDY_DIR}}"
          ROOT_PATHS: *cpp_root_paths
          VENV_DIR: "{{.G_LINT_VENV_DIR}}"

  js:
    internal: true
    requires:
      vars: ["LINT_CMD"]
    deps: [":webui-node-modules"]
    cmds:
      - |-
        cd "{{.G_WEBUI_SRC_DIR}}"
        PATH="{{.G_NODEJS_22_BIN_DIR}}":$PATH npm run "lint:{{.LINT_CMD}}"

  py:
    internal: true
    vars:
      UV_PYTHON_PROJECTS:
        - "{{.G_INTEGRATION_TESTS_DIR}}"
      UV_PYTHON_PROJECTS_IGNORE_ERRORS:
        - "{{.G_COMPONENTS_DIR}}/clp-mcp-server"
        - "{{.G_COMPONENTS_DIR}}/clp-package-utils"
        - "{{.G_COMPONENTS_DIR}}/clp-py-utils"
        - "{{.G_COMPONENTS_DIR}}/job-orchestration"
    requires:
      vars: ["BLACK_FLAGS", "RUFF_CHECK_FLAGS", "RUFF_FORMAT_FLAGS"]
    deps: ["venv"]
    cmds:
      - for:
          - "components/core/tools/scripts/utils"
          - "tools/deployment"
          - "tools/scripts"
          - "docs/conf"
        cmd: |-
          . "{{.G_LINT_VENV_DIR}}/bin/activate"
          cd "{{.ITEM}}"
          black --color --line-length 100 {{.BLACK_FLAGS}} .
          ruff check {{.RUFF_CHECK_FLAGS}} .
      - for:
          var: "UV_PYTHON_PROJECTS"
        cmd: |-
          uv run --directory "{{.ITEM}}" ruff check {{.RUFF_CHECK_FLAGS}} .
          uv run --directory "{{.ITEM}}" ruff format {{.RUFF_FORMAT_FLAGS}} .
          uv run --directory "{{.ITEM}}" mypy .
      - for:
          var: "UV_PYTHON_PROJECTS_IGNORE_ERRORS"
        cmd: |-
          uv run --directory "{{.ITEM}}" ruff check {{.RUFF_CHECK_FLAGS}} --exit-zero .
          uv run --directory "{{.ITEM}}" ruff format {{.RUFF_FORMAT_FLAGS}} .
          uv run --directory "{{.ITEM}}" mypy . || true

  check-rust:
    cmds:
      - task: "check-rust-format"
      - task: "check-rust-static"

  fix-rust:
    cmds:
      - task: "fix-rust-format"
      - task: "fix-rust-static"

  check-rust-format:
    cmds:
      - task: "cargo-workspace-fmt"
        vars:
          CARGO_FMT_FLAGS: "--check"

  fix-rust-format:
    cmds:
      - task: "cargo-workspace-fmt"
        vars:
          CARGO_FMT_FLAGS: ""

  check-rust-static:
    cmds:
      - task: "cargo-workspace-clippy"
        vars:
          CARGO_CLIPPY_FLAGS: "-- -D warnings"

  fix-rust-static:
    cmds:
      - task: "cargo-workspace-clippy"
        vars:
          CARGO_CLIPPY_FLAGS: "--fix --allow-dirty --allow-staged"

  rust-lint-configs:
    internal: true
    run: "once"
    cmd: |-
      cp \
        {{.ROOT_DIR}}/tools/yscope-dev-utils/exports/lint-configs/.rustfmt.toml \
        {{.ROOT_DIR}}/.rustfmt.toml

  # Runs `cargo +nightly fmt` in the root Rust workspace directory with the specified flags.
  #
  # @param {string} CARGO_FMT_FLAGS The flags to pass to the `cargo +nightly fmt` command.
  cargo-workspace-fmt:
    internal: true
    requires:
      vars: ["CARGO_FMT_FLAGS"]
    dir: "{{.ROOT_DIR}}"
    deps: ["rust-lint-configs", "toolchains:rust"]
    cmd: |-
      . "{{.G_RUST_TOOLCHAIN_ENV_FILE}}"
      cargo +nightly fmt --all -- {{.CARGO_FMT_FLAGS}}

  # Runs `cargo +nightly clippy` in the root Rust workspace directory with the specified flags.
  #
  # @param {string} CARGO_CLIPPY_FLAGS The flags to pass to the `cargo +nightly clippy` command.
  cargo-workspace-clippy:
    internal: true
    requires:
      vars: ["CARGO_CLIPPY_FLAGS"]
    dir: "{{.ROOT_DIR}}"
    deps: ["toolchains:rust"]
    cmd: |-
      . "{{.G_RUST_TOOLCHAIN_ENV_FILE}}"
      cargo +nightly clippy --all-targets --all-features {{.CARGO_CLIPPY_FLAGS}}

  venv:
    internal: true
    vars:
      CHECKSUM_FILE: "{{.G_BUILD_DIR}}/{{.TASK | replace \":\" \"#\"}}.md5"
      OUTPUT_DIR: "{{.G_LINT_VENV_DIR}}"
    sources:
      - "{{.ROOT_DIR}}/taskfile.yaml"
      - "{{.TASKFILE}}"
      - "lint-requirements.txt"
    generates: ["{{.CHECKSUM_FILE}}"]
    run: "once"
    deps:
      - ":init"
      - task: ":utils:checksum:validate"
        vars:
          CHECKSUM_FILE: "{{.CHECKSUM_FILE}}"
          INCLUDE_PATTERNS: ["{{.OUTPUT_DIR}}"]
    cmds:
      - task: ":utils:misc:create-venv"
        vars:
          LABEL: "lint"
          OUTPUT_DIR: "{{.OUTPUT_DIR}}"
          REQUIREMENTS_FILE: "{{.ROOT_DIR}}/lint-requirements.txt"
      # This command must be last
      - task: ":utils:checksum:compute"
        vars:
          CHECKSUM_FILE: "{{.CHECKSUM_FILE}}"
          INCLUDE_PATTERNS: ["{{.OUTPUT_DIR}}"]<|MERGE_RESOLUTION|>--- conflicted
+++ resolved
@@ -67,14 +67,10 @@
       - |-
         . "{{.G_LINT_VENV_DIR}}/bin/activate"
         . "{{.G_HELM_TOOLCHAIN_ENV_FILE}}"
-<<<<<<< HEAD
-        ct lint
-=======
         ct lint \
           --chart-dirs="tools/deployment" \
           --chart-yaml-schema="{{.G_HELM_TOOLCHAIN_DIR}}/etc/chart_schema.yaml" \
           --lint-conf=".yamllint.yaml"
->>>>>>> bda53c12
 
   check-js:
     sources: &js_source_files
@@ -126,11 +122,6 @@
           "components/core/config" \
           "components/core/tools/" \
           "components/package-template/src/etc" \
-<<<<<<< HEAD
-          "chart_schema.yaml" \
-          "ct.yaml" \
-=======
->>>>>>> bda53c12
           "docs" \
           "taskfile.yaml" \
           "taskfiles" \
