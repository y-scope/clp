version: "3"

includes:
  toolchains: "toolchains.yaml"

vars:
  # Ignore https://github.com/msgpack/msgpack-c/issues/1098
  G_CLANG_TIDY_LINE_FILTER_IGNORE_MSGPACK_1098: >-
    {\"name\":\"cpp11_zone.hpp\",\"lines\":[[197,197]]}
  G_LINT_CLANG_TIDY_DIR: "{{.G_BUILD_DIR}}/lint-clang-tidy"
  G_LINT_VENV_DIR: "{{.G_BUILD_DIR}}/lint-venv"

tasks:
  check:
    cmds:
      - task: "check-cpp-full"
      - task: "check-helm"
      - task: "check-js"
      - task: "check-py"
      - task: "check-rust"
      - task: "check-yaml"

  check-cpp-diff:
    cmds:
      - task: "check-cpp-format"
      - task: "check-cpp-static-diff"

  check-cpp-full:
    cmds:
      - task: "check-cpp-format"
      - task: "check-cpp-static-full"

  fix:
    cmds:
      - task: "fix-cpp-full"
      - task: "fix-helm"
      - task: "fix-js"
      - task: "fix-py"
      - task: "fix-rust"
      - task: "fix-yaml"

  fix-cpp-diff:
    cmds:
      - task: "fix-cpp-format"
      - task: "fix-cpp-static-diff"

  fix-cpp-full:
    cmds:
      - task: "fix-cpp-format"
      - task: "fix-cpp-static-full"

  fix-no-cpp:
    cmds:
      - task: "fix-js"
      - task: "fix-py"
      - task: "fix-rust"
      - task: "fix-yaml"

  helm:
    aliases:
      - "check-helm"
      - "fix-helm"
    deps:
      - "toolchains:helm"
      - "venv"
    cmds:
      - |-
        . "{{.G_LINT_VENV_DIR}}/bin/activate"
        . "{{.G_HELM_TOOLCHAIN_ENV_FILE}}"
        ct lint

  check-js:
    sources: &js_source_files
      - "{{.G_BUILD_DIR}}/webui-node-modules.md5"
      - "{{.G_WEBUI_SRC_DIR}}/**/*"
      - exclude: "{{.G_WEBUI_SRC_DIR}}/**/dist/*"
      - "{{.ROOT_DIR}}/taskfile.yaml"
      - "{{.TASKFILE}}"
    cmds:
      - task: "js"
        vars:
          LINT_CMD: "check"

  fix-js:
    sources: *js_source_files
    cmds:
      - task: "js"
        vars:
          LINT_CMD: "fix"

  check-py:
    cmds:
      - task: "py"
        vars:
          BLACK_FLAGS: "--check --diff"
          RUFF_CHECK_FLAGS: ""
          RUFF_FORMAT_FLAGS: "--diff"

  fix-py:
    cmds:
      - task: "py"
        vars:
          BLACK_FLAGS: ""
          RUFF_CHECK_FLAGS: "--fix"
          RUFF_FORMAT_FLAGS: ""

  yaml:
    aliases:
      - "check-yaml"
      - "fix-yaml"
    deps: ["venv"]
    cmds:
      - |-
        . "{{.G_LINT_VENV_DIR}}/bin/activate"
        yamllint --strict \
<<<<<<< HEAD
          ".github" \
          ".yamllint.yml" \
          "components/core/.clang-format" \
          "components/core/config" \
          "components/core/tools/" \
          "components/package-template/src/etc" \
          "chart_schema.yaml" \
          "ct.yaml" \
          "docs" \
          "taskfile.yaml" \
          "taskfiles" \
          "tools/deployment/package" \
          "tools/deployment/presto-clp"
=======
          .github \
          .yamllint.yaml \
          components/core/.clang-format \
          components/core/config \
          components/core/tools/ \
          components/package-template/src/etc \
          docs \
          taskfile.yaml \
          taskfiles \
          tools/deployment
>>>>>>> 55044b5a

  check-cpp-format:
    sources: &cpp_source_files
      - "{{.ROOT_DIR}}/.clang-format"
      - "{{.ROOT_DIR}}/.clang-tidy"
      - "{{.TASKFILE}}"
      - "{{.G_CORE_COMPONENT_DIR}}/.clang-format"
      - "{{.G_CORE_COMPONENT_DIR}}/src/**/*"
      - "{{.G_CORE_COMPONENT_DIR}}/tests/**/*"
    deps: ["cpp-lint-configs", "venv"]
    cmds:
      - task: ":utils:cpp-lint:clang-format"
        vars:
          EXCLUDE_PATTERNS: &cpp_exclude_patterns
            - "clp_s/search/kql/generated/*"
            - "clp_s/search/sql/generated/*"
          FLAGS: ["--dry-run"]
          INCLUDE_FILENAME_PATTERNS: &cpp_include_filename_patterns
            - "*.cpp"
            - "*.h"
            - "*.hpp"
            - "*.inc"
          ROOT_PATHS: &cpp_root_paths
            - "{{.G_CORE_COMPONENT_DIR}}/src"
            - "{{.G_CORE_COMPONENT_DIR}}/tests"
          VENV_DIR: "{{.G_LINT_VENV_DIR}}"

  fix-cpp-format:
    sources: *cpp_source_files
    deps: ["cpp-lint-configs", "venv"]
    cmds:
      - task: ":utils:cpp-lint:clang-format"
        vars:
          EXCLUDE_PATTERNS: *cpp_exclude_patterns
          FLAGS: ["-i"]
          INCLUDE_FILENAME_PATTERNS: *cpp_include_filename_patterns
          ROOT_PATHS: *cpp_root_paths
          VENV_DIR: "{{.G_LINT_VENV_DIR}}"

  cpp-lint-configs:
    internal: true
    cmd: "{{.ROOT_DIR}}/tools/yscope-dev-utils/exports/lint-configs/symlink-cpp-lint-configs.sh"

  check-cpp-static-diff:
    # NOTE: We alias the fix task until we determine which clang-tidy fixes can be applied safely.
    aliases: ["fix-cpp-static-diff"]
    sources: *cpp_source_files
    deps:
      - ":core-generate"
      - "cpp-lint-configs"
      - "venv"
    cmds:
      - task: ":utils:cpp-lint:clang-tidy-diff"
        vars:
          FLAGS:
            - "--config-file '{{.ROOT_DIR}}/.clang-tidy'"
            - >-
              --line-filter "[{{.G_CLANG_TIDY_LINE_FILTER_IGNORE_MSGPACK_1098}}]"
            - "-p '{{.G_CORE_COMPONENT_BUILD_DIR}}'"
          OUTPUT_DIR: "{{.G_LINT_CLANG_TIDY_DIR}}"
          VENV_DIR: "{{.G_LINT_VENV_DIR}}"

  check-cpp-static-full:
    # NOTE: We alias the fix task until we determine which clang-tidy fixes can be applied safely.
    aliases: ["fix-cpp-static-full"]
    sources: *cpp_source_files
    deps:
      - ":core-generate"
      - "cpp-lint-configs"
      - "venv"
    cmds:
      - task: ":utils:cpp-lint:clang-tidy-find"
        vars:
          # NOTE:
          #
          # - We don't lint `.inc` files because they result in false positives due to circular
          #   includes, and we plan to remove them going forward.
          # - The only error in the following files is a circular include due to including
          #   decoding_methods.hpp (decoding_methods.hpp and decoding_methods.inc include each
          #   other); the files should be removed from the exclude list once decoding_methods.inc
          #   is removed:
          #   - src/clp/ffi/ir_stream/ir_unit_deserialization_methods.hpp
          #   - src/clp/ffi/ir_stream/IrUnitHandlerInterface.hpp
          #   - src/clp/ir/EncodedTextAst.cpp
          # yamllint disable rule:line-length
          EXCLUDE_PATTERNS:
            # Sources
            - "clp/ArrayBackedPosIntSet.hpp"
            - "clp/aws/AwsAuthenticationSigner.cpp"
            - "clp/BufferedFileReader.cpp"
            - "clp/BufferedFileReader.hpp"
            - "clp/BufferReader.cpp"
            - "clp/BufferReader.hpp"
            - "clp/clg/clg.cpp"
            - "clp/clg/CommandLineArguments.cpp"
            - "clp/clg/CommandLineArguments.hpp"
            - "clp/cli_utils.cpp"
            - "clp/clo/clo.cpp"
            - "clp/clo/CommandLineArguments.cpp"
            - "clp/clo/CommandLineArguments.hpp"
            - "clp/clo/constants.hpp"
            - "clp/clo/OutputHandler.cpp"
            - "clp/clo/OutputHandler.hpp"
            - "clp/clp/clp.cpp"
            - "clp/clp/CommandLineArguments.cpp"
            - "clp/clp/CommandLineArguments.hpp"
            - "clp/clp/compression.cpp"
            - "clp/clp/compression.hpp"
            - "clp/clp/decompression.cpp"
            - "clp/clp/decompression.hpp"
            - "clp/clp/FileCompressor.cpp"
            - "clp/clp/FileCompressor.hpp"
            - "clp/clp/FileDecompressor.cpp"
            - "clp/clp/FileDecompressor.hpp"
            - "clp/clp/FileToCompress.hpp"
            - "clp/clp/run.cpp"
            - "clp/clp/run.hpp"
            - "clp/clp/utils.cpp"
            - "clp/clp/utils.hpp"
            - "clp/CommandLineArgumentsBase.hpp"
            - "clp/CurlDownloadHandler.cpp"
            - "clp/CurlDownloadHandler.hpp"
            - "clp/CurlEasyHandle.hpp"
            - "clp/CurlStringList.hpp"
            - "clp/database_utils.cpp"
            - "clp/database_utils.hpp"
            - "clp/Defs.h"
            - "clp/dictionary_utils.cpp"
            - "clp/dictionary_utils.hpp"
            - "clp/DictionaryEntry.hpp"
            - "clp/DictionaryReader.hpp"
            - "clp/DictionaryWriter.hpp"
            - "clp/EncodedVariableInterpreter.cpp"
            - "clp/EncodedVariableInterpreter.hpp"
            - "clp/ErrorCode.hpp"
            - "clp/ffi/encoding_methods.cpp"
            - "clp/ffi/encoding_methods.hpp"
            - "clp/ffi/ir_stream/decoding_methods.cpp"
            - "clp/ffi/ir_stream/decoding_methods.hpp"
            - "clp/ffi/ir_stream/decoding_methods.inc"
            - "clp/ffi/ir_stream/encoding_methods.cpp"
            - "clp/ffi/ir_stream/encoding_methods.hpp"
            - "clp/ffi/ir_stream/ir_unit_deserialization_methods.hpp"
            - "clp/ffi/ir_stream/protocol_constants.hpp"
            - "clp/ffi/ir_stream/Serializer.cpp"
            - "clp/ffi/ir_stream/Serializer.hpp"
            - "clp/ffi/ir_stream/utils.hpp"
            - "clp/ffi/search/CompositeWildcardToken.cpp"
            - "clp/ffi/search/CompositeWildcardToken.hpp"
            - "clp/ffi/search/ExactVariableToken.cpp"
            - "clp/ffi/search/ExactVariableToken.hpp"
            - "clp/ffi/search/query_methods.cpp"
            - "clp/ffi/search/query_methods.hpp"
            - "clp/ffi/search/QueryMethodFailed.hpp"
            - "clp/ffi/search/QueryToken.hpp"
            - "clp/ffi/search/QueryWildcard.cpp"
            - "clp/ffi/search/QueryWildcard.hpp"
            - "clp/ffi/search/Subquery.cpp"
            - "clp/ffi/search/Subquery.hpp"
            - "clp/ffi/search/WildcardToken.cpp"
            - "clp/ffi/search/WildcardToken.hpp"
            - "clp/FileDescriptor.cpp"
            - "clp/FileDescriptor.hpp"
            - "clp/FileDescriptorReader.cpp"
            - "clp/FileReader.cpp"
            - "clp/FileReader.hpp"
            - "clp/FileWriter.cpp"
            - "clp/FileWriter.hpp"
            - "clp/GlobalMetadataDB.hpp"
            - "clp/GlobalMySQLMetadataDB.cpp"
            - "clp/GlobalMySQLMetadataDB.hpp"
            - "clp/GlobalSQLiteMetadataDB.cpp"
            - "clp/GlobalSQLiteMetadataDB.hpp"
            - "clp/Grep.cpp"
            - "clp/Grep.hpp"
            - "clp/GrepCore.cpp"
            - "clp/GrepCore.hpp"
            - "clp/hash_utils.cpp"
            - "clp/ir/EncodedTextAst.cpp"
            - "clp/ir/LogEvent.hpp"
            - "clp/ir/LogEventDeserializer.cpp"
            - "clp/ir/LogEventDeserializer.hpp"
            - "clp/ir/LogEventSerializer.cpp"
            - "clp/ir/parsing.cpp"
            - "clp/ir/parsing.hpp"
            - "clp/ir/utils.cpp"
            - "clp/LibarchiveFileReader.cpp"
            - "clp/LibarchiveFileReader.hpp"
            - "clp/LibarchiveReader.cpp"
            - "clp/LibarchiveReader.hpp"
            - "clp/LogSurgeonReader.cpp"
            - "clp/LogSurgeonReader.hpp"
            - "clp/LogTypeDictionaryEntry.cpp"
            - "clp/LogTypeDictionaryEntry.hpp"
            - "clp/LogTypeDictionaryWriter.cpp"
            - "clp/LogTypeDictionaryWriter.hpp"
            - "clp/make_dictionaries_readable/CommandLineArguments.cpp"
            - "clp/make_dictionaries_readable/CommandLineArguments.hpp"
            - "clp/make_dictionaries_readable/make-dictionaries-readable.cpp"
            - "clp/MessageParser.cpp"
            - "clp/MessageParser.hpp"
            - "clp/MySQLDB.cpp"
            - "clp/MySQLDB.hpp"
            - "clp/MySQLParamBindings.cpp"
            - "clp/MySQLParamBindings.hpp"
            - "clp/MySQLPreparedStatement.cpp"
            - "clp/MySQLPreparedStatement.hpp"
            - "clp/networking/socket_utils.cpp"
            - "clp/networking/socket_utils.hpp"
            - "clp/networking/SocketOperationFailed.hpp"
            - "clp/NetworkReader.cpp"
            - "clp/PageAllocatedVector.hpp"
            - "clp/ParsedMessage.cpp"
            - "clp/ParsedMessage.hpp"
            - "clp/Platform.hpp"
            - "clp/Profiler.cpp"
            - "clp/Profiler.hpp"
            - "clp/Query.cpp"
            - "clp/Query.hpp"
            - "clp/QueryToken.cpp"
            - "clp/QueryToken.hpp"
            - "clp/ReaderInterface.cpp"
            - "clp/ReaderInterface.hpp"
            - "clp/spdlog_with_specializations.hpp"
            - "clp/SQLiteDB.cpp"
            - "clp/SQLiteDB.hpp"
            - "clp/SQLitePreparedStatement.cpp"
            - "clp/SQLitePreparedStatement.hpp"
            - "clp/Stopwatch.cpp"
            - "clp/Stopwatch.hpp"
            - "clp/streaming_archive/ArchiveMetadata.cpp"
            - "clp/streaming_archive/ArchiveMetadata.hpp"
            - "clp/streaming_archive/Constants.hpp"
            - "clp/streaming_archive/MetadataDB.cpp"
            - "clp/streaming_archive/MetadataDB.hpp"
            - "clp/streaming_archive/reader/Archive.cpp"
            - "clp/streaming_archive/reader/Archive.hpp"
            - "clp/streaming_archive/reader/File.cpp"
            - "clp/streaming_archive/reader/File.hpp"
            - "clp/streaming_archive/reader/Message.cpp"
            - "clp/streaming_archive/reader/Message.hpp"
            - "clp/streaming_archive/reader/Segment.cpp"
            - "clp/streaming_archive/reader/Segment.hpp"
            - "clp/streaming_archive/reader/SegmentManager.cpp"
            - "clp/streaming_archive/reader/SegmentManager.hpp"
            - "clp/streaming_archive/writer/Archive.cpp"
            - "clp/streaming_archive/writer/Archive.hpp"
            - "clp/streaming_archive/writer/File.cpp"
            - "clp/streaming_archive/writer/File.hpp"
            - "clp/streaming_archive/writer/Segment.cpp"
            - "clp/streaming_archive/writer/Segment.hpp"
            - "clp/streaming_compression/Compressor.hpp"
            - "clp/streaming_compression/Constants.hpp"
            - "clp/streaming_compression/Decompressor.hpp"
            - "clp/streaming_compression/passthrough/Decompressor.cpp"
            - "clp/streaming_compression/passthrough/Decompressor.hpp"
            - "clp/streaming_compression/zstd/Decompressor.cpp"
            - "clp/streaming_compression/zstd/Decompressor.hpp"
            - "clp/string_utils/string_utils.cpp"
            - "clp/string_utils/string_utils.hpp"
            - "clp/StringReader.cpp"
            - "clp/StringReader.hpp"
            - "clp/Thread.cpp"
            - "clp/Thread.hpp"
            - "clp/TimestampPattern.cpp"
            - "clp/TimestampPattern.hpp"
            - "clp/TraceableException.hpp"
            - "clp/type_utils.hpp"
            - "clp/Utils.cpp"
            - "clp/Utils.hpp"
            - "clp/VariableDictionaryEntry.cpp"
            - "clp/VariableDictionaryEntry.hpp"
            - "clp/VariableDictionaryWriter.cpp"
            - "clp/VariableDictionaryWriter.hpp"
            - "clp/version.hpp"
            - "clp/WriterInterface.cpp"
            - "clp/WriterInterface.hpp"
            - "clp_s/archive_constants.hpp"
            - "clp_s/ArchiveReader.cpp"
            - "clp_s/ArchiveReader.hpp"
            - "clp_s/ArchiveReaderAdaptor.cpp"
            - "clp_s/ArchiveReaderAdaptor.hpp"
            - "clp_s/ArchiveWriter.cpp"
            - "clp_s/ArchiveWriter.hpp"
            - "clp_s/BufferViewReader.hpp"
            - "clp_s/clp-s.cpp"
            - "clp_s/ColumnReader.cpp"
            - "clp_s/ColumnReader.hpp"
            - "clp_s/ColumnWriter.cpp"
            - "clp_s/ColumnWriter.hpp"
            - "clp_s/CommandLineArguments.cpp"
            - "clp_s/CommandLineArguments.hpp"
            - "clp_s/Compressor.hpp"
            - "clp_s/Decompressor.hpp"
            - "clp_s/DictionaryEntry.cpp"
            - "clp_s/DictionaryEntry.hpp"
            - "clp_s/DictionaryReader.hpp"
            - "clp_s/DictionaryWriter.cpp"
            - "clp_s/DictionaryWriter.hpp"
            - "clp_s/ErrorCode.hpp"
            - "clp_s/FileReader.cpp"
            - "clp_s/FileReader.hpp"
            - "clp_s/FileWriter.cpp"
            - "clp_s/FileWriter.hpp"
            - "clp_s/indexer/CommandLineArguments.cpp"
            - "clp_s/indexer/CommandLineArguments.hpp"
            - "clp_s/indexer/indexer.cpp"
            - "clp_s/indexer/IndexManager.cpp"
            - "clp_s/indexer/IndexManager.hpp"
            - "clp_s/indexer/MySQLIndexStorage.cpp"
            - "clp_s/indexer/MySQLIndexStorage.hpp"
            - "clp_s/InputConfig.cpp"
            - "clp_s/InputConfig.hpp"
            - "clp_s/JsonConstructor.cpp"
            - "clp_s/JsonConstructor.hpp"
            - "clp_s/JsonFileIterator.cpp"
            - "clp_s/JsonFileIterator.hpp"
            - "clp_s/JsonParser.cpp"
            - "clp_s/JsonParser.hpp"
            - "clp_s/JsonSerializer.hpp"
            - "clp_s/OutputHandlerImpl.cpp"
            - "clp_s/OutputHandlerImpl.hpp"
            - "clp_s/PackedStreamReader.cpp"
            - "clp_s/PackedStreamReader.hpp"
            - "clp_s/ParsedMessage.hpp"
            - "clp_s/ReaderUtils.cpp"
            - "clp_s/ReaderUtils.hpp"
            - "clp_s/Schema.cpp"
            - "clp_s/Schema.hpp"
            - "clp_s/SchemaMap.cpp"
            - "clp_s/SchemaMap.hpp"
            - "clp_s/SchemaReader.cpp"
            - "clp_s/SchemaReader.hpp"
            - "clp_s/SchemaTree.cpp"
            - "clp_s/SchemaTree.hpp"
            - "clp_s/SchemaWriter.cpp"
            - "clp_s/SchemaWriter.hpp"
            - "clp_s/search/AddTimestampConditions.cpp"
            - "clp_s/search/AddTimestampConditions.hpp"
            - "clp_s/search/ast/AndExpr.cpp"
            - "clp_s/search/ast/AndExpr.hpp"
            - "clp_s/search/ast/BooleanLiteral.cpp"
            - "clp_s/search/ast/BooleanLiteral.hpp"
            - "clp_s/search/ast/ColumnDescriptor.cpp"
            - "clp_s/search/ast/ColumnDescriptor.hpp"
            - "clp_s/search/ast/ConstantProp.cpp"
            - "clp_s/search/ast/ConstantProp.hpp"
            - "clp_s/search/ast/ConvertToExists.cpp"
            - "clp_s/search/ast/ConvertToExists.hpp"
            - "clp_s/search/ast/DateLiteral.cpp"
            - "clp_s/search/ast/DateLiteral.hpp"
            - "clp_s/search/ast/EmptyExpr.cpp"
            - "clp_s/search/ast/EmptyExpr.hpp"
            - "clp_s/search/ast/Expression.cpp"
            - "clp_s/search/ast/Expression.hpp"
            - "clp_s/search/ast/FilterOperation.hpp"
            - "clp_s/search/ast/Integral.cpp"
            - "clp_s/search/ast/Integral.hpp"
            - "clp_s/search/ast/Literal.hpp"
            - "clp_s/search/ast/NarrowTypes.cpp"
            - "clp_s/search/ast/NarrowTypes.hpp"
            - "clp_s/search/ast/NullLiteral.cpp"
            - "clp_s/search/ast/NullLiteral.hpp"
            - "clp_s/search/ast/OrExpr.cpp"
            - "clp_s/search/ast/OrExpr.hpp"
            - "clp_s/search/ast/OrOfAndForm.cpp"
            - "clp_s/search/ast/OrOfAndForm.hpp"
            - "clp_s/search/ast/SearchUtils.cpp"
            - "clp_s/search/ast/SearchUtils.hpp"
            - "clp_s/search/ast/StringLiteral.cpp"
            - "clp_s/search/ast/StringLiteral.hpp"
            - "clp_s/search/ast/Transformation.hpp"
            - "clp_s/search/antlr_common/ErrorListener.hpp"
            - "clp_s/search/EvaluateTimestampIndex.cpp"
            - "clp_s/search/EvaluateTimestampIndex.hpp"
            - "clp_s/search/kql/generated/*"
            - "clp_s/search/kql/kql.cpp"
            - "clp_s/search/kql/kql.hpp"
            - "clp_s/search/Output.cpp"
            - "clp_s/search/Output.hpp"
            - "clp_s/search/Projection.cpp"
            - "clp_s/search/Projection.hpp"
            - "clp_s/search/QueryRunner.cpp"
            - "clp_s/search/QueryRunner.hpp"
            - "clp_s/search/SchemaMatch.cpp"
            - "clp_s/search/SchemaMatch.hpp"
            - "clp_s/search/sql/generated/*"
            - "clp_s/search/sql/sql.cpp"
            - "clp_s/SingleFileArchiveDefs.hpp"
            - "clp_s/TimestampDictionaryReader.cpp"
            - "clp_s/TimestampDictionaryReader.hpp"
            - "clp_s/TimestampDictionaryWriter.cpp"
            - "clp_s/TimestampDictionaryWriter.hpp"
            - "clp_s/TimestampEntry.cpp"
            - "clp_s/TimestampEntry.hpp"
            - "clp_s/TimestampPattern.cpp"
            - "clp_s/TimestampPattern.hpp"
            - "clp_s/Utils.cpp"
            - "clp_s/Utils.hpp"
            - "clp_s/ZstdCompressor.cpp"
            - "clp_s/ZstdCompressor.hpp"
            - "clp_s/ZstdDecompressor.cpp"
            - "clp_s/ZstdDecompressor.hpp"
            - "glt/ArrayBackedPosIntSet.hpp"
            - "glt/BufferedFileReader.cpp"
            - "glt/BufferedFileReader.hpp"
            - "glt/BufferReader.cpp"
            - "glt/BufferReader.hpp"
            - "glt/CommandLineArgumentsBase.hpp"
            - "glt/database_utils.cpp"
            - "glt/database_utils.hpp"
            - "glt/Defs.h"
            - "glt/dictionary_utils.cpp"
            - "glt/dictionary_utils.hpp"
            - "glt/DictionaryEntry.hpp"
            - "glt/DictionaryReader.hpp"
            - "glt/DictionaryWriter.hpp"
            - "glt/EncodedVariableInterpreter.cpp"
            - "glt/EncodedVariableInterpreter.hpp"
            - "glt/ErrorCode.hpp"
            - "glt/ffi/encoding_methods.cpp"
            - "glt/ffi/encoding_methods.hpp"
            - "glt/ffi/ir_stream/byteswap.hpp"
            - "glt/ffi/ir_stream/decoding_methods.cpp"
            - "glt/ffi/ir_stream/decoding_methods.hpp"
            - "glt/ffi/ir_stream/decoding_methods.inc"
            - "glt/ffi/ir_stream/encoding_methods.cpp"
            - "glt/ffi/ir_stream/encoding_methods.hpp"
            - "glt/ffi/ir_stream/protocol_constants.hpp"
            - "glt/ffi/search/CompositeWildcardToken.cpp"
            - "glt/ffi/search/CompositeWildcardToken.hpp"
            - "glt/ffi/search/ExactVariableToken.cpp"
            - "glt/ffi/search/ExactVariableToken.hpp"
            - "glt/ffi/search/query_methods.cpp"
            - "glt/ffi/search/query_methods.hpp"
            - "glt/ffi/search/QueryMethodFailed.hpp"
            - "glt/ffi/search/QueryToken.hpp"
            - "glt/ffi/search/QueryWildcard.cpp"
            - "glt/ffi/search/QueryWildcard.hpp"
            - "glt/ffi/search/Subquery.cpp"
            - "glt/ffi/search/Subquery.hpp"
            - "glt/ffi/search/WildcardToken.cpp"
            - "glt/ffi/search/WildcardToken.hpp"
            - "glt/FileReader.cpp"
            - "glt/FileReader.hpp"
            - "glt/FileWriter.cpp"
            - "glt/FileWriter.hpp"
            - "glt/GlobalMetadataDB.hpp"
            - "glt/GlobalMetadataDBConfig.cpp"
            - "glt/GlobalMySQLMetadataDB.cpp"
            - "glt/GlobalMySQLMetadataDB.hpp"
            - "glt/GlobalSQLiteMetadataDB.cpp"
            - "glt/GlobalSQLiteMetadataDB.hpp"
            - "glt/glt/CommandLineArguments.cpp"
            - "glt/glt/CommandLineArguments.hpp"
            - "glt/glt/compression.cpp"
            - "glt/glt/compression.hpp"
            - "glt/glt/decompression.cpp"
            - "glt/glt/decompression.hpp"
            - "glt/glt/FileCompressor.cpp"
            - "glt/glt/FileCompressor.hpp"
            - "glt/glt/FileDecompressor.cpp"
            - "glt/glt/FileDecompressor.hpp"
            - "glt/glt/FileToCompress.hpp"
            - "glt/glt/glt.cpp"
            - "glt/glt/run.cpp"
            - "glt/glt/run.hpp"
            - "glt/glt/search.cpp"
            - "glt/glt/search.hpp"
            - "glt/glt/utils.cpp"
            - "glt/glt/utils.hpp"
            - "glt/Grep.cpp"
            - "glt/Grep.hpp"
            - "glt/ir/LogEvent.hpp"
            - "glt/ir/LogEventDeserializer.cpp"
            - "glt/ir/LogEventDeserializer.hpp"
            - "glt/ir/parsing.cpp"
            - "glt/ir/parsing.hpp"
            - "glt/ir/utils.cpp"
            - "glt/LibarchiveFileReader.cpp"
            - "glt/LibarchiveFileReader.hpp"
            - "glt/LibarchiveReader.cpp"
            - "glt/LibarchiveReader.hpp"
            - "glt/LogTypeDictionaryEntry.cpp"
            - "glt/LogTypeDictionaryEntry.hpp"
            - "glt/LogTypeDictionaryWriter.cpp"
            - "glt/LogTypeDictionaryWriter.hpp"
            - "glt/MessageParser.cpp"
            - "glt/MessageParser.hpp"
            - "glt/MySQLDB.cpp"
            - "glt/MySQLDB.hpp"
            - "glt/MySQLParamBindings.cpp"
            - "glt/MySQLParamBindings.hpp"
            - "glt/MySQLPreparedStatement.cpp"
            - "glt/MySQLPreparedStatement.hpp"
            - "glt/PageAllocatedVector.hpp"
            - "glt/ParsedMessage.cpp"
            - "glt/ParsedMessage.hpp"
            - "glt/Platform.hpp"
            - "glt/Profiler.cpp"
            - "glt/Profiler.hpp"
            - "glt/Query.cpp"
            - "glt/Query.hpp"
            - "glt/ReaderInterface.cpp"
            - "glt/ReaderInterface.hpp"
            - "glt/spdlog_with_specializations.hpp"
            - "glt/SQLiteDB.cpp"
            - "glt/SQLiteDB.hpp"
            - "glt/SQLitePreparedStatement.cpp"
            - "glt/SQLitePreparedStatement.hpp"
            - "glt/Stopwatch.cpp"
            - "glt/Stopwatch.hpp"
            - "glt/streaming_archive/ArchiveMetadata.cpp"
            - "glt/streaming_archive/ArchiveMetadata.hpp"
            - "glt/streaming_archive/Constants.hpp"
            - "glt/streaming_archive/LogtypeSizeTracker.hpp"
            - "glt/streaming_archive/MetadataDB.cpp"
            - "glt/streaming_archive/MetadataDB.hpp"
            - "glt/streaming_archive/reader/Archive.cpp"
            - "glt/streaming_archive/reader/Archive.hpp"
            - "glt/streaming_archive/reader/CombinedLogtypeTable.cpp"
            - "glt/streaming_archive/reader/CombinedLogtypeTable.hpp"
            - "glt/streaming_archive/reader/File.cpp"
            - "glt/streaming_archive/reader/File.hpp"
            - "glt/streaming_archive/reader/GLTSegment.cpp"
            - "glt/streaming_archive/reader/GLTSegment.hpp"
            - "glt/streaming_archive/reader/LogtypeMetadata.hpp"
            - "glt/streaming_archive/reader/LogtypeTable.cpp"
            - "glt/streaming_archive/reader/LogtypeTable.hpp"
            - "glt/streaming_archive/reader/LogtypeTableManager.cpp"
            - "glt/streaming_archive/reader/LogtypeTableManager.hpp"
            - "glt/streaming_archive/reader/Message.cpp"
            - "glt/streaming_archive/reader/Message.hpp"
            - "glt/streaming_archive/reader/MultiLogtypeTablesManager.cpp"
            - "glt/streaming_archive/reader/MultiLogtypeTablesManager.hpp"
            - "glt/streaming_archive/reader/Segment.cpp"
            - "glt/streaming_archive/reader/Segment.hpp"
            - "glt/streaming_archive/reader/SegmentManager.cpp"
            - "glt/streaming_archive/reader/SegmentManager.hpp"
            - "glt/streaming_archive/reader/SingleLogtypeTableManager.cpp"
            - "glt/streaming_archive/reader/SingleLogtypeTableManager.hpp"
            - "glt/streaming_archive/writer/Archive.cpp"
            - "glt/streaming_archive/writer/Archive.hpp"
            - "glt/streaming_archive/writer/File.cpp"
            - "glt/streaming_archive/writer/File.hpp"
            - "glt/streaming_archive/writer/GLTSegment.cpp"
            - "glt/streaming_archive/writer/GLTSegment.hpp"
            - "glt/streaming_archive/writer/LogtypeTable.cpp"
            - "glt/streaming_archive/writer/LogtypeTable.hpp"
            - "glt/streaming_archive/writer/Segment.cpp"
            - "glt/streaming_archive/writer/Segment.hpp"
            - "glt/streaming_compression/Compressor.hpp"
            - "glt/streaming_compression/Constants.hpp"
            - "glt/streaming_compression/Decompressor.hpp"
            - "glt/streaming_compression/passthrough/Compressor.cpp"
            - "glt/streaming_compression/passthrough/Compressor.hpp"
            - "glt/streaming_compression/passthrough/Decompressor.cpp"
            - "glt/streaming_compression/passthrough/Decompressor.hpp"
            - "glt/streaming_compression/zstd/Compressor.cpp"
            - "glt/streaming_compression/zstd/Compressor.hpp"
            - "glt/streaming_compression/zstd/Constants.hpp"
            - "glt/streaming_compression/zstd/Decompressor.cpp"
            - "glt/streaming_compression/zstd/Decompressor.hpp"
            - "glt/StringReader.cpp"
            - "glt/StringReader.hpp"
            - "glt/TimestampPattern.cpp"
            - "glt/TimestampPattern.hpp"
            - "glt/TraceableException.hpp"
            - "glt/type_utils.hpp"
            - "glt/Utils.cpp"
            - "glt/Utils.hpp"
            - "glt/VariableDictionaryEntry.cpp"
            - "glt/VariableDictionaryEntry.hpp"
            - "glt/VariableDictionaryWriter.cpp"
            - "glt/VariableDictionaryWriter.hpp"
            - "glt/version.hpp"
            - "glt/WriterInterface.cpp"
            - "glt/WriterInterface.hpp"
            - "reducer/BufferedSocketWriter.cpp"
            - "reducer/BufferedSocketWriter.hpp"
            - "reducer/CommandLineArguments.cpp"
            - "reducer/CommandLineArguments.hpp"
            - "reducer/ConstRecordIterator.hpp"
            - "reducer/CountOperator.cpp"
            - "reducer/CountOperator.hpp"
            - "reducer/DeserializedRecordGroup.cpp"
            - "reducer/DeserializedRecordGroup.hpp"
            - "reducer/JsonArrayRecordIterator.hpp"
            - "reducer/JsonRecord.hpp"
            - "reducer/network_utils.cpp"
            - "reducer/network_utils.hpp"
            - "reducer/Operator.hpp"
            - "reducer/Pipeline.cpp"
            - "reducer/Pipeline.hpp"
            - "reducer/Record.hpp"
            - "reducer/RecordGroup.hpp"
            - "reducer/RecordGroupIterator.hpp"
            - "reducer/RecordReceiverContext.cpp"
            - "reducer/RecordReceiverContext.hpp"
            - "reducer/RecordTypedKeyIterator.hpp"
            - "reducer/reducer_server.cpp"
            - "reducer/ServerContext.cpp"
            - "reducer/ServerContext.hpp"
            # Tests
            - "LogSuppressor.hpp"
            - "test-Array.cpp"
            - "test-BoundedReader.cpp"
            - "test-BufferedFileReader.cpp"
            - "test-clp_s-end_to_end.cpp"
            - "test-clp_s-search.cpp"
            - "test-EncodedVariableInterpreter.cpp"
            - "test-encoding_methods.cpp"
            - "test-GrepCore.cpp"
            - "test-hash_utils.cpp"
            - "test-ir_encoding_methods.cpp"
            - "test-ir_parsing.cpp"
            - "test-ir_serializer.cpp"
            - "test-kql.cpp"
            - "test-math_utils.cpp"
            - "test-NetworkReader.cpp"
            - "test-ParserWithUserSchema.cpp"
            - "test-query_methods.cpp"
            - "test-Segment.cpp"
            - "test-SQLiteDB.cpp"
            - "test-Stopwatch.cpp"
            - "test-string_utils.cpp"
            - "test-TimestampPattern.cpp"
            - "test-utf8_utils.cpp"
            - "test-Utils.cpp"
          # yamllint enable rule:line-length
          FLAGS:
            - "--config-file '{{.ROOT_DIR}}/.clang-tidy'"
            - >-
              --line-filter "[{{.G_CLANG_TIDY_LINE_FILTER_IGNORE_MSGPACK_1098}}]"
            - "-p '{{.G_CORE_COMPONENT_BUILD_DIR}}'"
          OUTPUT_DIR: "{{.G_LINT_CLANG_TIDY_DIR}}"
          ROOT_PATHS: *cpp_root_paths
          VENV_DIR: "{{.G_LINT_VENV_DIR}}"

  js:
    internal: true
    requires:
      vars: ["LINT_CMD"]
    deps: [":webui-node-modules"]
    cmds:
      - |-
        cd "{{.G_WEBUI_SRC_DIR}}"
        PATH="{{.G_NODEJS_22_BIN_DIR}}":$PATH npm run "lint:{{.LINT_CMD}}"

  py:
    internal: true
    vars:
      UV_PYTHON_PROJECTS:
        - "{{.G_INTEGRATION_TESTS_DIR}}"
      UV_PYTHON_PROJECTS_IGNORE_ERRORS:
        - "{{.G_COMPONENTS_DIR}}/clp-mcp-server"
        - "{{.G_COMPONENTS_DIR}}/clp-package-utils"
        - "{{.G_COMPONENTS_DIR}}/clp-py-utils"
        - "{{.G_COMPONENTS_DIR}}/job-orchestration"
    requires:
      vars: ["BLACK_FLAGS", "RUFF_CHECK_FLAGS", "RUFF_FORMAT_FLAGS"]
    deps: ["venv"]
    cmds:
      - for:
          - "components/core/tools/scripts/utils"
          - "tools/deployment"
          - "tools/scripts"
          - "docs/conf"
        cmd: |-
          . "{{.G_LINT_VENV_DIR}}/bin/activate"
          cd "{{.ITEM}}"
          black --color --line-length 100 {{.BLACK_FLAGS}} .
          ruff check {{.RUFF_CHECK_FLAGS}} .
      - for:
          var: "UV_PYTHON_PROJECTS"
        cmd: |-
          uv run --directory "{{.ITEM}}" ruff check {{.RUFF_CHECK_FLAGS}} .
          uv run --directory "{{.ITEM}}" ruff format {{.RUFF_FORMAT_FLAGS}} .
          uv run --directory "{{.ITEM}}" mypy .
      - for:
          var: "UV_PYTHON_PROJECTS_IGNORE_ERRORS"
        cmd: |-
          uv run --directory "{{.ITEM}}" ruff check {{.RUFF_CHECK_FLAGS}} --exit-zero .
          uv run --directory "{{.ITEM}}" ruff format {{.RUFF_FORMAT_FLAGS}} .
          uv run --directory "{{.ITEM}}" mypy . || true

  check-rust:
    cmds:
      - task: "check-rust-format"
      - task: "check-rust-static"

  fix-rust:
    cmds:
      - task: "fix-rust-format"
      - task: "fix-rust-static"

  check-rust-format:
    cmds:
      - task: "cargo-workspace-fmt"
        vars:
          CARGO_FMT_FLAGS: "--check"

  fix-rust-format:
    cmds:
      - task: "cargo-workspace-fmt"
        vars:
          CARGO_FMT_FLAGS: ""

  check-rust-static:
    cmds:
      - task: "cargo-workspace-clippy"
        vars:
          CARGO_CLIPPY_FLAGS: "-- -D warnings"

  fix-rust-static:
    cmds:
      - task: "cargo-workspace-clippy"
        vars:
          CARGO_CLIPPY_FLAGS: "--fix --allow-dirty --allow-staged"

  rust-lint-configs:
    internal: true
    run: "once"
    cmd: |-
      cp \
        {{.ROOT_DIR}}/tools/yscope-dev-utils/exports/lint-configs/.rustfmt.toml \
        {{.ROOT_DIR}}/.rustfmt.toml

  # Runs `cargo +nightly fmt` in the root Rust workspace directory with the specified flags.
  #
  # @param {string} CARGO_FMT_FLAGS The flags to pass to the `cargo +nightly fmt` command.
  cargo-workspace-fmt:
    internal: true
    requires:
      vars: ["CARGO_FMT_FLAGS"]
    dir: "{{.ROOT_DIR}}"
    deps: ["rust-lint-configs", "toolchains:rust"]
    cmd: |-
      . "{{.G_RUST_TOOLCHAIN_ENV_FILE}}"
      cargo +nightly fmt --all -- {{.CARGO_FMT_FLAGS}}

  # Runs `cargo +nightly clippy` in the root Rust workspace directory with the specified flags.
  #
  # @param {string} CARGO_CLIPPY_FLAGS The flags to pass to the `cargo +nightly clippy` command.
  cargo-workspace-clippy:
    internal: true
    requires:
      vars: ["CARGO_CLIPPY_FLAGS"]
    dir: "{{.ROOT_DIR}}"
    deps: ["toolchains:rust"]
    cmd: |-
      . "{{.G_RUST_TOOLCHAIN_ENV_FILE}}"
      cargo +nightly clippy --all-targets --all-features {{.CARGO_CLIPPY_FLAGS}}

  venv:
    internal: true
    vars:
      CHECKSUM_FILE: "{{.G_BUILD_DIR}}/{{.TASK | replace \":\" \"#\"}}.md5"
      OUTPUT_DIR: "{{.G_LINT_VENV_DIR}}"
    sources:
      - "{{.ROOT_DIR}}/taskfile.yaml"
      - "{{.TASKFILE}}"
      - "lint-requirements.txt"
    generates: ["{{.CHECKSUM_FILE}}"]
    run: "once"
    deps:
      - ":init"
      - task: ":utils:checksum:validate"
        vars:
          CHECKSUM_FILE: "{{.CHECKSUM_FILE}}"
          INCLUDE_PATTERNS: ["{{.OUTPUT_DIR}}"]
    cmds:
      - task: ":utils:misc:create-venv"
        vars:
          LABEL: "lint"
          OUTPUT_DIR: "{{.OUTPUT_DIR}}"
          REQUIREMENTS_FILE: "{{.ROOT_DIR}}/lint-requirements.txt"
      # This command must be last
      - task: ":utils:checksum:compute"
        vars:
          CHECKSUM_FILE: "{{.CHECKSUM_FILE}}"
          INCLUDE_PATTERNS: ["{{.OUTPUT_DIR}}"]<|MERGE_RESOLUTION|>--- conflicted
+++ resolved
@@ -113,9 +113,8 @@
       - |-
         . "{{.G_LINT_VENV_DIR}}/bin/activate"
         yamllint --strict \
-<<<<<<< HEAD
           ".github" \
-          ".yamllint.yml" \
+          ".yamllint.yaml" \
           "components/core/.clang-format" \
           "components/core/config" \
           "components/core/tools/" \
@@ -127,18 +126,6 @@
           "taskfiles" \
           "tools/deployment/package" \
           "tools/deployment/presto-clp"
-=======
-          .github \
-          .yamllint.yaml \
-          components/core/.clang-format \
-          components/core/config \
-          components/core/tools/ \
-          components/package-template/src/etc \
-          docs \
-          taskfile.yaml \
-          taskfiles \
-          tools/deployment
->>>>>>> 55044b5a
 
   check-cpp-format:
     sources: &cpp_source_files
