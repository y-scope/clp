#!/usr/bin/env bash

set -eu
set -o pipefail

remove_temp_file_and_prev_image() {
    rm -f "$temp_iid_file"

    [[ -z "$prev_image_id" || "$prev_image_id" == "$new_image_id" ]] && return

    if docker image inspect "$prev_image_id" >/dev/null 2>&1; then
        echo "Removing previous image $prev_image_id."
        docker image remove "$prev_image_id"
    fi
}
trap remove_temp_file_and_prev_image EXIT

script_dir="$( cd "$( dirname "${BASH_SOURCE[0]}" )" &> /dev/null && pwd )"
<<<<<<< HEAD
iid_file="${script_dir}/image.id"
repo_root=${script_dir}/../../../
=======
repo_root="${script_dir}/../../../"
iid_file="${repo_root}/build/clp-package-image.id"

prev_image_id=""
if [[ -f "$iid_file" ]]; then
    prev_image_id=$(<"$iid_file")
fi

temp_iid_file="$(mktemp)"
new_image_id=""
>>>>>>> 5dc6d9ba

# Remove the previous image after the build to allow layer reuse.
prev_image_id=""
if [[ -f "$iid_file" ]]; then
    prev_image_id=$(cat "$iid_file")
fi
cleanup() {
    if [[ -n "$prev_image_id" ]] && docker image inspect "$prev_image_id" >/dev/null 2>&1; then
        echo "Removing previous image $prev_image_id"
        docker image remove "$prev_image_id"
    fi
}
trap cleanup EXIT

build_cmd=(
    docker build
<<<<<<< HEAD
    --iidfile "$iid_file"
    --tag "clp-package:dev-${USER}-$(date +%s)"
=======
    --iidfile "$temp_iid_file"
>>>>>>> 5dc6d9ba
    "$repo_root"
    --file "${script_dir}/Dockerfile"
)

if command -v git >/dev/null && git -C "$script_dir" rev-parse --is-inside-work-tree >/dev/null;
then
    build_cmd+=(
        --label "org.opencontainers.image.revision=$(git -C "$script_dir" rev-parse HEAD)"
        --label "org.opencontainers.image.source=$(git -C "$script_dir" remote get-url origin)"
    )
fi

"${build_cmd[@]}"

if [[ -s "$temp_iid_file" ]]; then
    new_image_id="$(<"$temp_iid_file")"
    echo "$new_image_id" > "$iid_file"

    user="${USER:-$(id -un 2>/dev/null || whoami 2>/dev/null || echo unknown)}"
    short_id="${new_image_id#sha256:}"
    short_id="${short_id:0:4}"
    docker tag "$new_image_id" "clp-package:dev-${user}-${short_id}"
fi<|MERGE_RESOLUTION|>--- conflicted
+++ resolved
@@ -16,10 +16,6 @@
 trap remove_temp_file_and_prev_image EXIT
 
 script_dir="$( cd "$( dirname "${BASH_SOURCE[0]}" )" &> /dev/null && pwd )"
-<<<<<<< HEAD
-iid_file="${script_dir}/image.id"
-repo_root=${script_dir}/../../../
-=======
 repo_root="${script_dir}/../../../"
 iid_file="${repo_root}/build/clp-package-image.id"
 
@@ -30,7 +26,6 @@
 
 temp_iid_file="$(mktemp)"
 new_image_id=""
->>>>>>> 5dc6d9ba
 
 # Remove the previous image after the build to allow layer reuse.
 prev_image_id=""
@@ -47,12 +42,7 @@
 
 build_cmd=(
     docker build
-<<<<<<< HEAD
-    --iidfile "$iid_file"
-    --tag "clp-package:dev-${USER}-$(date +%s)"
-=======
     --iidfile "$temp_iid_file"
->>>>>>> 5dc6d9ba
     "$repo_root"
     --file "${script_dir}/Dockerfile"
 )
