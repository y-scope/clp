# syntax=docker/dockerfile:1

FROM ubuntu:jammy AS base

WORKDIR /root

COPY --link ./tools/docker-images/clp-package/setup-scripts ./setup-scripts
RUN ./setup-scripts/install-prebuilt-packages.sh \
    && rm -rf ./setup-scripts/

# Remove cached files
RUN apt-get clean \
    && rm -rf /var/lib/apt/lists/* /tmp/* /var/tmp/*

# Flatten the image
FROM scratch
COPY --link --from=base / /
<<<<<<< HEAD

ARG UID=1000
ENV CLP_HOME="/opt/clp"
ENV LD_LIBRARY_PATH="${CLP_HOME}/lib" \
    PATH="${CLP_HOME}/bin:${PATH}" \
    PYTHONPATH="${CLP_HOME}/lib/python3/site-packages" \
    USER="clp-user"
ENV PATH="${CLP_HOME}/sbin:${PATH}"

RUN useradd --uid ${UID} --shell /bin/bash --home-dir ${CLP_HOME} ${USER}
USER ${USER}
WORKDIR ${CLP_HOME}

COPY --link --chown=${UID} ./build/clp-package ${CLP_HOME}
COPY --link --chown=${UID} ./build/deps/cpp/mariadb-connector-cpp-install/lib/*/libmariadbcpp.so* \
    ${CLP_HOME}/lib/
=======

ARG UID=1000
ENV CLP_HOME="/opt/clp"
ENV PATH="${CLP_HOME}/sbin:${CLP_HOME}/bin:${PATH}" \
    PYTHONPATH="${CLP_HOME}/lib/python3/site-packages" \
    USER="clp-user"

RUN useradd --uid ${UID} --shell /bin/bash --home-dir ${CLP_HOME} ${USER}
USER ${USER}
WORKDIR ${CLP_HOME}

COPY --link --chown=${UID} ./build/clp-package ${CLP_HOME}
>>>>>>> 0b5a9667
<|MERGE_RESOLUTION|>--- conflicted
+++ resolved
@@ -15,28 +15,11 @@
 # Flatten the image
 FROM scratch
 COPY --link --from=base / /
-<<<<<<< HEAD
 
 ARG UID=1000
 ENV CLP_HOME="/opt/clp"
 ENV LD_LIBRARY_PATH="${CLP_HOME}/lib" \
-    PATH="${CLP_HOME}/bin:${PATH}" \
-    PYTHONPATH="${CLP_HOME}/lib/python3/site-packages" \
-    USER="clp-user"
-ENV PATH="${CLP_HOME}/sbin:${PATH}"
-
-RUN useradd --uid ${UID} --shell /bin/bash --home-dir ${CLP_HOME} ${USER}
-USER ${USER}
-WORKDIR ${CLP_HOME}
-
-COPY --link --chown=${UID} ./build/clp-package ${CLP_HOME}
-COPY --link --chown=${UID} ./build/deps/cpp/mariadb-connector-cpp-install/lib/*/libmariadbcpp.so* \
-    ${CLP_HOME}/lib/
-=======
-
-ARG UID=1000
-ENV CLP_HOME="/opt/clp"
-ENV PATH="${CLP_HOME}/sbin:${CLP_HOME}/bin:${PATH}" \
+    PATH="${CLP_HOME}/sbin:${CLP_HOME}/bin:${PATH}" \
     PYTHONPATH="${CLP_HOME}/lib/python3/site-packages" \
     USER="clp-user"
 
@@ -45,4 +28,5 @@
 WORKDIR ${CLP_HOME}
 
 COPY --link --chown=${UID} ./build/clp-package ${CLP_HOME}
->>>>>>> 0b5a9667
+COPY --link --chown=${UID} ./build/deps/cpp/mariadb-connector-cpp-install/lib/*/libmariadbcpp.so* \
+    ${CLP_HOME}/lib/