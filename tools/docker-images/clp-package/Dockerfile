--- conflicted
+++ resolved
@@ -12,13 +12,9 @@
 RUN apt-get clean \
     && rm -rf /var/lib/apt/lists/* /tmp/* /var/tmp/*
 
-<<<<<<< HEAD
-COPY ./build/clp-package /opt/clp
-COPY --link ./build/deps/cpp/mariadb-connector-cpp-install/lib/*/libmariadbcpp.so* /opt/clp/lib/
-
 # Flatten the image
 FROM scratch
-COPY --from=base / /
+COPY --link --from=base / /
 
 ENV CLP_HOME="/opt/clp"
 ENV LD_LIBRARY_PATH="${CLP_HOME}/lib" \
@@ -27,17 +23,6 @@
 ENV PATH="${CLP_HOME}/sbin:${PATH}"
 
 USER 1000:1000
-=======
-ENV CLP_HOME="/opt/clp"
-ENV PATH="${CLP_HOME}/bin:${PATH}"
-ENV PATH="${CLP_HOME}/sbin:${PATH}"
-ENV PYTHONPATH="${CLP_HOME}/lib/python3/site-packages"
 
-USER 1000:1000
-
-COPY --link ./build/clp-package /opt/clp
-
-# Flatten the image
-FROM scratch
-COPY --link --from=base / /
->>>>>>> 11d73fb3
+COPY --link ./build/clp-package ${CLP_HOME}
+COPY --link ./build/deps/cpp/mariadb-connector-cpp-install/lib/*/libmariadbcpp.so* ${CLP_HOME}/lib/