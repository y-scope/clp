--- conflicted
+++ resolved
@@ -12,22 +12,9 @@
 RUN apt-get clean \
     && rm -rf /var/lib/apt/lists/* /tmp/* /var/tmp/*
 
-<<<<<<< HEAD
 COPY ./build/clp-package /opt/clp
 COPY --link ./build/deps/cpp/mariadb-connector-cpp-install/lib/*/libmariadbcpp.so* /opt/clp/lib/
 
-# Flatten the image
-FROM scratch
-COPY --from=base / /
-
-ENV CLP_HOME="/opt/clp"
-ENV LD_LIBRARY_PATH="${CLP_HOME}/lib" \
-    PATH="${CLP_HOME}/bin:${PATH}" \
-    PYTHONPATH="${CLP_HOME}/lib/python3/site-packages"
-ENV PATH="${CLP_HOME}/sbin:${PATH}"
-
-USER 1000:1000
-=======
 ENV CLP_HOME="/opt/clp"
 ENV PATH="${CLP_HOME}/bin:${PATH}"
 ENV PATH="${CLP_HOME}/sbin:${PATH}"
@@ -39,5 +26,4 @@
 
 # Flatten the image
 FROM scratch
-COPY --link --from=base / /
->>>>>>> 90ee7da8
+COPY --link --from=base / /