{{/*
Expands the name of the chart.

@return {string} The chart name (truncated to 63 characters)
*/}}
{{- define "clp.name" -}}
{{- default .Chart.Name .Values.nameOverride | trunc 63 | trimSuffix "-" }}
{{- end }}

{{/*
Creates a default fully qualified app name. We truncate at 63 chars because some Kubernetes name
fields are limited to this (by the DNS naming spec). If release name contains chart name it will be
used as a full name.

@return {string} The fully qualified app name (truncated to 63 characters)
*/}}
{{- define "clp.fullname" -}}
{{- if .Values.fullnameOverride }}
{{- .Values.fullnameOverride | trunc 63 | trimSuffix "-" }}
{{- else }}
{{- $name := default .Chart.Name .Values.nameOverride }}
{{- if contains $name .Release.Name }}
{{- .Release.Name | trunc 63 | trimSuffix "-" }}
{{- else }}
{{- printf "%s-%s" .Release.Name $name | trunc 63 | trimSuffix "-" }}
{{- end }}
{{- end }}
{{- end }}

{{/*
Creates chart name and version as used by the chart label.

@return {string} Chart name and version (truncated to 63 characters)
*/}}
{{- define "clp.chart" -}}
{{- printf "%s-%s" .Chart.Name .Chart.Version | replace "+" "_" | trunc 63 | trimSuffix "-" }}
{{- end }}

{{/*
Creates common labels for all resources.

@return {string} YAML-formatted common labels
*/}}
{{- define "clp.labels" -}}
helm.sh/chart: {{ include "clp.chart" . }}
{{ include "clp.selectorLabels" . }}
{{- if .Chart.AppVersion }}
app.kubernetes.io/version: {{ .Chart.AppVersion | quote }}
{{- end }}
app.kubernetes.io/managed-by: {{ .Release.Service }}
{{- end }}

{{/*
Creates selector labels for matching resources.

@return {string} YAML-formatted selector labels
*/}}
{{- define "clp.selectorLabels" -}}
app.kubernetes.io/name: {{ include "clp.name" . }}
app.kubernetes.io/instance: {{ .Release.Name }}
{{- end }}

{{/*
Creates image reference for the CLP Package.

@return {string} Full image reference (repository:tag)
*/}}
{{- define "clp.image.ref" -}}
{{- $tag := .Values.image.clpPackage.tag | default .Chart.AppVersion }}
{{- printf "%s:%s" .Values.image.clpPackage.repository $tag }}
{{- end }}

{{/*
Creates timings for readiness probes (faster checks for quicker startup).

@return {string} YAML-formatted readiness probe timing configuration
*/}}
{{- define "clp.readinessProbeTimings" -}}
initialDelaySeconds: 6
periodSeconds: 2
timeoutSeconds: 2
failureThreshold: 10
{{- end }}

{{/*
Creates timings for liveness probes.

@return {string} YAML-formatted liveness probe timing configuration
*/}}
{{- define "clp.livenessProbeTimings" -}}
initialDelaySeconds: 60
periodSeconds: 30
timeoutSeconds: 4
failureThreshold: 3
{{- end }}

{{/*
Creates a local PersistentVolume.

@param {object} root Root template context
<<<<<<< HEAD
@param {string} component_category (e.g., "shared-data", "database")
@param {string} name (e.g., "archives", "logs", "data")
=======
@param {string} component_category (e.g., "database", "shared-data")
@param {string} name (e.g., "archives", "data", "logs")
>>>>>>> 9650b8ce
@param {string} nodeRole Node role for affinity. Targets nodes with label
  "node-role.kubernetes.io/<nodeRole>". Always falls back to
  "node-role.kubernetes.io/control-plane"
@param {string} capacity Storage capacity
@param {string[]} accessModes Access modes
@param {string} hostPath Absolute path on host
@return {string} YAML-formatted PersistentVolume resource
*/}}
{{- define "clp.createLocalPv" -}}
apiVersion: "v1"
kind: "PersistentVolume"
metadata:
  name: {{ include "clp.fullname" .root }}-{{ .component_category }}-{{ .name }}
  labels:
    {{- include "clp.labels" .root | nindent 4 }}
    app.kubernetes.io/component: {{ .component_category | quote }}
spec:
  capacity:
    storage: {{ .capacity }}
  accessModes: {{ .accessModes }}
  persistentVolumeReclaimPolicy: "Retain"
  storageClassName: "local-storage"
  local:
    path: {{ .hostPath }}
  nodeAffinity:
    required:
      nodeSelectorTerms:
        - matchExpressions:
            - key: {{ printf "node-role.kubernetes.io/%s" .nodeRole | quote }}
              operator: "Exists"
        - matchExpressions:
            - key: "node-role.kubernetes.io/control-plane"
              operator: "Exists"
{{- end }}

{{/*
<<<<<<< HEAD
Creates a PersistentVolumeClaim for the given component.

@param {object} root Root template context
@param {string} component_category (e.g., "shared-data", "database")
@param {string} name (e.g., "archives", "logs", "data")
@param {string} capacity Storage capacity
@param {string[]} accessModes Access modes
@return {string} YAML-formatted PersistentVolumeClaim resource
*/}}
{{- define "clp.createPvc" -}}
apiVersion: "v1"
kind: "PersistentVolumeClaim"
metadata:
  name: {{ include "clp.fullname" .root }}-{{ .component_category }}-{{ .name }}
  labels:
    {{- include "clp.labels" .root | nindent 4 }}
    app.kubernetes.io/component: {{ .component_category | quote }}
spec:
  accessModes: {{ .accessModes }}
  storageClassName: "local-storage"
  selector:
    matchLabels:
      {{- include "clp.selectorLabels" .root | nindent 6 }}
      app.kubernetes.io/component: {{ .component_category | quote }}
  resources:
    requests:
      storage: {{ .capacity }}
{{- end }}

{{/*
Creates a volume definition that references a PersistentVolumeClaim.

@param {object} root Root template context
@param {string} component_category (e.g., "shared-data", "database")
@param {string} name (e.g., "archives", "logs", "data")
@return {string} YAML-formatted volume definition
*/}}
{{- define "clp.pvcVolume" -}}
name: {{ printf "%s-%s" .component_category .name | quote }}
persistentVolumeClaim:
  claimName: {{ include "clp.fullname" .root }}-{{ .component_category }}-{{ .name }}
{{- end }}

{{/*
Creates the BROKER_URL env var for Celery workers.

@param {object} . Root template context
@return {string} YAML-formatted env var definition
*/}}
{{- define "clp.celeryBrokerUrlEnvVar" -}}
{{- $user := .Values.credentials.queue.username -}}
{{- $pass := .Values.credentials.queue.password -}}
{{- $host := printf "%s-queue" (include "clp.fullname" .) -}}
name: "BROKER_URL"
value: {{ printf "amqp://%s:%s@%s:5672" $user $pass $host | quote }}
{{- end }}

{{/*
Creates the RESULT_BACKEND env var for Celery workers.

@param {object} root Root template context
@param {string} database Redis database number from config
@return {string} YAML-formatted env var definition
*/}}
{{- define "clp.celeryResultBackendEnvVar" -}}
{{- $pass := .root.Values.credentials.redis.password -}}
{{- $host := printf "%s-redis" (include "clp.fullname" .root) -}}
name: "RESULT_BACKEND"
value: {{ printf "redis://default:%s@%s:6379/%d" $pass $host (int .database) | quote }}
{{- end }}

{{/*
Creates an initContainer that waits for a Kubernetes resource to be ready.

@param {object} root Root template context
@param {string} type "service" (waits for pod readiness) or "job" (waits for completion)
@param {string} name For "service": component name
                     For "job": job name suffix
=======
Creates an initContainer that waits for a Kubernetes resource to be ready.

@param {object} root Root template context
@param {string} type The resource type: "service" (waits for pod readiness) or "job" (waits for
completion).
@param {string} name For type="service", this should be the component name. For type="job", this
should be the job name suffix.
>>>>>>> 9650b8ce
@return {string} YAML-formatted initContainer definition
*/}}
{{- define "clp.waitFor" -}}
name: "wait-for-{{ .name }}"
image: "bitnami/kubectl:latest"
command: [
  "kubectl", "wait",
  {{- if eq .type "service" }}
  "--for=condition=ready",
  "pod", "--selector", "app.kubernetes.io/component={{ .name }}",
  {{- else if eq .type "job" }}
  "--for=condition=complete",
  "job/{{ include "clp.fullname" .root }}-{{ .name }}",
  {{- end }}
  "--timeout=300s"
]
{{- end }}<|MERGE_RESOLUTION|>--- conflicted
+++ resolved
@@ -98,13 +98,8 @@
 Creates a local PersistentVolume.
 
 @param {object} root Root template context
-<<<<<<< HEAD
-@param {string} component_category (e.g., "shared-data", "database")
-@param {string} name (e.g., "archives", "logs", "data")
-=======
 @param {string} component_category (e.g., "database", "shared-data")
 @param {string} name (e.g., "archives", "data", "logs")
->>>>>>> 9650b8ce
 @param {string} nodeRole Node role for affinity. Targets nodes with label
   "node-role.kubernetes.io/<nodeRole>". Always falls back to
   "node-role.kubernetes.io/control-plane"
@@ -141,7 +136,6 @@
 {{- end }}
 
 {{/*
-<<<<<<< HEAD
 Creates a PersistentVolumeClaim for the given component.
 
 @param {object} root Root template context
@@ -217,18 +211,10 @@
 Creates an initContainer that waits for a Kubernetes resource to be ready.
 
 @param {object} root Root template context
-@param {string} type "service" (waits for pod readiness) or "job" (waits for completion)
-@param {string} name For "service": component name
-                     For "job": job name suffix
-=======
-Creates an initContainer that waits for a Kubernetes resource to be ready.
-
-@param {object} root Root template context
 @param {string} type The resource type: "service" (waits for pod readiness) or "job" (waits for
 completion).
 @param {string} name For type="service", this should be the component name. For type="job", this
 should be the job name suffix.
->>>>>>> 9650b8ce
 @return {string} YAML-formatted initContainer definition
 */}}
 {{- define "clp.waitFor" -}}
