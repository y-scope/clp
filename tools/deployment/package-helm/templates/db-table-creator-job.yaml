--- conflicted
+++ resolved
@@ -20,15 +20,11 @@
         runAsGroup: {{ .Values.securityContext.firstParty.gid }}
         fsGroup: {{ .Values.securityContext.firstParty.gid }}
       initContainers:
-<<<<<<< HEAD
-        - {{- include "clp.waitFor" (dict "root" . "type" "service" "name" "database") | nindent 10 }}
-=======
         - {{- include "clp.waitFor" (dict
             "root" .
             "type" "service"
             "name" "database"
           ) | nindent 10 }}
->>>>>>> a61596df
       containers:
         - name: "db-table-creator"
           image: "{{ include "clp.image.ref" . }}"
