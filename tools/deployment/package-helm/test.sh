#!/usr/bin/env bash

# TODO: Migrate into integration test

set -o errexit
set -o nounset
set -o pipefail

CLP_HOME="/tmp/clp"

# Waits for all jobs to complete and all non-job pods to be ready.
#
# @param {int} timeout_seconds Overall timeout in seconds
# @param {int} poll_interval_seconds Interval between status checks
# @param {int} wait_timeout_seconds Timeout for each kubectl wait call
# @return {int} 0 on success, 1 on timeout
wait_for_pods() {
    local timeout_seconds=$1
    local poll_interval_seconds=$2
    local wait_timeout_seconds=$3

    echo "Waiting for all pods to be ready" \
        "(timeout=${timeout_seconds}s, poll=${poll_interval_seconds}s," \
        "wait=${wait_timeout_seconds}s)..."

    # Reset bash built-in SECONDS counter
    SECONDS=0

    while true; do
        sleep "${poll_interval_seconds}"
        kubectl get pods

        if kubectl wait job \
                --all \
                --for=condition=Complete \
                --timeout="${wait_timeout_seconds}s" 2>/dev/null \
            && kubectl wait pods \
                --all \
                --selector='!job-name' \
                --for=condition=Ready \
                --timeout="${wait_timeout_seconds}s" 2>/dev/null
        then
            echo "All jobs completed and services are ready."
            return 0
        fi

        if [[ ${SECONDS} -ge ${timeout_seconds} ]]; then
            echo "ERROR: Timed out waiting for pods to be ready"
            return 1
        fi

        echo "---"
    done
}

kind delete cluster --name clp-test
<<<<<<< HEAD
rm -rf /tmp/clp
mkdir -p /tmp/clp/var/{data,log}/{database,queue,redis,results_cache}
mkdir -p /tmp/clp/var/log/{compression_scheduler,compression_worker,query_scheduler,query_worker,reducer,garbage_collector,api_server,mcp_server}
mkdir -p /tmp/clp/var/data/{archives,staged-archives,staged-streams,streams}
mkdir -p /tmp/clp/var/log/user
mkdir -p /tmp/clp/var/tmp
mkdir -p /tmp/clp/samples

# Download sample datasets in the background
wget -O - https://zenodo.org/records/10516402/files/postgresql.tar.gz?download=1 \
  | tar xz -C /tmp/clp/samples &
=======
rm -rf "$CLP_HOME"
mkdir -p  "$CLP_HOME/var/"{data,log}/{database,queue,redis,results_cache} \
          "$CLP_HOME/var/data/"{archives,streams} \
          "$CLP_HOME/var/log/"{compression_scheduler,compression_worker,user} \
          "$CLP_HOME/var/log/"{query_scheduler,query_worker,reducer} \
          "$CLP_HOME/var/tmp" \
          "$CLP_HOME/samples"

# Download sample datasets in the background
wget -O - https://zenodo.org/records/10516402/files/postgresql.tar.gz?download=1 \
  | tar xz -C "$CLP_HOME/samples" &
>>>>>>> a61596df
SAMPLE_DOWNLOAD_PID=$!

cat <<EOF | kind create cluster --name clp-test --config=-
  kind: Cluster
  apiVersion: kind.x-k8s.io/v1alpha4
  nodes:
  - role: control-plane
    extraMounts:
    - hostPath: /home
      containerPath: /home
<<<<<<< HEAD
    - hostPath: /tmp/clp
      containerPath: /tmp/clp
=======
    - hostPath: $CLP_HOME
      containerPath: $CLP_HOME
>>>>>>> a61596df
    extraPortMappings:
    - containerPort: 30306
      hostPort: 30306
      protocol: TCP
    - containerPort: 30017
      hostPort: 30017
      protocol: TCP
<<<<<<< HEAD
    - containerPort: 30400
      hostPort: 30400
      protocol: TCP
    - containerPort: 30301
      hostPort: 30301
      protocol: TCP
    - containerPort: 30800
      hostPort: 30800
=======
    - containerPort: 30000
      hostPort: 30000
>>>>>>> a61596df
      protocol: TCP
EOF

helm uninstall test --ignore-not-found
sleep 2
helm install test .
ls -l /tmp/clp/var/data/

wait $SAMPLE_DOWNLOAD_PID
echo "Sample download and extraction complete"

wait $SAMPLE_DOWNLOAD_PID
echo "Sample download and extraction complete"

wait_for_pods 300 5 5<|MERGE_RESOLUTION|>--- conflicted
+++ resolved
@@ -54,31 +54,18 @@
 }
 
 kind delete cluster --name clp-test
-<<<<<<< HEAD
-rm -rf /tmp/clp
-mkdir -p /tmp/clp/var/{data,log}/{database,queue,redis,results_cache}
-mkdir -p /tmp/clp/var/log/{compression_scheduler,compression_worker,query_scheduler,query_worker,reducer,garbage_collector,api_server,mcp_server}
-mkdir -p /tmp/clp/var/data/{archives,staged-archives,staged-streams,streams}
-mkdir -p /tmp/clp/var/log/user
-mkdir -p /tmp/clp/var/tmp
-mkdir -p /tmp/clp/samples
-
-# Download sample datasets in the background
-wget -O - https://zenodo.org/records/10516402/files/postgresql.tar.gz?download=1 \
-  | tar xz -C /tmp/clp/samples &
-=======
 rm -rf "$CLP_HOME"
 mkdir -p  "$CLP_HOME/var/"{data,log}/{database,queue,redis,results_cache} \
           "$CLP_HOME/var/data/"{archives,streams} \
           "$CLP_HOME/var/log/"{compression_scheduler,compression_worker,user} \
           "$CLP_HOME/var/log/"{query_scheduler,query_worker,reducer} \
+          "$CLP_HOME/var/log/"{garbage_collector,api_server,mcp_server} \
           "$CLP_HOME/var/tmp" \
           "$CLP_HOME/samples"
 
 # Download sample datasets in the background
 wget -O - https://zenodo.org/records/10516402/files/postgresql.tar.gz?download=1 \
   | tar xz -C "$CLP_HOME/samples" &
->>>>>>> a61596df
 SAMPLE_DOWNLOAD_PID=$!
 
 cat <<EOF | kind create cluster --name clp-test --config=-
@@ -89,13 +76,8 @@
     extraMounts:
     - hostPath: /home
       containerPath: /home
-<<<<<<< HEAD
-    - hostPath: /tmp/clp
-      containerPath: /tmp/clp
-=======
     - hostPath: $CLP_HOME
       containerPath: $CLP_HOME
->>>>>>> a61596df
     extraPortMappings:
     - containerPort: 30306
       hostPort: 30306
@@ -103,29 +85,20 @@
     - containerPort: 30017
       hostPort: 30017
       protocol: TCP
-<<<<<<< HEAD
-    - containerPort: 30400
-      hostPort: 30400
+    - containerPort: 30000
+      hostPort: 30000
       protocol: TCP
     - containerPort: 30301
       hostPort: 30301
       protocol: TCP
     - containerPort: 30800
       hostPort: 30800
-=======
-    - containerPort: 30000
-      hostPort: 30000
->>>>>>> a61596df
       protocol: TCP
 EOF
 
 helm uninstall test --ignore-not-found
 sleep 2
 helm install test .
-ls -l /tmp/clp/var/data/
-
-wait $SAMPLE_DOWNLOAD_PID
-echo "Sample download and extraction complete"
 
 wait $SAMPLE_DOWNLOAD_PID
 echo "Sample download and extraction complete"
