--- conflicted
+++ resolved
@@ -54,7 +54,7 @@
 kind delete cluster --name clp-test
 rm -rf /tmp/clp
 mkdir -p /tmp/clp/var/{data,log}/{database,queue,redis,results_cache}
-<<<<<<< HEAD
+mkdir -p /tmp/clp/var/{data,log}/{database,queue,redis,results_cache}
 mkdir -p /tmp/clp/var/log/{compression_scheduler,compression_worker,query_scheduler,query_worker,\
   reducer}
 mkdir -p /tmp/clp/var/data/{archives,streams}
@@ -66,8 +66,6 @@
 wget -O - https://zenodo.org/records/10516402/files/postgresql.tar.gz?download=1 \
   | tar xz -C /tmp/clp/samples &
 SAMPLE_DOWNLOAD_PID=$!
-=======
->>>>>>> 9650b8ce
 
 cat <<EOF | kind create cluster --name clp-test --config=-
   kind: Cluster
@@ -95,9 +93,7 @@
 sleep 2
 helm install test .
 
-<<<<<<< HEAD
 wait $SAMPLE_DOWNLOAD_PID
 echo "Sample download and extraction complete"
-=======
-wait_for_pods 300 5 5
->>>>>>> 9650b8ce
+
+wait_for_pods 300 5 5