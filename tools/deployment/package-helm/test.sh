#!/usr/bin/env bash

# TODO: Migrate into integration test

set -o errexit
set -o nounset
set -o pipefail

# Waits for all jobs to complete and all non-job pods to be ready.
#
# @param {int} timeout_seconds Overall timeout in seconds
# @param {int} poll_interval_seconds Interval between status checks
# @param {int} wait_timeout_seconds Timeout for each kubectl wait call
# @return {int} 0 on success, 1 on timeout
wait_for_pods() {
    local timeout_seconds=$1
    local poll_interval_seconds=$2
    local wait_timeout_seconds=$3

    echo "Waiting for all pods to be ready" \
        "(timeout=${timeout_seconds}s, poll=${poll_interval_seconds}s," \
        "wait=${wait_timeout_seconds}s)..."

    # Reset bash built-in SECONDS counter
    SECONDS=0

    while true; do
        sleep "${poll_interval_seconds}"
        kubectl get pods

        if kubectl wait job \
                --all \
                --for=condition=Complete \
                --timeout="${wait_timeout_seconds}s" 2>/dev/null \
            && kubectl wait pods \
                --all \
                --selector='!job-name' \
                --for=condition=Ready \
                --timeout="${wait_timeout_seconds}s" 2>/dev/null
        then
            echo "All jobs completed and services are ready."
            return 0
        fi

        if [[ ${SECONDS} -ge ${timeout_seconds} ]]; then
            echo "ERROR: Timed out waiting for pods to be ready"
            return 1
        fi

        echo "---"
    done
}

kind delete cluster --name clp-test
rm -rf /tmp/clp
mkdir -p /tmp/clp/var/{data,log}/{database,queue,redis,results_cache}
<<<<<<< HEAD
mkdir -p /tmp/clp/var/log/{compression_scheduler,compression_worker,query_scheduler,query_worker,reducer,garbage_collector,api_server,mcp_server}
mkdir -p /tmp/clp/var/data/{archives,staged-archives,staged-streams,streams}
mkdir -p /tmp/clp/var/log/user
mkdir -p /tmp/clp/var/tmp
mkdir -p /tmp/clp/samples

# Download sample datasets in the background
wget -O - https://zenodo.org/records/10516402/files/postgresql.tar.gz?download=1 \
  | tar xz -C /tmp/clp/samples &
SAMPLE_DOWNLOAD_PID=$!
=======
>>>>>>> 49c20df9

cat <<EOF | kind create cluster --name clp-test --config=-
  kind: Cluster
  apiVersion: kind.x-k8s.io/v1alpha4
  nodes:
  - role: control-plane
    extraMounts:
    - hostPath: /home
      containerPath: /home
    - hostPath: /tmp/clp
      containerPath: /tmp/clp
    extraPortMappings:
    - containerPort: 30306
      hostPort: 30306
      protocol: TCP
    - containerPort: 30017
      hostPort: 30017
      protocol: TCP
    - containerPort: 30400
      hostPort: 30400
      protocol: TCP
    - containerPort: 30301
      hostPort: 30301
      protocol: TCP
    - containerPort: 30800
      hostPort: 30800
      protocol: TCP
EOF

helm uninstall test --ignore-not-found
sleep 2
helm install test .
<<<<<<< HEAD
ls -l /tmp/clp/var/data/

wait $SAMPLE_DOWNLOAD_PID
echo "Sample download and extraction complete"
=======

wait_for_pods 300 5 5
>>>>>>> 49c20df9
<|MERGE_RESOLUTION|>--- conflicted
+++ resolved
@@ -54,7 +54,6 @@
 kind delete cluster --name clp-test
 rm -rf /tmp/clp
 mkdir -p /tmp/clp/var/{data,log}/{database,queue,redis,results_cache}
-<<<<<<< HEAD
 mkdir -p /tmp/clp/var/log/{compression_scheduler,compression_worker,query_scheduler,query_worker,reducer,garbage_collector,api_server,mcp_server}
 mkdir -p /tmp/clp/var/data/{archives,staged-archives,staged-streams,streams}
 mkdir -p /tmp/clp/var/log/user
@@ -65,8 +64,6 @@
 wget -O - https://zenodo.org/records/10516402/files/postgresql.tar.gz?download=1 \
   | tar xz -C /tmp/clp/samples &
 SAMPLE_DOWNLOAD_PID=$!
-=======
->>>>>>> 49c20df9
 
 cat <<EOF | kind create cluster --name clp-test --config=-
   kind: Cluster
@@ -99,12 +96,9 @@
 helm uninstall test --ignore-not-found
 sleep 2
 helm install test .
-<<<<<<< HEAD
 ls -l /tmp/clp/var/data/
 
 wait $SAMPLE_DOWNLOAD_PID
 echo "Sample download and extraction complete"
-=======
 
-wait_for_pods 300 5 5
->>>>>>> 49c20df9
+wait_for_pods 300 5 5