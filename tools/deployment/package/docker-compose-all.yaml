name: "clp-package-all"

# Common service defaults.
x-service-defaults: &service_defaults
  image: "${CLP_PACKAGE_CONTAINER_IMAGE_REF:-clp-package}"
  logging:
    driver: "local"
  stop_grace_period: "60s"
  user: "${CLP_FIRST_PARTY_SERVICE_UID_GID:-1000:1000}"

# Common healthcheck defaults.
x-healthcheck-defaults: &healthcheck_defaults
  # Avoid lowering to prevent excessive resource usage.
  interval: "30s"

  # Mark unhealthy after 3 failed probes.
  # - In steady state, (<interval> + <timeout>) × 3 = ~90s before the service is marked unhealthy.
  # - From startup, <start_period> (60s) + ~90s = ~150s before the service is marked unhealthy.
  retries: 3

  # Frequent checks during startup allow fast transition to healthy.
  start_interval: "2s"

  # Ignore failures for <start_period> / (<start_interval> + <timeout>) = ~15 frequent checks before
  # counting retries.
  start_period: "60s"

  # Short timeout since no remote communication is expected.
  timeout: "2s"

# Common volume definitions.
x-volume-definitions:
  clp-config-readonly: &volume_clp_config_readonly
    type: "bind"
    source: "${CLP_LOGS_DIR_HOST:-./var/log}/.clp-config.yaml"
    target: "/etc/clp-config.yaml"
    read_only: true
  clp-logs: &volume_clp_logs
    type: "bind"
    source: "${CLP_LOGS_DIR_HOST:-./var/log}"
    target: "/var/log"

services:
  database:
    <<: *service_defaults
    image: "${CLP_DB_CONTAINER_IMAGE_REF:-mariadb:10-jammy}"
    hostname: "database"
    deploy:
      # Value must be either 0 or 1. Set to 0 to disable the database.
      replicas: "${CLP_DATABASE_ENABLED:-1}"
    user: "${CLP_THIRD_PARTY_SERVICE_UID_GID:-1000:1000}"
    environment:
      MYSQL_DATABASE: "${CLP_DB_NAME:-clp-db}"
      MYSQL_PASSWORD: "${CLP_DB_PASS:?Please set a value.}"
      MYSQL_ROOT_PASSWORD: "${CLP_DB_ROOT_PASS:?Please set a value.}"
      MYSQL_USER: "${CLP_DB_USER:?Please set a value.}"
    ports:
      - host_ip: "${CLP_DB_HOST:-127.0.0.1}"
        published: "${CLP_DB_PORT:-3306}"
        target: 3306
    volumes:
      - type: "bind"
        source: "${CLP_DB_CONF_LOGGING_FILE_HOST:-./etc/mysql/conf.d/logging.cnf}"
        target: "/etc/mysql/conf.d/logging.cnf"
        read_only: true
      - type: "bind"
        source: "${CLP_DB_DATA_DIR_HOST:-./var/data/database}"
        target: "/var/lib/mysql"
      - type: "bind"
        source: "${CLP_DB_LOGS_DIR_HOST:-./var/log/database}"
        target: "/var/log/mysql"
    healthcheck:
      <<: *healthcheck_defaults
      test: [
        "CMD",
        "mysqladmin", "ping",
        "--silent",
        "-h", "127.0.0.1",
        "-u", "${CLP_DB_USER:?Please set a value.}",
        "--password=${CLP_DB_PASS:?Please set a value.}"
      ]

  db-table-creator:
    <<: *service_defaults
    hostname: "db_table_creator"
    environment:
      CLP_DB_ADMIN_PASS: "${CLP_DB_ADMIN_PASS:?Please set a value.}"
      CLP_DB_ADMIN_USER: "${CLP_DB_ADMIN_USER:?Please set a value.}"
      CLP_DB_PASS: "${CLP_DB_PASS:?Please set a value.}"
      CLP_DB_ROOT_PASS: "${CLP_DB_ROOT_PASS:?Please set a value.}"
<<<<<<< HEAD
      CLP_DB_ROOT_USER: "${CLP_DB_ROOT_USER:?Please set a value.}"
=======
      CLP_DB_ROOT_USER: "${CLP_DB_ROOT_USER:-root}"
>>>>>>> e6d7a58e
      CLP_DB_USER: "${CLP_DB_USER:?Please set a value.}"
      PYTHONPATH: "/opt/clp/lib/python3/site-packages"
    volumes:
      - *volume_clp_config_readonly
    depends_on:
      database:
        condition: "service_healthy"
    command: [
      "python3",
      "-u",
      "-m", "clp_py_utils.create-db-tables",
      "--config", "/etc/clp-config.yaml",
      "--storage-engine", "${CLP_PACKAGE_STORAGE_ENGINE:-clp}",
    ]

  queue:
    <<: *service_defaults
    image: "rabbitmq:3.9.8"
    hostname: "queue"
    deploy:
      # Value must be either 0 or 1. Set to 0 to disable the queue.
      replicas: "${CLP_QUEUE_ENABLED:-1}"
    user: "${CLP_THIRD_PARTY_SERVICE_UID_GID:-1000:1000}"
    environment:
      RABBITMQ_DEFAULT_PASS: "${CLP_QUEUE_PASS:?Please set a value.}"
      RABBITMQ_DEFAULT_USER: "${CLP_QUEUE_USER:?Please set a value.}"
      RABBITMQ_LOGS: "/var/log/rabbitmq/rabbitmq.log"
    ports:
      - host_ip: "${CLP_QUEUE_HOST:-127.0.0.1}"
        published: "${CLP_QUEUE_PORT:-5672}"
        target: 5672
    volumes:
      - type: "bind"
        source: "${CLP_QUEUE_LOGS_DIR_HOST:-./var/log/queue}"
        target: "/var/log/rabbitmq"
    healthcheck:
      <<: *healthcheck_defaults
      test: [
        "CMD",
        "rabbitmq-diagnostics", "check_running"
      ]

  redis:
    <<: *service_defaults
    image: "redis:7.2.4"
    hostname: "redis"
    deploy:
      # Value must be either 0 or 1. Set to 0 to disable the redis.
      replicas: "${CLP_REDIS_ENABLED:-1}"
    user: "${CLP_THIRD_PARTY_SERVICE_UID_GID:-1000:1000}"
    ports:
      - host_ip: "${CLP_REDIS_HOST:-127.0.0.1}"
        published: "${CLP_REDIS_PORT:-6379}"
        target: 6379
    volumes:
      - type: "bind"
        source: "${CLP_REDIS_CONF_FILE_HOST:-./etc/redis/redis.conf}"
        target: "/usr/local/etc/redis/redis.conf"
        read_only: true
      - type: "bind"
        source: "${CLP_REDIS_DATA_DIR_HOST:-./var/data/redis}"
        target: "/data"
      - type: "bind"
        source: "${CLP_REDIS_LOGS_DIR_HOST:-./var/log/redis}"
        target: "/var/log/redis"
    command: [
      "redis-server",
      "/usr/local/etc/redis/redis.conf",
      "--requirepass", "${CLP_REDIS_PASS:?Please set a value.}"
    ]
    healthcheck:
      <<: *healthcheck_defaults
      test: [
        "CMD",
        "redis-cli",
        "-h", "127.0.0.1",
        "-p", "6379",
        "-a", "${CLP_REDIS_PASS:?Please set a value.}",
        "PING"
      ]

  results-cache:
    <<: *service_defaults
    image: "mongo:7.0.1"
    hostname: "results_cache"
    deploy:
      # Value must be either 0 or 1. Set to 0 to disable the results cache.
      replicas: "${CLP_RESULTS_CACHE_ENABLED:-1}"
    user: "${CLP_THIRD_PARTY_SERVICE_UID_GID:-1000:1000}"
    ports:
      - host_ip: "${CLP_RESULTS_CACHE_HOST:-127.0.0.1}"
        published: "${CLP_RESULTS_CACHE_PORT:-27017}"
        target: 27017
    volumes:
      - type: "bind"
        source: "${CLP_RESULTS_CACHE_CONF_FILE_HOST:-./etc/mongo/mongod.conf}"
        target: "/etc/mongo/mongod.conf"
        read_only: true
      - type: "bind"
        source: "${CLP_RESULTS_CACHE_DATA_DIR_HOST:-./var/data/results_cache}"
        target: "/data/db"
      - type: "bind"
        source: "${CLP_RESULTS_CACHE_LOGS_DIR_HOST:-./var/log/results_cache}"
        target: "/var/log/mongodb"
    command: [
      "--config", "/etc/mongo/mongod.conf",
      "--bind_ip", "0.0.0.0",
    ]
    healthcheck:
      <<: *healthcheck_defaults
      test: [
        "CMD-SHELL",
        "echo 'db.runCommand(\"ping\").ok' | mongosh 127.0.0.1:27017/test --quiet"
      ]

  results-cache-indices-creator:
    <<: *service_defaults
    hostname: "results_cache_indices_creator"
    environment:
      PYTHONPATH: "/opt/clp/lib/python3/site-packages"
    depends_on:
      results-cache:
        condition: "service_healthy"
    command: [
      "python3",
      "-u",
      "-m", "clp_py_utils.initialize-results-cache",
      "--uri", "mongodb://results_cache:27017/${CLP_RESULTS_CACHE_DB_NAME:-clp-query-results}",
      "--stream-collection", "${CLP_RESULTS_CACHE_STREAM_COLLECTION_NAME:-stream-files}",
    ]

  compression-scheduler:
    <<: *service_defaults
    hostname: "compression_scheduler"
    stop_grace_period: "300s"
    environment:
      BROKER_URL: "amqp://${CLP_QUEUE_USER:?Please set a value.}\
        :${CLP_QUEUE_PASS:?Please set a value.}@queue:5672"
      CLP_DB_PASS: "${CLP_DB_PASS:?Please set a value.}"
      CLP_DB_USER: "${CLP_DB_USER:?Please set a value.}"
      CLP_LOGGING_LEVEL: "${CLP_COMPRESSION_SCHEDULER_LOGGING_LEVEL:-INFO}"
      CLP_LOGS_DIR: "/var/log/compression_scheduler"
      PYTHONPATH: "/opt/clp/lib/python3/site-packages"
      RESULT_BACKEND: "redis://default:${CLP_REDIS_PASS:?Please set a value.}@redis:6379\
        /${CLP_REDIS_BACKEND_DB_COMPRESSION:-1}"
    volumes:
      - *volume_clp_config_readonly
      - *volume_clp_logs
      - "${CLP_AWS_CONFIG_DIR_HOST:-empty}:/opt/clp/.aws:ro"
      - "${CLP_LOGS_INPUT_DIR_HOST:-empty}:${CLP_LOGS_INPUT_DIR_CONTAINER:-/mnt/logs}"
    depends_on:
      db-table-creator:
        condition: "service_completed_successfully"
      queue:
        condition: "service_healthy"
      redis:
        condition: "service_healthy"
    command: [
      "python3",
      "-u",
      "-m", "job_orchestration.scheduler.compress.compression_scheduler",
      "--config", "/etc/clp-config.yaml"
    ]

  compression-worker:
    <<: *service_defaults
    hostname: "compression_worker"
    environment:
      BROKER_URL: "amqp://${CLP_QUEUE_USER:?Please set a value.}\
        :${CLP_QUEUE_PASS:?Please set a value.}@queue:5672"
      CLP_CONFIG_PATH: "/etc/clp-config.yaml"
      CLP_HOME: "/opt/clp"
      CLP_LOGGING_LEVEL: "${CLP_COMPRESSION_WORKER_LOGGING_LEVEL:-INFO}"
      CLP_LOGS_DIR: "/var/log/compression_worker"
      CLP_WORKER_LOG_PATH: "/var/log/compression_worker/worker.log"
      PYTHONPATH: "/opt/clp/lib/python3/site-packages"
      RESULT_BACKEND: "redis://default:${CLP_REDIS_PASS:?Please set a value.}@redis:6379\
        /${CLP_REDIS_BACKEND_DB_COMPRESSION:-1}"
    volumes:
      - *volume_clp_config_readonly
      - *volume_clp_logs
      - "${CLP_ARCHIVE_OUTPUT_DIR_HOST:-empty}:/var/data/archives"
      - "${CLP_AWS_CONFIG_DIR_HOST:-empty}:/opt/clp/.aws:ro"
      - "${CLP_LOGS_INPUT_DIR_HOST:-empty}:${CLP_LOGS_INPUT_DIR_CONTAINER:-/mnt/logs}"
      - "${CLP_STAGED_ARCHIVE_OUTPUT_DIR_HOST:-empty}:/var/data/staged-archives"
      - type: "bind"
        source: "${CLP_TMP_DIR_HOST:-./var/tmp}"
        target: "/var/tmp"
    command: [
      "python3",
      "-u",
      "/opt/clp/lib/python3/site-packages/bin/celery",
      "-A", "job_orchestration.executor.compress",
      "worker",
      "--concurrency", "${CLP_COMPRESSION_WORKER_CONCURRENCY:-1}",
      "--loglevel", "WARNING",
      "-f", "/var/log/compression_worker/worker.log",
      "-Q", "compression",
      "-n", "compression-worker"
    ]

  webui:
    <<: *service_defaults
    hostname: "webui"
    environment:
      AWS_ACCESS_KEY_ID: "${CLP_STREAM_OUTPUT_AWS_ACCESS_KEY_ID:-}"
      AWS_SECRET_ACCESS_KEY: "${CLP_STREAM_OUTPUT_AWS_SECRET_ACCESS_KEY:-}"
      CLP_DB_PASS: "${CLP_DB_PASS:?Please set a value.}"
      CLP_DB_USER: "${CLP_DB_USER:?Please set a value.}"
      HOST: "0.0.0.0"
      NODE_ENV: "production"
      NODE_PATH: "/opt/clp/var/www/webui/server/node_modules"
      PORT: "4000"
      RATE_LIMIT: "${CLP_WEBUI_RATE_LIMIT:-1000}"
    ports:
      - host_ip: "${CLP_WEBUI_HOST:-127.0.0.1}"
        published: "${CLP_WEBUI_PORT:-4000}"
        target: 4000
    volumes:
      - "${CLP_AWS_CONFIG_DIR_HOST:-empty}:/opt/clp/.aws:ro"
      - "${CLP_STREAM_OUTPUT_DIR_HOST:-empty}:/var/data/streams"
      - type: "bind"
        source: "./var/www/webui/client/settings.json"
        target: "/opt/clp/var/www/webui/client/settings.json"
        read_only: true
      - type: "bind"
        source: "./var/www/webui/server/dist/settings.json"
        target: "/opt/clp/var/www/webui/server/dist/settings.json"
        read_only: true
    depends_on:
      db-table-creator:
        condition: "service_completed_successfully"
      results-cache-indices-creator:
        condition: "service_completed_successfully"
    command: [
      "/opt/clp/bin/node-22",
      "/opt/clp/var/www/webui/server/dist/src/main.js"
    ]
    healthcheck:
      <<: *healthcheck_defaults
      test: [
        "CMD",
        "bash",
        "-c",
        "< /dev/tcp/webui/4000"
      ]

  garbage-collector:
    <<: *service_defaults
    hostname: "garbage_collector"
    stop_grace_period: "10s"
    deploy:
      # Value must be either 0 or 1. Set to 0 to disable the garbage collector.
      replicas: "${CLP_GARBAGE_COLLECTOR_ENABLED:-1}"
    environment:
      CLP_DB_PASS: "${CLP_DB_PASS:?Please set a value.}"
      CLP_DB_USER: "${CLP_DB_USER:?Please set a value.}"
      CLP_HOME: "/opt/clp"
      CLP_LOGGING_LEVEL: "${CLP_GARBAGE_COLLECTOR_LOGGING_LEVEL:-INFO}"
      CLP_LOGS_DIR: "/var/log/garbage_collector"
      PYTHONPATH: "/opt/clp/lib/python3/site-packages"
    volumes:
      - *volume_clp_config_readonly
      - *volume_clp_logs
      - "${CLP_ARCHIVE_OUTPUT_DIR_HOST:-empty}:/var/data/archives"
      - "${CLP_AWS_CONFIG_DIR_HOST:-empty}:/opt/clp/.aws:ro"
      - "${CLP_STREAM_OUTPUT_DIR_HOST:-empty}:/var/data/streams"
    depends_on:
      db-table-creator:
        condition: "service_completed_successfully"
      results-cache-indices-creator:
        condition: "service_completed_successfully"
    command: [
      "python3", "-u",
      "-m", "job_orchestration.garbage_collector.garbage_collector",
      "--config", "/etc/clp-config.yaml",
    ]

  query-scheduler:
    <<: *service_defaults
    hostname: "query_scheduler"
    stop_grace_period: "10s"
    environment:
      BROKER_URL: "amqp://${CLP_QUEUE_USER:?Please set a value.}\
        :${CLP_QUEUE_PASS:?Please set a value.}@queue:5672"
      CLP_DB_PASS: "${CLP_DB_PASS:?Please set a value.}"
      CLP_DB_USER: "${CLP_DB_USER:?Please set a value.}"
      CLP_LOGGING_LEVEL: "${CLP_QUERY_SCHEDULER_LOGGING_LEVEL:-INFO}"
      CLP_LOGS_DIR: "/var/log/query_scheduler"
      PYTHONPATH: "/opt/clp/lib/python3/site-packages"
      RESULT_BACKEND: "redis://default:${CLP_REDIS_PASS:?Please set a value.}@redis:6379\
        /${CLP_REDIS_BACKEND_DB_QUERY:-0}"
    volumes:
      - *volume_clp_config_readonly
      - *volume_clp_logs
    depends_on:
      db-table-creator:
        condition: "service_completed_successfully"
      queue:
        condition: "service_healthy"
      redis:
        condition: "service_healthy"
    command: [
      "python3",
      "-u",
      "-m", "job_orchestration.scheduler.query.query_scheduler",
      "--config", "/etc/clp-config.yaml"
    ]
    healthcheck:
      <<: *healthcheck_defaults
      test: [
        "CMD",
        "bash",
        "-c",
        "< /dev/tcp/query_scheduler/7000"
      ]

  query-worker:
    <<: *service_defaults
    hostname: "query_worker"
    environment:
      BROKER_URL: "amqp://${CLP_QUEUE_USER:?Please set a value.}\
        :${CLP_QUEUE_PASS:?Please set a value.}@queue:5672"
      CLP_CONFIG_PATH: "/etc/clp-config.yaml"
      CLP_HOME: "/opt/clp"
      CLP_LOGGING_LEVEL: "${CLP_QUERY_WORKER_LOGGING_LEVEL:-INFO}"
      CLP_LOGS_DIR: "/var/log/query_worker"
      CLP_WORKER_LOG_PATH: "/var/log/query_worker/worker.log"
      PYTHONPATH: "/opt/clp/lib/python3/site-packages"
      RESULT_BACKEND: "redis://default:${CLP_REDIS_PASS:?Please set a value.}@redis:6379\
        /${CLP_REDIS_BACKEND_DB_QUERY:-0}"
    volumes:
      - *volume_clp_config_readonly
      - *volume_clp_logs
      - "${CLP_ARCHIVE_OUTPUT_DIR_HOST:-empty}:/var/data/archives"
      - "${CLP_AWS_CONFIG_DIR_HOST:-empty}:/opt/clp/.aws:ro"
      - "${CLP_STAGED_STREAM_OUTPUT_DIR_HOST:-empty}:/var/data/staged-streams"
      - "${CLP_STREAM_OUTPUT_DIR_HOST:-empty}:/var/data/streams"
    command: [
      "python3",
      "-u",
      "/opt/clp/lib/python3/site-packages/bin/celery",
      "-A", "job_orchestration.executor.query",
      "worker",
      "--concurrency", "${CLP_QUERY_WORKER_CONCURRENCY:-1}",
      "--loglevel", "WARNING",
      "-f", "/var/log/query_worker/worker.log",
      "-Q", "query",
      "-n", "query-worker"
    ]

  reducer:
    <<: *service_defaults
    hostname: "reducer"
    stop_grace_period: "10s"
    environment:
      CLP_HOME: "/opt/clp"
      CLP_LOGGING_LEVEL: "${CLP_REDUCER_LOGGING_LEVEL:-INFO}"
      CLP_LOGS_DIR: "/var/log/reducer"
      PYTHONPATH: "/opt/clp/lib/python3/site-packages"
    volumes:
      - *volume_clp_config_readonly
      - *volume_clp_logs
    depends_on:
      query-scheduler:
        condition: "service_healthy"
      results-cache-indices-creator:
        condition: "service_completed_successfully"
    command: [
      "python3", "-u",
      "-m", "job_orchestration.reducer.reducer",
      "--config", "/etc/clp-config.yaml",
      "--concurrency", "${CLP_REDUCER_CONCURRENCY:-1}",
      "--upsert-interval", "${CLP_REDUCER_UPSERT_INTERVAL:-100}"
    ]

  mcp-server:
    <<: *service_defaults
    hostname: "mcp_server"
    deploy:
      # Value must be either 0 or 1. Set to 0 to disable the MCP server.
      replicas: "${CLP_MCP_SERVER_ENABLED:-0}"
    environment:
      CLP_LOGGING_LEVEL: "${CLP_MCP_LOGGING_LEVEL:-INFO}"
      CLP_LOGS_DIR: "/var/log/mcp_server"
      CLP_DB_PASS: "${CLP_DB_PASS:?Please set a value.}"
      CLP_DB_USER: "${CLP_DB_USER:?Please set a value.}"
      PYTHONPATH: "/opt/clp/lib/python3/site-packages"
    ports:
      - host_ip: "${CLP_MCP_HOST:-127.0.0.1}"
        published: "${CLP_MCP_PORT:-8000}"
        target: 8000
    volumes:
      - *volume_clp_config_readonly
      - *volume_clp_logs
    depends_on:
      db-table-creator:
        condition: "service_completed_successfully"
      results-cache-indices-creator:
        condition: "service_completed_successfully"
    command: [
      "python3", "-u",
      "-m", "clp_mcp_server.clp_mcp_server",
      "--host", "mcp_server",
      "--port", "8000",
      "--config-path", "/etc/clp-config.yaml",
    ]
    healthcheck:
      <<: *healthcheck_defaults
      test: [
        "CMD",
        "curl",
        "-f",
        "http://mcp_server:8000/health"
      ]

  api-server:
    <<: *service_defaults
    hostname: "api_server"
    environment:
      CLP_LOGS_DIR: "/var/log/api_server"
      CLP_DB_PASS: "${CLP_DB_PASS:?Please set a value.}"
      CLP_DB_USER: "${CLP_DB_USER:?Please set a value.}"
      RUST_LOG: "INFO"
    ports:
      - host_ip: "${CLP_API_SERVER_HOST:-127.0.0.1}"
        published: "${CLP_API_SERVER_PORT:-3001}"
        target: 3001
    volumes:
      - *volume_clp_config_readonly
      - *volume_clp_logs
      - "${CLP_STAGED_STREAM_OUTPUT_DIR_HOST:-empty}:/var/data/staged-streams"
      - "${CLP_STREAM_OUTPUT_DIR_HOST:-empty}:/var/data/streams"
    depends_on:
      db-table-creator:
        condition: "service_completed_successfully"
      results-cache-indices-creator:
        condition: "service_completed_successfully"
    command: [
      "/opt/clp/bin/api_server",
      "--host", "0.0.0.0",
      "--port", "3001",
      "--config", "/etc/clp-config.yaml"
    ]
    healthcheck:
      <<: *healthcheck_defaults
      test: [
        "CMD",
        "curl",
        "-f",
        "http://api_server:3001/health"
      ]<|MERGE_RESOLUTION|>--- conflicted
+++ resolved
@@ -88,11 +88,7 @@
       CLP_DB_ADMIN_USER: "${CLP_DB_ADMIN_USER:?Please set a value.}"
       CLP_DB_PASS: "${CLP_DB_PASS:?Please set a value.}"
       CLP_DB_ROOT_PASS: "${CLP_DB_ROOT_PASS:?Please set a value.}"
-<<<<<<< HEAD
-      CLP_DB_ROOT_USER: "${CLP_DB_ROOT_USER:?Please set a value.}"
-=======
       CLP_DB_ROOT_USER: "${CLP_DB_ROOT_USER:-root}"
->>>>>>> e6d7a58e
       CLP_DB_USER: "${CLP_DB_USER:?Please set a value.}"
       PYTHONPATH: "/opt/clp/lib/python3/site-packages"
     volumes:
