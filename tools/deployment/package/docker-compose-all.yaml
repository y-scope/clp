--- conflicted
+++ resolved
@@ -307,11 +307,7 @@
         target: 4000
     volumes:
       - "${CLP_AWS_CONFIG_DIR_HOST:-empty}:/opt/clp/.aws:ro"
-<<<<<<< HEAD
-      - "${CLP_LOGS_INPUT_DIR_HOST:-empty}:${CLP_LOGS_INPUT_DIR_CONTAINER:-/mnt/logs}"
-=======
       - "${CLP_LOGS_INPUT_DIR_HOST:-empty}:${CLP_LOGS_INPUT_DIR_CONTAINER:-/mnt/logs}:ro"
->>>>>>> 5d271242
       - "${CLP_STREAM_OUTPUT_DIR_HOST:-empty}:/var/data/streams"
       - type: "bind"
         source: "./var/www/webui/client/settings.json"
