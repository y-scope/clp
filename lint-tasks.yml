--- conflicted
+++ resolved
@@ -98,8 +98,7 @@
     cmds:
       - |-
         . "{{.G_LINT_VENV_DIR}}/bin/activate"
-<<<<<<< HEAD
-        yamllint \
+        yamllint --strict \
           .github \
           .yamllint.yml \
           components/core/.clang-format \
@@ -107,9 +106,6 @@
           components/package-template/src/etc \
           lint-tasks.yml \
           Taskfile.yml
-=======
-        yamllint --strict .
->>>>>>> ffdf1cad
 
   cpp:
     internal: true
