--- conflicted
+++ resolved
@@ -12,11 +12,8 @@
 clap = { version = "4.5.51", features = ["derive"] }
 clp-rust-utils = { path = "../clp-rust-utils" }
 const_format = "0.2.35"
-<<<<<<< HEAD
+non-empty-string = { version = "0.2.6", features = ["serde"] }
 rdkafka = { version = "0.25", features = ["cmake-build"] } 
-=======
-non-empty-string = { version = "0.2.6", features = ["serde"] }
->>>>>>> 598e2b6e
 secrecy = "0.10.3"
 serde = { version = "1.0.228", features = ["derive"] }
 serde_json = "1.0.145"
