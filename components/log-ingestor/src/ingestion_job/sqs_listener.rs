--- conflicted
+++ resolved
@@ -56,11 +56,7 @@
                     .queue_url(self.config.queue_url.as_str())
                     .max_number_of_messages(MAX_NUM_MESSAGES_TO_FETCH)
                     .wait_time_seconds(MAX_WAIT_TIME_SEC).send() => {
-<<<<<<< HEAD
-                    let _ = self.process_sqs_response(result?).await?;
-=======
                     self.process_sqs_response(result?).await?;
->>>>>>> fd72c7c0
                 }
             }
         }
@@ -193,19 +189,9 @@
         let cancel_token = CancellationToken::new();
         let child_cancel_token = cancel_token.clone();
         let handle = tokio::spawn(async move {
-<<<<<<< HEAD
-            match task.run(child_cancel_token).await {
-                Ok(()) => Ok(()),
-                Err(e) => {
-                    tracing::error!(error = ? e, "SQS listener task execution failed.");
-                    Err(e)
-                }
-            }
-=======
             task.run(child_cancel_token).await.inspect_err(|err| {
                 tracing::error!(error = ? err, "SQS listener task execution failed.");
             })
->>>>>>> fd72c7c0
         });
         Self {
             id,
