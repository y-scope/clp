[project]
name = "clp-py-utils"
version = "0.5.2-dev"
description = "Utilities for other Python packages in CLP."
authors = [{name = "YScope Inc.", email = "dev@yscope.com"}]
readme = "README.md"
<<<<<<< HEAD

[tool.poetry.dependencies]
python = ">= 3.9"
boto3 = "^1.35.81"
# mariadb version must be compatible with libmariadev installed in runtime env.
# See https://mariadb.com/docs/server/connect/programming-languages/python/install/#Dependencies
mariadb = "~1.0.11"
mysql-connector-python = "^8.2.0"
pydantic = "^2.11.9"
python-Levenshtein = "~0.22"
sqlalchemy = "~2.0"
PyYAML = "^6.0.1"
result = "^0.17.0"
StrEnum = "^0.4.15"
=======
requires-python = ">=3.9"
dependencies = [
    "boto3>=1.40.55",
    # mariadb version must be compatible with libmariadev installed in runtime env.
    # See https://mariadb.com/docs/server/connect/programming-languages/python/install/#Dependencies
    "mariadb>=1.0.11,<1.1.dev0",
    "mysql-connector-python>=9.4.0",
    "pydantic>=2.12.3",
    "python-dotenv>=1.1.1",
    "python-Levenshtein>=0.27.1",
    "PyYAML>=6.0.3",
    "result>=0.17.0",
    "sqlalchemy>=2.0.44",
    "StrEnum>=0.4.15",
]
>>>>>>> 11d73fb3

[build-system]
requires = ["hatchling"]
build-backend = "hatchling.build"<|MERGE_RESOLUTION|>--- conflicted
+++ resolved
@@ -4,22 +4,6 @@
 description = "Utilities for other Python packages in CLP."
 authors = [{name = "YScope Inc.", email = "dev@yscope.com"}]
 readme = "README.md"
-<<<<<<< HEAD
-
-[tool.poetry.dependencies]
-python = ">= 3.9"
-boto3 = "^1.35.81"
-# mariadb version must be compatible with libmariadev installed in runtime env.
-# See https://mariadb.com/docs/server/connect/programming-languages/python/install/#Dependencies
-mariadb = "~1.0.11"
-mysql-connector-python = "^8.2.0"
-pydantic = "^2.11.9"
-python-Levenshtein = "~0.22"
-sqlalchemy = "~2.0"
-PyYAML = "^6.0.1"
-result = "^0.17.0"
-StrEnum = "^0.4.15"
-=======
 requires-python = ">=3.9"
 dependencies = [
     "boto3>=1.40.55",
@@ -28,14 +12,12 @@
     "mariadb>=1.0.11,<1.1.dev0",
     "mysql-connector-python>=9.4.0",
     "pydantic>=2.12.3",
-    "python-dotenv>=1.1.1",
     "python-Levenshtein>=0.27.1",
     "PyYAML>=6.0.3",
     "result>=0.17.0",
     "sqlalchemy>=2.0.44",
     "StrEnum>=0.4.15",
 ]
->>>>>>> 11d73fb3
 
 [build-system]
 requires = ["hatchling"]
