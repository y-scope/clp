import os
import re
from pathlib import Path
from typing import Dict, List, Optional, Set, Tuple, Union

import boto3
from botocore.config import Config
from job_orchestration.scheduler.job_config import S3InputConfig

from clp_py_utils.clp_config import (
    ARCHIVE_MANAGER_PSEUDO_COMPONENT_NAME,
    AwsAuthentication,
    AwsAuthType,
    CLPConfig,
    COMPRESSION_SCHEDULER_COMPONENT_NAME,
    COMPRESSION_WORKER_COMPONENT_NAME,
    FsStorage,
    GARBAGE_COLLECTOR_NAME,
    QUERY_SCHEDULER_COMPONENT_NAME,
    QUERY_WORKER_COMPONENT_NAME,
    S3Config,
    S3Credentials,
    S3Storage,
    StorageType,
    WEBUI_COMPONENT_NAME,
)
from clp_py_utils.core import FileMetadata

# Constants
AWS_ENDPOINT = "amazonaws.com"
AWS_ENV_VAR_ACCESS_KEY_ID = "AWS_ACCESS_KEY_ID"
AWS_ENV_VAR_SECRET_ACCESS_KEY = "AWS_SECRET_ACCESS_KEY"
AWS_ENV_VAR_SESSION_TOKEN = "AWS_SESSION_TOKEN"

S3_OBJECTS_DELETE_LIMIT = 1000


def _get_session_credentials(aws_profile: Optional[str] = None) -> Optional[S3Credentials]:
    """
    Generates AWS credentials created by boto3 when starting a session with given profile.
    :param aws_profile: Name of profile configured in ~/.aws directory
    :return: An S3Credentials object with access key pair and session token if applicable.
    """
    aws_session: Optional[boto3.Session] = None
    if aws_profile is not None:
        aws_session = boto3.Session(profile_name=aws_profile)
    else:
        aws_session = boto3.Session()
    credentials = aws_session.get_credentials()
    if credentials is None:
        return None

    return S3Credentials(
        access_key_id=credentials.access_key,
        secret_access_key=credentials.secret_key,
        session_token=credentials.token,
    )


def get_credential_env_vars(auth: AwsAuthentication) -> Dict[str, str]:
    """
    Generates AWS credential environment variables for tasks.
    :param auth: AwsAuthentication
    :return: A dictionary containing an access key-pair and optionally, a session token; or an empty
    dictionary if the AWS-credential environment-variables should've been set already.
    :raise: ValueError if `auth.type` is not a supported type or fails to authenticate with the
    given `auth`.
    """
    env_vars: Optional[Dict[str, str]] = None
    aws_credentials: Optional[S3Credentials] = None

    if AwsAuthType.env_vars == auth.type:
        # Environmental variables are already set
        return {}

    elif AwsAuthType.credentials == auth.type:
        aws_credentials = auth.credentials

    elif AwsAuthType.profile == auth.type:
        aws_credentials = _get_session_credentials(auth.profile)
        if aws_credentials is None:
            raise ValueError(f"Failed to authenticate with profile {auth.profile}")

    elif AwsAuthType.ec2 == auth.type:
        aws_credentials = _get_session_credentials()
        if aws_credentials is None:
            raise ValueError(f"Failed to authenticate with EC2 metadata.")
    else:
        raise ValueError(f"Unsupported authentication type: {auth.type}")

    env_vars = {
        AWS_ENV_VAR_ACCESS_KEY_ID: aws_credentials.access_key_id,
        AWS_ENV_VAR_SECRET_ACCESS_KEY: aws_credentials.secret_access_key,
    }
    aws_session_token = aws_credentials.session_token
    if aws_session_token is not None:
        env_vars[AWS_ENV_VAR_SESSION_TOKEN] = aws_session_token
    return env_vars


def generate_container_auth_options(
    clp_config: CLPConfig, component_type: str
) -> Tuple[bool, List[str]]:
    """
    Generates Docker container authentication options for AWS S3 access based on the given type.
    Handles authentication methods that require extra configuration (profile, env_vars).

    :param clp_config: CLPConfig containing storage configurations.
    :param component_type: Type of calling container (compression, log_viewer, or query).
    :return: Tuple of (whether aws config mount is needed, credential env_vars to set).
    :raises: ValueError if environment variables are not set correctly.
    """
    output_storages_by_component_type: List[Union[S3Storage, FsStorage]] = []
    input_storage_needed = False

    if component_type in (
        COMPRESSION_SCHEDULER_COMPONENT_NAME,
        COMPRESSION_WORKER_COMPONENT_NAME,
    ):
        output_storages_by_component_type = [clp_config.archive_output.storage]
        input_storage_needed = True
    elif component_type in (ARCHIVE_MANAGER_PSEUDO_COMPONENT_NAME,):
        output_storages_by_component_type = [clp_config.archive_output.storage]
    elif component_type in (WEBUI_COMPONENT_NAME,):
        output_storages_by_component_type = [clp_config.stream_output.storage]
    elif component_type in (
        GARBAGE_COLLECTOR_NAME,
        QUERY_SCHEDULER_COMPONENT_NAME,
        QUERY_WORKER_COMPONENT_NAME,
    ):
        output_storages_by_component_type = [
            clp_config.archive_output.storage,
            clp_config.stream_output.storage,
        ]
    else:
        raise ValueError(f"Component type {component_type} is not valid.")
    config_mount = False
    add_env_vars = False

    for storage in output_storages_by_component_type:
        if StorageType.S3 == storage.type:
            auth = storage.s3_config.aws_authentication
            if AwsAuthType.profile == auth.type:
                config_mount = True
            elif AwsAuthType.env_vars == auth.type:
                add_env_vars = True

    if input_storage_needed and StorageType.S3 == clp_config.logs_input.type:
        auth = clp_config.logs_input.aws_authentication
        if AwsAuthType.profile == auth.type:
            config_mount = True
        elif AwsAuthType.env_vars == auth.type:
            add_env_vars = True

    credentials_env_vars = []

    if add_env_vars:
        access_key_id = os.getenv(AWS_ENV_VAR_ACCESS_KEY_ID)
        secret_access_key = os.getenv(AWS_ENV_VAR_SECRET_ACCESS_KEY)
        if access_key_id and secret_access_key:
            credentials_env_vars.extend(
                (
                    f"{AWS_ENV_VAR_ACCESS_KEY_ID}={access_key_id}",
                    f"{AWS_ENV_VAR_SECRET_ACCESS_KEY}={secret_access_key}",
                )
            )
        else:
            raise ValueError(
                f"{AWS_ENV_VAR_ACCESS_KEY_ID} and {AWS_ENV_VAR_SECRET_ACCESS_KEY} "
                "environment variables not set"
            )
        if os.getenv(AWS_ENV_VAR_SESSION_TOKEN):
            raise ValueError(
                f"{AWS_ENV_VAR_SESSION_TOKEN} not supported for environmental variable credentials."
            )

    return (config_mount, credentials_env_vars)


def _create_s3_client(
    region_code: str, s3_auth: AwsAuthentication, boto3_config: Optional[Config] = None
) -> boto3.client:
    aws_session: Optional[boto3.Session] = None
    if AwsAuthType.profile == s3_auth.type:
        aws_session = boto3.Session(
            profile_name=s3_auth.profile,
            region_name=region_code,
        )
    elif AwsAuthType.credentials == s3_auth.type:
        credentials = s3_auth.credentials
        aws_session = boto3.Session(
            aws_access_key_id=credentials.access_key_id,
            aws_secret_access_key=credentials.secret_access_key,
            region_name=region_code,
            aws_session_token=credentials.session_token,
        )
    elif AwsAuthType.env_vars == s3_auth.type or AwsAuthType.ec2 == s3_auth.type:
        # Use default session which will use environment variables or instance role
        aws_session = boto3.Session(region_name=region_code)
    else:
        raise ValueError(f"Unsupported authentication type: {s3_auth.type}")

    s3_client = aws_session.client("s3", config=boto3_config)
    return s3_client


def parse_s3_url(s3_url: str) -> Tuple[str, str, str]:
    """
    Parses the region_code, bucket, and key_prefix from the given S3 URL.
    :param s3_url: A host-style URL or path-style URL.
    :return: A tuple of (region_code, bucket, key_prefix).
    :raise: ValueError if `s3_url` is not a valid host-style URL or path-style URL.
    """

    host_style_url_regex = re.compile(
        r"https://(?P<bucket_name>[a-z0-9.-]+)\.s3(\.(?P<region_code>[a-z]+-[a-z]+-[0-9]))"
        r"\.(?P<endpoint>[a-z0-9.-]+)/(?P<key_prefix>[^?]+).*"
    )
    match = host_style_url_regex.match(s3_url)

    if match is None:
        path_style_url_regex = re.compile(
            r"https://s3(\.(?P<region_code>[a-z]+-[a-z]+-[0-9]))\.(?P<endpoint>[a-z0-9.-]+)/"
            r"(?P<bucket_name>[a-z0-9.-]+)/(?P<key_prefix>[^?]+).*"
        )
        match = path_style_url_regex.match(s3_url)

    if match is None:
        raise ValueError(f"Unsupported URL format: {s3_url}")

    region_code = match.group("region_code")
    bucket_name = match.group("bucket_name")
    endpoint = match.group("endpoint")
    key_prefix = match.group("key_prefix")

    if AWS_ENDPOINT != endpoint:
        raise ValueError(f"Unsupported endpoint: {endpoint}")

    return region_code, bucket_name, key_prefix


def generate_s3_virtual_hosted_style_url(
    region_code: str, bucket_name: str, object_key: str
) -> str:
    if not bool(region_code):
        raise ValueError("Region code is not specified")
    if not bool(bucket_name):
        raise ValueError("Bucket name is not specified")
    if not bool(object_key):
        raise ValueError("Object key is not specified")

    return f"https://{bucket_name}.s3.{region_code}.{AWS_ENDPOINT}/{object_key}"


def s3_get_object_metadata(s3_input_config: S3InputConfig) -> List[FileMetadata]:
    """
    Gets the metadata of all objects under the <bucket>/<key_prefix> specified by s3_input_config.
    NOTE: We reuse FileMetadata to store the metadata of S3 objects where the object's key is stored
    as `path` in FileMetadata.

    :param s3_input_config:
    :return: List[FileMetadata] containing the object's metadata on success,
    :raises: Propagates `boto3.client`'s exceptions.
    :raises: Propagates `boto3.client.get_paginator`'s exceptions.
    :raises: Propagates `boto3.paginator`'s exceptions.
    """

    s3_client = _create_s3_client(s3_input_config.region_code, s3_input_config.aws_authentication)

    file_metadata_list: List[FileMetadata] = list()
    paginator = s3_client.get_paginator("list_objects_v2")
    pages = paginator.paginate(Bucket=s3_input_config.bucket, Prefix=s3_input_config.key_prefix)
    for page in pages:
        contents = page.get("Contents", None)
        if contents is None:
            continue

        for obj in contents:
            object_key = obj["Key"]
            if object_key.endswith("/"):
                # Skip any object that resolves to a directory-like path
                continue

            file_metadata_list.append(FileMetadata(Path(object_key), obj["Size"]))

    return file_metadata_list


def s3_put(s3_config: S3Config, src_file: Path, dest_path: str) -> None:
    """
    Uploads a local file to an S3 bucket using AWS's PutObject operation.

    :param s3_config: S3 configuration specifying the upload destination and credentials.
    :param src_file: Local file to upload.
    :param dest_path: The destination path for the uploaded file in the S3 bucket, relative to
    `s3_config.key_prefix` (the file's S3 key will be `s3_config.key_prefix` + `dest_path`).
    :raises: ValueError if `src_file` doesn't exist, doesn't resolve to a file or is larger than the
    S3 PutObject limit.
    :raises: Propagates `boto3.client`'s exceptions.
    :raises: Propagates `boto3.client.put_object`'s exceptions.
    """
    if not src_file.exists():
        raise ValueError(f"{src_file} doesn't exist")
    if not src_file.is_file():
        raise ValueError(f"{src_file} is not a file")
    if src_file.stat().st_size > 5 * 1024 * 1024 * 1024:
        raise ValueError(
            f"{src_file} is larger than the limit (5GiB) for a single PutObject operation."
        )

    boto3_config = Config(retries=dict(total_max_attempts=3, mode="adaptive"))
    s3_client = _create_s3_client(s3_config.region_code, s3_config.aws_authentication, boto3_config)

    with open(src_file, "rb") as file_data:
        s3_client.put_object(
            Bucket=s3_config.bucket, Body=file_data, Key=s3_config.key_prefix + dest_path
        )


<<<<<<< HEAD
def s3_delete_by_key_prefix(
    region_code: str, bucket_name: str, key_prefix: str, s3_auth: AwsAuthentication
) -> None:
    """
    Deletes all objects under the <bucket>/<key_prefix>, using authentication info specified by `s3_auth`.

    :param region_code: region in which the bucket resides
    :param bucket_name: name of the bucket
    :param key_prefix: key prefix of all objects to delete
    :param s3_auth: configuration specifying the authentication info.
    :raises: ValueError if parameters are invalid.
    :raises: Propagates `boto3.client.delete_objects`'s exceptions.
    """

    if not bool(region_code):
        raise ValueError("Region code is not specified")
    if not bool(bucket_name):
        raise ValueError("Bucket name is not specified")
    if not bool(key_prefix):
        raise ValueError("Key prefix is not specified")

    boto3_config = Config(retries=dict(total_max_attempts=3, mode="adaptive"))
    s3_client = _create_s3_client(region_code, s3_auth, boto3_config)

    paginator = s3_client.get_paginator("list_objects_v2")
    for page in paginator.paginate(
        Bucket=bucket_name,
        Prefix=key_prefix,
        PaginationConfig={"PageSize": S3_OBJECTS_DELETE_LIMIT},
    ):
        contents = page.get("Contents", None)
        if contents is None:
            continue

        deletion_config = {"Objects": [{"Key": obj["Key"]} for obj in contents]}
        s3_client.delete_objects(Bucket=bucket_name, Delete=deletion_config)
=======
def s3_delete_objects(s3_config: S3Config, object_keys: Set[str]) -> None:
    """
    Deletes objects from an S3 bucket. The objects are identified by keys relative to
    `s3_config.key_prefix`.

    Note: The AWS S3 `DeleteObjects` API, used by `boto3.client.delete_objects`, supports a maximum
    of 1,000 objects per request. This method splits the provided keys into batches of up to 1,000
    and issues multiple delete requests until all objects are removed.

    :param s3_config: The S3 config specifying the credentials and the bucket to perform deletion.
    :param object_keys: The set of object keys to delete, relative to `s3_config.key_prefix`.
    :raises: Propagates `boto3.client`'s exceptions.
    :raises: Propagates `boto3.client.delete_object`'s exceptions.
    """
    boto3_config = Config(retries=dict(total_max_attempts=3, mode="adaptive"))
    s3_client = _create_s3_client(s3_config, boto3_config)
    max_num_objects_to_delete_per_batch = 1000

    def _gen_deletion_config(objects_list: List[str]):
        return {"Objects": [{"Key": object_to_delete} for object_to_delete in objects_list]}

    objects_to_delete: List[str] = []
    for relative_obj_key in object_keys:
        objects_to_delete.append(s3_config.key_prefix + relative_obj_key)
        if len(objects_to_delete) < max_num_objects_to_delete_per_batch:
            continue

        s3_client.delete_objects(
            Bucket=s3_config.bucket,
            Delete=_gen_deletion_config(objects_to_delete),
        )
        objects_to_delete = []

    if len(objects_to_delete) != 0:
        s3_client.delete_objects(
            Bucket=s3_config.bucket,
            Delete=_gen_deletion_config(objects_to_delete),
        )
>>>>>>> 70adb90c
<|MERGE_RESOLUTION|>--- conflicted
+++ resolved
@@ -317,7 +317,6 @@
         )
 
 
-<<<<<<< HEAD
 def s3_delete_by_key_prefix(
     region_code: str, bucket_name: str, key_prefix: str, s3_auth: AwsAuthentication
 ) -> None:
@@ -354,7 +353,8 @@
 
         deletion_config = {"Objects": [{"Key": obj["Key"]} for obj in contents]}
         s3_client.delete_objects(Bucket=bucket_name, Delete=deletion_config)
-=======
+
+
 def s3_delete_objects(s3_config: S3Config, object_keys: Set[str]) -> None:
     """
     Deletes objects from an S3 bucket. The objects are identified by keys relative to
@@ -370,8 +370,7 @@
     :raises: Propagates `boto3.client.delete_object`'s exceptions.
     """
     boto3_config = Config(retries=dict(total_max_attempts=3, mode="adaptive"))
-    s3_client = _create_s3_client(s3_config, boto3_config)
-    max_num_objects_to_delete_per_batch = 1000
+    s3_client = _create_s3_client(s3_config.region_code, s3_config.aws_authentication, boto3_config)
 
     def _gen_deletion_config(objects_list: List[str]):
         return {"Objects": [{"Key": object_to_delete} for object_to_delete in objects_list]}
@@ -379,7 +378,7 @@
     objects_to_delete: List[str] = []
     for relative_obj_key in object_keys:
         objects_to_delete.append(s3_config.key_prefix + relative_obj_key)
-        if len(objects_to_delete) < max_num_objects_to_delete_per_batch:
+        if len(objects_to_delete) < S3_OBJECTS_DELETE_LIMIT:
             continue
 
         s3_client.delete_objects(
@@ -392,5 +391,4 @@
         s3_client.delete_objects(
             Bucket=s3_config.bucket,
             Delete=_gen_deletion_config(objects_to_delete),
-        )
->>>>>>> 70adb90c
+        )