--- conflicted
+++ resolved
@@ -208,7 +208,6 @@
     _create_files_table(db_cursor, table_prefix, dataset)
 
 
-<<<<<<< HEAD
 def delete_archives_from_metadata_db(
     db_cursor, archive_ids: List[str], table_prefix: str, dataset: str | None
 ):
@@ -224,33 +223,31 @@
     """
     ids_list_string: str = ", ".join(["%s"] * len(archive_ids))
 
-    files_table = get_files_table_name(table_prefix, dataset)
-    db_cursor.execute(
-        f"""
-        DELETE FROM `{files_table}`
+    db_cursor.execute(
+        f"""
+        DELETE FROM `{get_files_table_name(table_prefix, dataset)}`
         WHERE archive_id in ({ids_list_string})
         """,
         archive_ids,
     )
 
-    archive_tags_table = get_archive_tags_table_name(table_prefix, dataset)
-    db_cursor.execute(
-        f"""
-        DELETE FROM `{archive_tags_table}`
+    db_cursor.execute(
+        f"""
+        DELETE FROM `{get_archive_tags_table_name(table_prefix, dataset)}`
         WHERE archive_id in ({ids_list_string})
         """,
         archive_ids,
     )
 
-    archives_table = get_archives_table_name(table_prefix, dataset)
-    db_cursor.execute(
-        f"""
-        DELETE FROM `{archives_table}`
+    db_cursor.execute(
+        f"""
+        DELETE FROM `{get_archives_table_name(table_prefix, dataset)}`
         WHERE id in ({ids_list_string})
         """,
         archive_ids,
     )
-=======
+
+
 def get_archive_tags_table_name(table_prefix: str, dataset: str | None) -> str:
     return _get_table_name(table_prefix, ARCHIVE_TAGS_TABLE_SUFFIX, dataset)
 
@@ -272,5 +269,4 @@
 
 
 def get_tags_table_name(table_prefix: str, dataset: str | None) -> str:
-    return _get_table_name(table_prefix, TAGS_TABLE_SUFFIX, dataset)
->>>>>>> f699496e
+    return _get_table_name(table_prefix, TAGS_TABLE_SUFFIX, dataset)