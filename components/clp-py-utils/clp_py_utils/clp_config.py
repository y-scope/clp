--- conflicted
+++ resolved
@@ -777,7 +777,7 @@
         return field
 
 
-<<<<<<< HEAD
+
 class Presto(BaseModel):
     host: str = "localhost"
     port: int = 8889
@@ -791,13 +791,13 @@
     def validate_port(cls, field):
         _validate_port(cls, field)
         return field
-=======
+
+      
 def _get_env_var(name: str) -> str:
     value = os.getenv(name)
     if value is None:
         raise ValueError(f"Missing environment variable: {name}")
     return value
->>>>>>> 7f6bb6d7
 
 
 class CLPConfig(BaseModel):
