--- conflicted
+++ resolved
@@ -501,44 +501,28 @@
 
 
 class ArchiveFsStorage(FsStorage):
-<<<<<<< HEAD
-    directory: PathStr = CLP_DEFAULT_ARCHIVE_DIRECTORY_PATH
-=======
-    directory: pathlib.Path = CLP_DEFAULT_ARCHIVES_DIRECTORY_PATH
->>>>>>> d4c921ad
+    directory: PathStr = CLP_DEFAULT_ARCHIVES_DIRECTORY_PATH
 
     def transform_for_container(self):
         self.directory = pathlib.Path("/") / CLP_DEFAULT_ARCHIVES_DIRECTORY_PATH
 
 
 class StreamFsStorage(FsStorage):
-<<<<<<< HEAD
-    directory: PathStr = CLP_DEFAULT_STREAM_DIRECTORY_PATH
-=======
-    directory: pathlib.Path = CLP_DEFAULT_STREAMS_DIRECTORY_PATH
->>>>>>> d4c921ad
+    directory: PathStr = CLP_DEFAULT_STREAMS_DIRECTORY_PATH
 
     def transform_for_container(self):
         self.directory = pathlib.Path("/") / CLP_DEFAULT_STREAMS_DIRECTORY_PATH
 
 
 class ArchiveS3Storage(S3Storage):
-<<<<<<< HEAD
-    staging_directory: PathStr = CLP_DEFAULT_ARCHIVE_STAGING_DIRECTORY_PATH
-=======
-    staging_directory: pathlib.Path = CLP_DEFAULT_ARCHIVES_STAGING_DIRECTORY_PATH
->>>>>>> d4c921ad
+    staging_directory: PathStr = CLP_DEFAULT_ARCHIVES_STAGING_DIRECTORY_PATH
 
     def transform_for_container(self):
         self.staging_directory = pathlib.Path("/") / CLP_DEFAULT_ARCHIVES_STAGING_DIRECTORY_PATH
 
 
 class StreamS3Storage(S3Storage):
-<<<<<<< HEAD
-    staging_directory: PathStr = CLP_DEFAULT_STREAM_STAGING_DIRECTORY_PATH
-=======
-    staging_directory: pathlib.Path = CLP_DEFAULT_STREAMS_STAGING_DIRECTORY_PATH
->>>>>>> d4c921ad
+    staging_directory: PathStr = CLP_DEFAULT_STREAMS_STAGING_DIRECTORY_PATH
 
     def transform_for_container(self):
         self.staging_directory = pathlib.Path("/") / CLP_DEFAULT_STREAMS_STAGING_DIRECTORY_PATH
