import os
import pathlib
from enum import auto
<<<<<<< HEAD
from typing import Annotated, Any, ClassVar, Literal, Optional, Union, override
=======
from typing import Annotated, Any, ClassVar, Literal
>>>>>>> 0f18e59e

from pydantic import (
    BaseModel,
    ConfigDict,
    Field,
    field_validator,
    model_validator,
    PlainSerializer,
    PrivateAttr,
)
from strenum import KebabCaseStrEnum, LowercaseStrEnum

from .clp_logging import LoggingLevel
from .core import (
    get_config_value,
    make_config_path_absolute,
    read_yaml_config_file,
    resolve_host_path_in_container,
    validate_path_could_be_dir,
)
from .serialization_utils import serialize_path, serialize_str_enum

# Constants
# Component names
DB_COMPONENT_NAME = "database"
QUEUE_COMPONENT_NAME = "queue"
REDIS_COMPONENT_NAME = "redis"
SPIDER_DB_COMPONENT_NAME = "spider_db"
SPIDER_SCHEDULER_COMPONENT_NAME = "spider_scheduler"
REDUCER_COMPONENT_NAME = "reducer"
RESULTS_CACHE_COMPONENT_NAME = "results_cache"
COMPRESSION_SCHEDULER_COMPONENT_NAME = "compression_scheduler"
QUERY_SCHEDULER_COMPONENT_NAME = "query_scheduler"
PRESTO_COORDINATOR_COMPONENT_NAME = "presto-coordinator"
COMPRESSION_WORKER_COMPONENT_NAME = "compression_worker"
QUERY_WORKER_COMPONENT_NAME = "query_worker"
API_SERVER_COMPONENT_NAME = "api_server"
WEBUI_COMPONENT_NAME = "webui"
MCP_SERVER_COMPONENT_NAME = "mcp_server"
GARBAGE_COLLECTOR_COMPONENT_NAME = "garbage_collector"

# Action names
ARCHIVE_MANAGER_ACTION_NAME = "archive_manager"

QUERY_JOBS_TABLE_NAME = "query_jobs"
QUERY_TASKS_TABLE_NAME = "query_tasks"
COMPRESSION_JOBS_TABLE_NAME = "compression_jobs"
COMPRESSION_TASKS_TABLE_NAME = "compression_tasks"

# Paths
CONTAINER_CLP_HOME = pathlib.Path("/") / "opt" / "clp"
CONTAINER_AWS_CONFIG_DIRECTORY = CONTAINER_CLP_HOME / ".aws"
CONTAINER_INPUT_LOGS_ROOT_DIR = pathlib.Path("/") / "mnt" / "logs"
CLP_DEFAULT_CONFIG_FILE_RELATIVE_PATH = pathlib.Path("etc") / "clp-config.yaml"
CLP_DEFAULT_CREDENTIALS_FILE_PATH = pathlib.Path("etc") / "credentials.yaml"
CLP_DEFAULT_DATA_DIRECTORY_PATH = pathlib.Path("var") / "data"
CLP_DEFAULT_ARCHIVES_DIRECTORY_PATH = CLP_DEFAULT_DATA_DIRECTORY_PATH / "archives"
CLP_DEFAULT_ARCHIVES_STAGING_DIRECTORY_PATH = CLP_DEFAULT_DATA_DIRECTORY_PATH / "staged-archives"
CLP_DEFAULT_STREAMS_DIRECTORY_PATH = CLP_DEFAULT_DATA_DIRECTORY_PATH / "streams"
CLP_DEFAULT_STREAMS_STAGING_DIRECTORY_PATH = CLP_DEFAULT_DATA_DIRECTORY_PATH / "staged-streams"
CLP_DEFAULT_LOG_DIRECTORY_PATH = pathlib.Path("var") / "log"
CLP_DEFAULT_TMP_DIRECTORY_PATH = pathlib.Path("var") / "tmp"
CLP_DEFAULT_DATASET_NAME = "default"
CLP_METADATA_TABLE_PREFIX = "clp_"
CLP_PACKAGE_CONTAINER_IMAGE_ID_PATH = pathlib.Path("clp-package-image.id")
CLP_SHARED_CONFIG_FILENAME = ".clp-config.yaml"
CLP_VERSION_FILE_PATH = pathlib.Path("VERSION")

# Environment variable names
CLP_DB_USER_ENV_VAR_NAME = "CLP_DB_USER"
CLP_DB_PASS_ENV_VAR_NAME = "CLP_DB_PASS"
CLP_QUEUE_USER_ENV_VAR_NAME = "CLP_QUEUE_USER"
CLP_QUEUE_PASS_ENV_VAR_NAME = "CLP_QUEUE_PASS"
CLP_REDIS_PASS_ENV_VAR_NAME = "CLP_REDIS_PASS"

# Serializer
StrEnumSerializer = PlainSerializer(serialize_str_enum)
# Generic types
NonEmptyStr = Annotated[str, Field(min_length=1)]
PositiveFloat = Annotated[float, Field(gt=0)]
PositiveInt = Annotated[int, Field(gt=0)]
# Specific types
# TODO: Replace this with pydantic_extra_types.domain.DomainStr.
DomainStr = NonEmptyStr
Port = Annotated[int, Field(gt=0, lt=2**16)]
SerializablePath = Annotated[pathlib.Path, PlainSerializer(serialize_path)]
ZstdCompressionLevel = Annotated[int, Field(ge=1, le=19)]


class DeploymentType(KebabCaseStrEnum):
    BASE = auto()
    FULL = auto()


class StorageEngine(KebabCaseStrEnum):
    CLP = auto()
    CLP_S = auto()


StorageEngineStr = Annotated[StorageEngine, StrEnumSerializer]


class DatabaseEngine(KebabCaseStrEnum):
    MARIADB = auto()
    MYSQL = auto()


DatabaseEngineStr = Annotated[DatabaseEngine, StrEnumSerializer]


class OrchestrationType(KebabCaseStrEnum):
    celery = auto()
    spider = auto()


OrchestrationTypeStr = Annotated[OrchestrationType, StrEnumSerializer]


class QueryEngine(KebabCaseStrEnum):
    CLP = auto()
    CLP_S = auto()
    PRESTO = auto()


QueryEngineStr = Annotated[QueryEngine, StrEnumSerializer]


class StorageType(LowercaseStrEnum):
    FS = auto()
    S3 = auto()


class AwsAuthType(LowercaseStrEnum):
    credentials = auto()
    profile = auto()
    env_vars = auto()
    ec2 = auto()


AwsAuthTypeStr = Annotated[AwsAuthType, StrEnumSerializer]


class Package(BaseModel):
    storage_engine: StorageEngineStr = StorageEngine.CLP_S
    query_engine: QueryEngineStr = QueryEngine.CLP_S

    @model_validator(mode="after")
    def validate_query_engine_package_compatibility(self):
        query_engine = self.query_engine
        storage_engine = self.storage_engine

        if query_engine in [QueryEngine.CLP, QueryEngine.CLP_S]:
            if query_engine != storage_engine:
                raise ValueError(
                    f"query_engine '{query_engine}' is only compatible with "
                    f"storage_engine '{query_engine}'."
                )
        elif query_engine == QueryEngine.PRESTO:
            if storage_engine != StorageEngine.CLP_S:
                raise ValueError(
                    f"query_engine '{QueryEngine.PRESTO}' is only compatible with "
                    f"storage_engine '{StorageEngine.CLP_S}'."
                )
        else:
            raise ValueError(f"Unsupported query_engine '{query_engine}'.")

        return self


class Database(BaseModel):
    DEFAULT_PORT: ClassVar[int] = 3306

    type: DatabaseEngineStr = DatabaseEngine.MARIADB
    host: DomainStr = "localhost"
    port: Port = DEFAULT_PORT
    name: NonEmptyStr = "clp-db"
    ssl_cert: NonEmptyStr | None = None
    auto_commit: bool = False
    compress: bool = True

    username: NonEmptyStr | None = None
    password: NonEmptyStr | None = None

    def ensure_credentials_loaded(self):
        if self.username is None or self.password is None:
            raise ValueError("Credentials not loaded.")

    def get_mysql_connection_params(self, disable_localhost_socket_connection: bool = False):
        self.ensure_credentials_loaded()

        host = self.host
        if disable_localhost_socket_connection and "localhost" == self.host:
            host = "127.0.0.1"

        # Currently, mysql's connection parameters are the same as mariadb
        connection_params = {
            "host": host,
            "port": self.port,
            "user": self.username,
            "password": self.password,
            "database": self.name,
            "compress": self.compress,
            "autocommit": self.auto_commit,
        }
        if self.ssl_cert:
            connection_params["ssl_cert"] = self.ssl_cert
        return connection_params

    def get_clp_connection_params_and_type(self, disable_localhost_socket_connection: bool = False):
        self.ensure_credentials_loaded()

        host = self.host
        if disable_localhost_socket_connection and "localhost" == self.host:
            host = "127.0.0.1"

        connection_params_and_type = {
            # NOTE: clp-core does not distinguish between mysql and mariadb
            "type": DatabaseEngine.MYSQL.value,
            "host": host,
            "port": self.port,
            "username": self.username,
            "password": self.password,
            "name": self.name,
            "table_prefix": CLP_METADATA_TABLE_PREFIX,
            "compress": self.compress,
            "autocommit": self.auto_commit,
        }
        if self.ssl_cert:
            connection_params_and_type["ssl_cert"] = self.ssl_cert
        return connection_params_and_type

    def dump_to_primitive_dict(self):
        d = self.model_dump(exclude={"username", "password"})
        return d

    def load_credentials_from_file(self, credentials_file_path: pathlib.Path):
        config = read_yaml_config_file(credentials_file_path)
        if config is None:
            raise ValueError(f"Credentials file '{credentials_file_path}' is empty.")
        try:
            self.username = get_config_value(config, f"{DB_COMPONENT_NAME}.username")
            self.password = get_config_value(config, f"{DB_COMPONENT_NAME}.password")
        except KeyError as ex:
            raise ValueError(
                f"Credentials file '{credentials_file_path}' does not contain key '{ex}'."
            )

    def load_credentials_from_env(self):
        """
        :raise ValueError: if any expected environment variable is not set.
        """
        self.username = _get_env_var(CLP_DB_USER_ENV_VAR_NAME)
        self.password = _get_env_var(CLP_DB_PASS_ENV_VAR_NAME)

    def transform_for_container(self):
        self.host = DB_COMPONENT_NAME
        self.port = self.DEFAULT_PORT


class SpiderDb(Database):

    name: str = "spider-db"

    @field_validator("type")
    @classmethod
    def validate_type(cls, value):
        if value != DatabaseEngine.MARIADB:
            raise ValueError(f"Spider only supports MariaDB for the metadata database.")
        return value

    def get_url(self):
        self.ensure_credentials_loaded()
        return f"jdbc:mariadb://{self.host}:{self.port}/{self.name}?user={self.username}&password={self.password}"

    def get_container_url(self):
        self.ensure_credentials_loaded()
        return f"jdbc:mariadb://{DB_COMPONENT_NAME}:{self.DEFAULT_PORT}/{self.name}?user={self.username}&password={self.password}"

    @override
    def load_credentials_from_file(self, credentials_file_path: pathlib.Path):
        config = read_yaml_config_file(credentials_file_path)
        if config is None:
            raise ValueError(f"Credentials file '{credentials_file_path}' is empty.")
        try:
            self.username = get_config_value(config, f"{SPIDER_DB_COMPONENT_NAME}.user")
            self.password = get_config_value(config, f"{SPIDER_DB_COMPONENT_NAME}.password")
        except KeyError as ex:
            raise ValueError(
                f"Credentials file '{credentials_file_path}' does not contain key '{ex}'."
            )


class SpiderScheduler(BaseModel):
    DEFAULT_PORT: ClassVar[int] = 6000

    host: DomainStr = "localhost"
    port: Port = DEFAULT_PORT

    def transform_for_container(self):
        self.host = SPIDER_SCHEDULER_COMPONENT_NAME
        self.port = self.DEFAULT_PORT


class CompressionScheduler(BaseModel):
    jobs_poll_delay: PositiveFloat = 0.1  # seconds
    logging_level: LoggingLevel = "INFO"
    type: OrchestrationTypeStr = OrchestrationType.celery


class QueryScheduler(BaseModel):
    DEFAULT_PORT: ClassVar[int] = 7000

    host: DomainStr = "localhost"
    port: Port = DEFAULT_PORT
    jobs_poll_delay: PositiveFloat = 0.1  # seconds
    num_archives_to_search_per_sub_job: PositiveInt = 16
    logging_level: LoggingLevel = "INFO"

    def transform_for_container(self):
        self.host = QUERY_SCHEDULER_COMPONENT_NAME
        self.port = self.DEFAULT_PORT


class CompressionWorker(BaseModel):
    logging_level: LoggingLevel = "INFO"


class QueryWorker(BaseModel):
    logging_level: LoggingLevel = "INFO"


class Redis(BaseModel):
    DEFAULT_PORT: ClassVar[int] = 6379

    host: DomainStr = "localhost"
    port: Port = DEFAULT_PORT
    query_backend_database: int = 0
    compression_backend_database: int = 1
    # redis can perform authentication without a username
    password: str | None = None

    def dump_to_primitive_dict(self):
        return self.model_dump(exclude={"password"})

    def load_credentials_from_file(self, credentials_file_path: pathlib.Path):
        config = read_yaml_config_file(credentials_file_path)
        if config is None:
            raise ValueError(f"Credentials file '{credentials_file_path}' is empty.")
        try:
            self.password = get_config_value(config, f"{REDIS_COMPONENT_NAME}.password")
        except KeyError as ex:
            raise ValueError(
                f"Credentials file '{credentials_file_path}' does not contain key '{ex}'."
            )

    def load_credentials_from_env(self):
        """
        :raise ValueError: if any expected environment variable is not set.
        """
        self.password = _get_env_var(CLP_REDIS_PASS_ENV_VAR_NAME)

    def transform_for_container(self):
        self.host = REDIS_COMPONENT_NAME
        self.port = self.DEFAULT_PORT


class Reducer(BaseModel):
    DEFAULT_PORT: ClassVar[int] = 14009

    host: DomainStr = "localhost"
    base_port: Port = DEFAULT_PORT
    logging_level: LoggingLevel = "INFO"
    upsert_interval: PositiveInt = 100  # milliseconds

    def transform_for_container(self):
        self.host = REDUCER_COMPONENT_NAME
        self.base_port = self.DEFAULT_PORT


class ResultsCache(BaseModel):
    DEFAULT_PORT: ClassVar[int] = 27017

    host: DomainStr = "localhost"
    port: Port = DEFAULT_PORT
    db_name: NonEmptyStr = "clp-query-results"
    stream_collection_name: NonEmptyStr = "stream-files"
    retention_period: PositiveInt | None = 60

    def get_uri(self):
        return f"mongodb://{self.host}:{self.port}/{self.db_name}"

    def transform_for_container(self):
        self.host = RESULTS_CACHE_COMPONENT_NAME
        self.port = self.DEFAULT_PORT


class Queue(BaseModel):
    DEFAULT_PORT: ClassVar[int] = 5672

    host: DomainStr = "localhost"
    port: Port = DEFAULT_PORT

    username: NonEmptyStr | None = None
    password: str | None = None

    def dump_to_primitive_dict(self):
        return self.model_dump(exclude={"username", "password"})

    def load_credentials_from_file(self, credentials_file_path: pathlib.Path):
        config = read_yaml_config_file(credentials_file_path)
        if config is None:
            raise ValueError(f"Credentials file '{credentials_file_path}' is empty.")
        try:
            self.username = get_config_value(config, f"{QUEUE_COMPONENT_NAME}.username")
            self.password = get_config_value(config, f"{QUEUE_COMPONENT_NAME}.password")
        except KeyError as ex:
            raise ValueError(
                f"Credentials file '{credentials_file_path}' does not contain key '{ex}'."
            )

    def load_credentials_from_env(self):
        """
        :raise ValueError: if any expected environment variable is not set.
        """
        self.username = _get_env_var(CLP_QUEUE_USER_ENV_VAR_NAME)
        self.password = _get_env_var(CLP_QUEUE_PASS_ENV_VAR_NAME)

    def transform_for_container(self):
        self.host = QUEUE_COMPONENT_NAME
        self.port = self.DEFAULT_PORT


class S3Credentials(BaseModel):
    access_key_id: NonEmptyStr
    secret_access_key: NonEmptyStr
    session_token: NonEmptyStr | None = None


class AwsAuthentication(BaseModel):
    type: AwsAuthTypeStr
    profile: NonEmptyStr | None = None
    credentials: S3Credentials | None = None

    @model_validator(mode="before")
    @classmethod
    def validate_authentication(cls, data):
        if not isinstance(data, dict):
            raise ValueError(
                "authentication config expects to be initialized from a dict, but received"
                f" {type(data).__name__}."
            )
        auth_type = data.get("type")
        profile = data.get("profile")
        credentials = data.get("credentials")

        try:
            auth_enum = AwsAuthType(auth_type)
        except ValueError:
            raise ValueError(f"Unsupported authentication type '{auth_type}'.")

        if profile and credentials:
            raise ValueError("profile and credentials cannot be set simultaneously.")
        if AwsAuthType.profile == auth_enum and not profile:
            raise ValueError(f"profile must be set when type is '{auth_enum}.'")
        if AwsAuthType.credentials == auth_enum and not credentials:
            raise ValueError(f"credentials must be set when type is '{auth_enum}.'")
        if auth_enum in [AwsAuthType.ec2, AwsAuthType.env_vars] and (profile or credentials):
            raise ValueError(f"profile and credentials must not be set when type is '{auth_enum}.'")
        return data


class S3Config(BaseModel):
    region_code: NonEmptyStr
    bucket: NonEmptyStr
    key_prefix: str
    aws_authentication: AwsAuthentication


class S3IngestionConfig(BaseModel):
    type: Literal[StorageType.S3.value] = StorageType.S3.value
    aws_authentication: AwsAuthentication

    def transform_for_container(self):
        pass


class FsStorage(BaseModel):
    type: Literal[StorageType.FS.value] = StorageType.FS.value
    directory: SerializablePath

    @field_validator("directory", mode="before")
    @classmethod
    def validate_directory(cls, value):
        _validate_directory(value)
        return value

    def make_config_paths_absolute(self, clp_home: pathlib.Path):
        self.directory = make_config_path_absolute(clp_home, self.directory)


class S3Storage(BaseModel):
    type: Literal[StorageType.S3.value] = StorageType.S3.value
    s3_config: S3Config
    staging_directory: SerializablePath

    @field_validator("staging_directory", mode="before")
    @classmethod
    def validate_staging_directory(cls, value):
        _validate_directory(value)
        return value

    @field_validator("s3_config")
    @classmethod
    def validate_key_prefix(cls, value):
        key_prefix = value.key_prefix
        if "" == key_prefix:
            raise ValueError("s3_config.key_prefix cannot be empty")
        if not key_prefix.endswith("/"):
            raise ValueError('s3_config.key_prefix must end with "/"')
        return value

    def make_config_paths_absolute(self, clp_home: pathlib.Path):
        self.staging_directory = make_config_path_absolute(clp_home, self.staging_directory)


class FsIngestionConfig(FsStorage):
    directory: SerializablePath = pathlib.Path("/")

    def transform_for_container(self):
        input_logs_dir = self.directory.resolve()
        self.directory = CONTAINER_INPUT_LOGS_ROOT_DIR / input_logs_dir.relative_to(
            input_logs_dir.anchor
        )


class ArchiveFsStorage(FsStorage):
    directory: SerializablePath = CLP_DEFAULT_ARCHIVES_DIRECTORY_PATH

    def transform_for_container(self):
        self.directory = pathlib.Path("/") / CLP_DEFAULT_ARCHIVES_DIRECTORY_PATH


class StreamFsStorage(FsStorage):
    directory: SerializablePath = CLP_DEFAULT_STREAMS_DIRECTORY_PATH

    def transform_for_container(self):
        self.directory = pathlib.Path("/") / CLP_DEFAULT_STREAMS_DIRECTORY_PATH


class ArchiveS3Storage(S3Storage):
    staging_directory: SerializablePath = CLP_DEFAULT_ARCHIVES_STAGING_DIRECTORY_PATH

    def transform_for_container(self):
        self.staging_directory = pathlib.Path("/") / CLP_DEFAULT_ARCHIVES_STAGING_DIRECTORY_PATH


class StreamS3Storage(S3Storage):
    staging_directory: SerializablePath = CLP_DEFAULT_STREAMS_STAGING_DIRECTORY_PATH

    def transform_for_container(self):
        self.staging_directory = pathlib.Path("/") / CLP_DEFAULT_STREAMS_STAGING_DIRECTORY_PATH


def _get_directory_from_storage_config(
    storage_config: FsStorage | S3Storage,
) -> pathlib.Path:
    storage_type = storage_config.type
    if StorageType.FS == storage_type:
        return storage_config.directory
    if StorageType.S3 == storage_type:
        return storage_config.staging_directory
    raise NotImplementedError(f"storage.type {storage_type} is not supported")


def _set_directory_for_storage_config(storage_config: FsStorage | S3Storage, directory) -> None:
    storage_type = storage_config.type
    if StorageType.FS == storage_type:
        storage_config.directory = directory
    elif StorageType.S3 == storage_type:
        storage_config.staging_directory = directory
    else:
        raise NotImplementedError(f"storage.type {storage_type} is not supported")


class ArchiveOutput(BaseModel):
    storage: ArchiveFsStorage | ArchiveS3Storage = ArchiveFsStorage()
    target_archive_size: PositiveInt = 256 * 1024 * 1024  # 256 MB
    target_dictionaries_size: PositiveInt = 32 * 1024 * 1024  # 32 MB
    target_encoded_file_size: PositiveInt = 256 * 1024 * 1024  # 256 MB
    target_segment_size: PositiveInt = 256 * 1024 * 1024  # 256 MB
    compression_level: ZstdCompressionLevel = 3
    retention_period: PositiveInt | None = None

    def set_directory(self, directory: pathlib.Path):
        _set_directory_for_storage_config(self.storage, directory)

    def get_directory(self) -> pathlib.Path:
        return _get_directory_from_storage_config(self.storage)


class StreamOutput(BaseModel):
    storage: StreamFsStorage | StreamS3Storage = StreamFsStorage()
    target_uncompressed_size: PositiveInt = 128 * 1024 * 1024

    def set_directory(self, directory: pathlib.Path):
        _set_directory_for_storage_config(self.storage, directory)

    def get_directory(self) -> pathlib.Path:
        return _get_directory_from_storage_config(self.storage)


class WebUi(BaseModel):
    DEFAULT_PORT: ClassVar[int] = 4000

    host: DomainStr = "localhost"
    port: Port = DEFAULT_PORT
    results_metadata_collection_name: NonEmptyStr = "results-metadata"
    rate_limit: PositiveInt = 1000


class SweepInterval(BaseModel):
    model_config = ConfigDict(extra="forbid")

    archive: PositiveInt = 60
    search_result: PositiveInt = 30


class McpServer(BaseModel):
    DEFAULT_PORT: ClassVar[int] = 8000

    host: DomainStr = "localhost"
    port: Port = DEFAULT_PORT
    logging_level: LoggingLevel = "INFO"


class GarbageCollector(BaseModel):
    logging_level: LoggingLevel = "INFO"
    sweep_interval: SweepInterval = SweepInterval()


class QueryJobPollingConfig(BaseModel):
    initial_backoff_ms: int = Field(default=100, alias="initial_backoff")
    max_backoff_ms: int = Field(default=5000, alias="max_backoff")


class ApiServer(BaseModel):
    host: DomainStr = "localhost"
    port: Port = 3001
    query_job_polling: QueryJobPollingConfig = QueryJobPollingConfig()
    default_max_num_query_results: int = 1000


class Presto(BaseModel):
    DEFAULT_PORT: ClassVar[int] = 8080

    host: DomainStr
    port: Port

    def transform_for_container(self):
        self.host = PRESTO_COORDINATOR_COMPONENT_NAME
        self.port = self.DEFAULT_PORT


def _get_env_var(name: str) -> str:
    value = os.getenv(name)
    if value is None:
        raise ValueError(f"Missing environment variable: {name}")
    return value


class ClpConfig(BaseModel):
    container_image_ref: NonEmptyStr | None = None

    logs_input: FsIngestionConfig | S3IngestionConfig = FsIngestionConfig()

    package: Package = Package()
    database: Database = Database()
    # Default to use celery backend
    queue: Optional[Queue] = Queue()
    redis: Optional[Redis] = Redis()
    reducer: Reducer = Reducer()
    results_cache: ResultsCache = ResultsCache()
    compression_scheduler: CompressionScheduler = CompressionScheduler()
    spider_db: Optional[SpiderDb] = None
    spider_scheduler: Optional[SpiderScheduler] = None
    query_scheduler: QueryScheduler = QueryScheduler()
    compression_worker: CompressionWorker = CompressionWorker()
    query_worker: QueryWorker = QueryWorker()
    webui: WebUi = WebUi()
    garbage_collector: GarbageCollector = GarbageCollector()
    api_server: ApiServer = ApiServer()
    credentials_file_path: SerializablePath = CLP_DEFAULT_CREDENTIALS_FILE_PATH

    mcp_server: McpServer | None = None
    presto: Presto | None = None

    archive_output: ArchiveOutput = ArchiveOutput()
    stream_output: StreamOutput = StreamOutput()
    data_directory: SerializablePath = CLP_DEFAULT_DATA_DIRECTORY_PATH
    logs_directory: SerializablePath = CLP_DEFAULT_LOG_DIRECTORY_PATH
    tmp_directory: SerializablePath = CLP_DEFAULT_TMP_DIRECTORY_PATH
    aws_config_directory: SerializablePath | None = None

    _container_image_id_path: SerializablePath = PrivateAttr(
        default=CLP_PACKAGE_CONTAINER_IMAGE_ID_PATH
    )
    _version_file_path: SerializablePath = PrivateAttr(default=CLP_VERSION_FILE_PATH)

    @field_validator("aws_config_directory")
    @classmethod
    def expand_profile_user_home(cls, value: SerializablePath | None) -> SerializablePath | None:
        if value is not None:
            value = value.expanduser()
        return value

    def make_config_paths_absolute(self, clp_home: pathlib.Path):
        if StorageType.FS == self.logs_input.type:
            self.logs_input.make_config_paths_absolute(clp_home)
        self.credentials_file_path = make_config_path_absolute(clp_home, self.credentials_file_path)
        self.archive_output.storage.make_config_paths_absolute(clp_home)
        self.stream_output.storage.make_config_paths_absolute(clp_home)
        self.data_directory = make_config_path_absolute(clp_home, self.data_directory)
        self.logs_directory = make_config_path_absolute(clp_home, self.logs_directory)
        self.tmp_directory = make_config_path_absolute(clp_home, self.tmp_directory)
        self._container_image_id_path = make_config_path_absolute(
            clp_home, self._container_image_id_path
        )
        self._version_file_path = make_config_path_absolute(clp_home, self._version_file_path)

    def validate_logs_input_config(self, use_host_mount: bool = False):
        logs_input_type = self.logs_input.type
        if StorageType.FS == logs_input_type:
            # NOTE: This can't be a pydantic validator since input_logs_dir might be a
            # package-relative path that will only be resolved after pydantic validation
            input_logs_dir = self.logs_input.directory
            resolved_input_logs_dir = (
                resolve_host_path_in_container(input_logs_dir) if use_host_mount else input_logs_dir
            )
            if not resolved_input_logs_dir.exists():
                raise ValueError(f"logs_input.directory '{input_logs_dir}' doesn't exist.")
            if not resolved_input_logs_dir.is_dir():
                raise ValueError(f"logs_input.directory '{input_logs_dir}' is not a directory.")
        if StorageType.S3 == logs_input_type and StorageEngine.CLP_S != self.package.storage_engine:
            raise ValueError(
                f"logs_input.type = 's3' is only supported with package.storage_engine"
                f" = '{StorageEngine.CLP_S}'"
            )

    def validate_archive_output_config(self, use_host_mount: bool = False):
        if (
            StorageType.S3 == self.archive_output.storage.type
            and StorageEngine.CLP_S != self.package.storage_engine
        ):
            raise ValueError(
                f"archive_output.storage.type = 's3' is only supported with package.storage_engine"
                f" = '{StorageEngine.CLP_S}'"
            )
        archive_output_dir = self.archive_output.get_directory()
        resolved_archive_output_dir = (
            resolve_host_path_in_container(archive_output_dir)
            if use_host_mount
            else archive_output_dir
        )
        try:
            validate_path_could_be_dir(resolved_archive_output_dir)
        except ValueError as ex:
            raise ValueError(f"archive_output.storage's directory is invalid: {ex}")

    def validate_stream_output_config(self, use_host_mount: bool = False):
        if (
            StorageType.S3 == self.stream_output.storage.type
            and StorageEngine.CLP_S != self.package.storage_engine
        ):
            raise ValueError(
                f"stream_output.storage.type = 's3' is only supported with package.storage_engine"
                f" = '{StorageEngine.CLP_S}'"
            )
        stream_output_dir = self.stream_output.get_directory()
        resolved_stream_output_dir = (
            resolve_host_path_in_container(stream_output_dir)
            if use_host_mount
            else stream_output_dir
        )
        try:
            validate_path_could_be_dir(resolved_stream_output_dir)
        except ValueError as ex:
            raise ValueError(f"stream_output.storage's directory is invalid: {ex}")

    def validate_data_dir(self, use_host_mount: bool = False):
        data_dir = self.data_directory
        resolved_data_dir = resolve_host_path_in_container(data_dir) if use_host_mount else data_dir
        try:
            validate_path_could_be_dir(resolved_data_dir)
        except ValueError as ex:
            raise ValueError(f"data_directory is invalid: {ex}")

    def validate_logs_dir(self, use_host_mount: bool = False):
        logs_dir = self.logs_directory
        resolved_logs_dir = resolve_host_path_in_container(logs_dir) if use_host_mount else logs_dir
        try:
            validate_path_could_be_dir(resolved_logs_dir)
        except ValueError as ex:
            raise ValueError(f"logs_directory is invalid: {ex}")

    def validate_tmp_dir(self, use_host_mount: bool = False):
        tmp_dir = self.tmp_directory
        resolved_tmp_dir = resolve_host_path_in_container(tmp_dir) if use_host_mount else tmp_dir
        try:
            validate_path_could_be_dir(resolved_tmp_dir)
        except ValueError as ex:
            raise ValueError(f"tmp_directory is invalid: {ex}")

    def validate_aws_config_dir(self, use_host_mount: bool = False):
        profile_auth_used = False
        auth_configs = []

        if StorageType.S3 == self.logs_input.type:
            auth_configs.append(self.logs_input.aws_authentication)
        if StorageType.S3 == self.archive_output.storage.type:
            auth_configs.append(self.archive_output.storage.s3_config.aws_authentication)
        if StorageType.S3 == self.stream_output.storage.type:
            auth_configs.append(self.stream_output.storage.s3_config.aws_authentication)

        for auth in auth_configs:
            if AwsAuthType.profile == auth.type:
                profile_auth_used = True
                break

        if profile_auth_used:
            if self.aws_config_directory is None:
                raise ValueError(
                    "aws_config_directory must be set when using profile authentication"
                )
            resolved_aws_config_dir = (
                resolve_host_path_in_container(self.aws_config_directory)
                if use_host_mount
                else self.aws_config_directory
            )
            if not resolved_aws_config_dir.exists():
                raise ValueError(
                    f"aws_config_directory does not exist: '{self.aws_config_directory}'"
                )
        if not profile_auth_used and self.aws_config_directory is not None:
            raise ValueError(
                "aws_config_directory should not be set when profile authentication is not used"
            )

    def load_container_image_ref(self):
        if self.container_image_ref is not None:
            # Accept configured value for debug purposes
            return

        if self._container_image_id_path.exists():
            with open(self._container_image_id_path) as image_id_file:
                self.container_image_ref = image_id_file.read().strip()
        else:
            with open(self._version_file_path) as version_file:
                clp_package_version = version_file.read().strip()
            self.container_image_ref = f"ghcr.io/y-scope/clp/clp-package:{clp_package_version}"

    def get_shared_config_file_path(self) -> pathlib.Path:
        return self.logs_directory / CLP_SHARED_CONFIG_FILENAME

    def get_deployment_type(self) -> DeploymentType:
        if QueryEngine.PRESTO == self.package.query_engine:
            return DeploymentType.BASE
        return DeploymentType.FULL

    def dump_to_primitive_dict(self):
        custom_serialized_fields = {"database", "queue", "redis", "spider_db"}
        d = self.model_dump(exclude=custom_serialized_fields)
        for key in custom_serialized_fields:
            value = getattr(self, key)
            d[key] = None if value is None else value.dump_to_primitive_dict()

        return d

    @model_validator(mode="after")
    def validate_presto_config(self):
        query_engine = self.package.query_engine
        presto = self.presto
        if query_engine == QueryEngine.PRESTO and presto is None:
            raise ValueError(
                f"`presto` config must be non-null when query_engine is `{query_engine}`"
            )
        return self

    @model_validator(mode="after")
    def validate_spider_config(self):
        orchestration_type = self.compression_scheduler.type
        if orchestration_type != OrchestrationType.spider:
            return self
        if self.spider_db is None:
            raise ValueError("`spider_db` must be configured when using Spider orchestration.")
        if self.spider_scheduler is None:
            raise ValueError("`spider_db` must be configured when using Spider orchestration.")
        if self.database.type != DatabaseEngine.MARIADB:
            raise ValueError("Spider only supports MariaDB for the metadata database.")
        return self

    @model_validator(mode="after")
    def validate_celery_config(self):
        orchestration_type = self.compression_scheduler.type
        if orchestration_type != OrchestrationType.celery:
            return self
        if self.queue is None:
            raise ValueError("`queue` must be configured when using Celery orchestration.")
        if self.redis is None:
            raise ValueError("`redis` must be configured when using Celery orchestration.")
        return self

    def transform_for_container(self):
        """
        Converts all relevant directories to absolute paths inside the container, and updates
        component hostnames and ports to their container service names and default ports.
        """
        self.data_directory = pathlib.Path("/") / CLP_DEFAULT_DATA_DIRECTORY_PATH
        self.logs_directory = pathlib.Path("/") / CLP_DEFAULT_LOG_DIRECTORY_PATH
        self.tmp_directory = pathlib.Path("/") / CLP_DEFAULT_TMP_DIRECTORY_PATH
        if self.aws_config_directory is not None:
            self.aws_config_directory = CONTAINER_AWS_CONFIG_DIRECTORY
        self.logs_input.transform_for_container()
        self.archive_output.storage.transform_for_container()
        self.stream_output.storage.transform_for_container()

        self.database.transform_for_container()
        if self.queue is not None:
            self.queue.transform_for_container()
        if self.redis is not None:
            self.redis.transform_for_container()
        if self.spider_scheduler is not None:
            self.spider_scheduler.transform_for_container()
        self.results_cache.transform_for_container()
        self.query_scheduler.transform_for_container()
        self.reducer.transform_for_container()
        if self.package.query_engine == QueryEngine.PRESTO and self.presto is not None:
            self.presto.transform_for_container()


class WorkerConfig(BaseModel):
    package: Package = Package()
    archive_output: ArchiveOutput = ArchiveOutput()
    tmp_directory: SerializablePath = ClpConfig().tmp_directory

    # Only needed by query workers.
    stream_output: StreamOutput = StreamOutput()
    stream_collection_name: str = ResultsCache().stream_collection_name


def _validate_directory(value: Any):
    """
    Validates that the given value represents a directory path.

    :param value:
    :raise ValueError: if the value is not of type str.
    :raise ValueError: if the value is an empty string.
    """
    if not isinstance(value, str):
        raise ValueError("must be a string.")

    if "" == value.strip():
        raise ValueError("cannot be empty")<|MERGE_RESOLUTION|>--- conflicted
+++ resolved
@@ -1,11 +1,7 @@
 import os
 import pathlib
 from enum import auto
-<<<<<<< HEAD
-from typing import Annotated, Any, ClassVar, Literal, Optional, Union, override
-=======
-from typing import Annotated, Any, ClassVar, Literal
->>>>>>> 0f18e59e
+from typing import Annotated, Any, ClassVar, Literal, override
 
 from pydantic import (
     BaseModel,
@@ -684,13 +680,13 @@
     package: Package = Package()
     database: Database = Database()
     # Default to use celery backend
-    queue: Optional[Queue] = Queue()
-    redis: Optional[Redis] = Redis()
+    queue: Queue | None = Queue()
+    redis: Redis | None = Redis()
     reducer: Reducer = Reducer()
     results_cache: ResultsCache = ResultsCache()
     compression_scheduler: CompressionScheduler = CompressionScheduler()
-    spider_db: Optional[SpiderDb] = None
-    spider_scheduler: Optional[SpiderScheduler] = None
+    spider_db: SpiderDb | None = None
+    spider_scheduler: SpiderScheduler | None = None
     query_scheduler: QueryScheduler = QueryScheduler()
     compression_worker: CompressionWorker = CompressionWorker()
     query_worker: QueryWorker = QueryWorker()
