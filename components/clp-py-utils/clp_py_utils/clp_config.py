import os
import pathlib
from enum import auto
<<<<<<< HEAD
from typing import Annotated, Any, ClassVar, Literal, Optional, Union
=======
from typing import Annotated, Any, Literal, Optional, Set, Union
>>>>>>> 77b122c4

from pydantic import (
    BaseModel,
    ConfigDict,
    Field,
    field_validator,
    model_validator,
    PrivateAttr,
)
from strenum import KebabCaseStrEnum, LowercaseStrEnum

from .clp_logging import LoggingLevel
from .core import (
    get_config_value,
    make_config_path_absolute,
    read_yaml_config_file,
    validate_path_could_be_dir,
)
from .pydantic_serialization_utils import PathStr, StrEnumSerializer

# Constants
# Component names
DB_COMPONENT_NAME = "database"
QUEUE_COMPONENT_NAME = "queue"
REDIS_COMPONENT_NAME = "redis"
SPIDER_SCHEDULER_COMPONENT_NAME = "spider_scheduler"
REDUCER_COMPONENT_NAME = "reducer"
RESULTS_CACHE_COMPONENT_NAME = "results_cache"
COMPRESSION_SCHEDULER_COMPONENT_NAME = "compression_scheduler"
QUERY_SCHEDULER_COMPONENT_NAME = "query_scheduler"
COMPRESSION_WORKER_COMPONENT_NAME = "compression_worker"
QUERY_WORKER_COMPONENT_NAME = "query_worker"
WEBUI_COMPONENT_NAME = "webui"
GARBAGE_COLLECTOR_COMPONENT_NAME = "garbage_collector"

# Action names
ARCHIVE_MANAGER_ACTION_NAME = "archive_manager"

QUERY_JOBS_TABLE_NAME = "query_jobs"
QUERY_TASKS_TABLE_NAME = "query_tasks"
COMPRESSION_JOBS_TABLE_NAME = "compression_jobs"
COMPRESSION_TASKS_TABLE_NAME = "compression_tasks"

# Paths
CONTAINER_AWS_CONFIG_DIRECTORY = pathlib.Path("/") / ".aws"
CONTAINER_CLP_HOME = pathlib.Path("/") / "opt" / "clp"
CONTAINER_INPUT_LOGS_ROOT_DIR = pathlib.Path("/") / "mnt" / "logs"
CLP_DEFAULT_CONFIG_FILE_RELATIVE_PATH = pathlib.Path("etc") / "clp-config.yml"
CLP_DEFAULT_CREDENTIALS_FILE_PATH = pathlib.Path("etc") / "credentials.yml"
CLP_DEFAULT_DATA_DIRECTORY_PATH = pathlib.Path("var") / "data"
CLP_DEFAULT_ARCHIVE_DIRECTORY_PATH = CLP_DEFAULT_DATA_DIRECTORY_PATH / "archives"
CLP_DEFAULT_ARCHIVE_STAGING_DIRECTORY_PATH = CLP_DEFAULT_DATA_DIRECTORY_PATH / "staged-archives"
CLP_DEFAULT_STREAM_DIRECTORY_PATH = CLP_DEFAULT_DATA_DIRECTORY_PATH / "streams"
CLP_DEFAULT_STREAM_STAGING_DIRECTORY_PATH = CLP_DEFAULT_DATA_DIRECTORY_PATH / "staged-streams"
CLP_DEFAULT_LOG_DIRECTORY_PATH = pathlib.Path("var") / "log"
CLP_DEFAULT_DATASET_NAME = "default"
CLP_METADATA_TABLE_PREFIX = "clp_"
CLP_PACKAGE_CONTAINER_IMAGE_ID_PATH = pathlib.Path("clp-package-image.id")
CLP_SHARED_CONFIG_FILENAME = ".clp-config.yml"
CLP_VERSION_FILE_PATH = pathlib.Path("VERSION")

# Environment variable names
CLP_DB_USER_ENV_VAR_NAME = "CLP_DB_USER"
CLP_DB_PASS_ENV_VAR_NAME = "CLP_DB_PASS"
CLP_QUEUE_USER_ENV_VAR_NAME = "CLP_QUEUE_USER"
CLP_QUEUE_PASS_ENV_VAR_NAME = "CLP_QUEUE_PASS"
CLP_REDIS_PASS_ENV_VAR_NAME = "CLP_REDIS_PASS"

# Generic types
NonEmptyStr = Annotated[str, Field(min_length=1)]
PositiveFloat = Annotated[float, Field(gt=0)]
PositiveInt = Annotated[int, Field(gt=0)]
# Specific types
# TODO: Replace this with pydantic_extra_types.domain.DomainStr.
DomainStr = NonEmptyStr
Port = Annotated[int, Field(gt=0, lt=2**16)]
ZstdCompressionLevel = Annotated[int, Field(ge=1, le=19)]


class DeploymentType(KebabCaseStrEnum):
    BASE = auto()
    FULL = auto()


class StorageEngine(KebabCaseStrEnum):
    CLP = auto()
    CLP_S = auto()


<<<<<<< HEAD
StorageEngineStr = Annotated[StorageEngine, StrEnumSerializer]


=======
>>>>>>> 77b122c4
class DatabaseEngine(KebabCaseStrEnum):
    MARIADB = auto()
    MYSQL = auto()


<<<<<<< HEAD
DatabaseEngineStr = Annotated[DatabaseEngine, StrEnumSerializer]


=======
>>>>>>> 77b122c4
class QueryEngine(KebabCaseStrEnum):
    CLP = auto()
    CLP_S = auto()
    PRESTO = auto()


QueryEngineStr = Annotated[QueryEngine, StrEnumSerializer]


class StorageType(LowercaseStrEnum):
    FS = auto()
    S3 = auto()


class AwsAuthType(LowercaseStrEnum):
    credentials = auto()
    profile = auto()
    env_vars = auto()
    ec2 = auto()


<<<<<<< HEAD
AwsAuthTypeStr = Annotated[AwsAuthType, StrEnumSerializer]


class Package(BaseModel):
    storage_engine: StorageEngineStr = StorageEngine.CLP
    query_engine: QueryEngineStr = QueryEngine.CLP
=======
class Package(BaseModel):
    storage_engine: StorageEngine = StorageEngine.CLP
    query_engine: QueryEngine = QueryEngine.CLP
>>>>>>> 77b122c4

    @model_validator(mode="after")
    def validate_query_engine_package_compatibility(self):
        query_engine = self.query_engine
        storage_engine = self.storage_engine

        if query_engine in [QueryEngine.CLP, QueryEngine.CLP_S]:
            if query_engine != storage_engine:
                raise ValueError(
                    f"query_engine '{query_engine}' is only compatible with "
                    f"storage_engine '{query_engine}'."
                )
        elif query_engine == QueryEngine.PRESTO:
            if storage_engine != StorageEngine.CLP_S:
                raise ValueError(
                    f"query_engine '{QueryEngine.PRESTO}' is only compatible with "
                    f"storage_engine '{StorageEngine.CLP_S}'."
                )
        else:
            raise ValueError(f"Unsupported query_engine '{query_engine}'.")

        return self

    def dump_to_primitive_dict(self):
        d = self.model_dump()
        d["storage_engine"] = d["storage_engine"].value
        d["query_engine"] = d["query_engine"].value
        return d


class Database(BaseModel):
<<<<<<< HEAD
    DEFAULT_PORT: ClassVar[int] = 3306

    type: DatabaseEngineStr = DatabaseEngine.MARIADB
    host: str = "localhost"
    port: int = DEFAULT_PORT
    name: str = "clp-db"
    ssl_cert: Optional[str] = None
=======
    type: DatabaseEngine = DatabaseEngine.MARIADB
    host: DomainStr = "localhost"
    port: Port = 3306
    name: NonEmptyStr = "clp-db"
    ssl_cert: Optional[NonEmptyStr] = None
>>>>>>> 77b122c4
    auto_commit: bool = False
    compress: bool = True

    username: Optional[str] = None
    password: Optional[str] = None

    def ensure_credentials_loaded(self):
        if self.username is None or self.password is None:
            raise ValueError("Credentials not loaded.")

    def get_mysql_connection_params(self, disable_localhost_socket_connection: bool = False):
        self.ensure_credentials_loaded()

        host = self.host
        if disable_localhost_socket_connection and "localhost" == self.host:
            host = "127.0.0.1"

        # Currently, mysql's connection parameters are the same as mariadb
        connection_params = {
            "host": host,
            "port": self.port,
            "user": self.username,
            "password": self.password,
            "database": self.name,
            "compress": self.compress,
            "autocommit": self.auto_commit,
        }
        if self.ssl_cert:
            connection_params["ssl_cert"] = self.ssl_cert
        return connection_params

    def get_clp_connection_params_and_type(self, disable_localhost_socket_connection: bool = False):
        self.ensure_credentials_loaded()

        host = self.host
        if disable_localhost_socket_connection and "localhost" == self.host:
            host = "127.0.0.1"

        connection_params_and_type = {
            # NOTE: clp-core does not distinguish between mysql and mariadb
            "type": DatabaseEngine.MYSQL.value,
            "host": host,
            "port": self.port,
            "username": self.username,
            "password": self.password,
            "name": self.name,
            "table_prefix": CLP_METADATA_TABLE_PREFIX,
            "compress": self.compress,
            "autocommit": self.auto_commit,
        }
        if self.ssl_cert:
            connection_params_and_type["ssl_cert"] = self.ssl_cert
        return connection_params_and_type

    def dump_to_primitive_dict(self):
        d = self.model_dump(exclude={"username", "password"})
        d["type"] = d["type"].value
        return d

    def load_credentials_from_file(self, credentials_file_path: pathlib.Path):
        config = read_yaml_config_file(credentials_file_path)
        if config is None:
            raise ValueError(f"Credentials file '{credentials_file_path}' is empty.")
        try:
            self.username = get_config_value(config, f"{DB_COMPONENT_NAME}.user")
            self.password = get_config_value(config, f"{DB_COMPONENT_NAME}.password")
        except KeyError as ex:
            raise ValueError(
                f"Credentials file '{credentials_file_path}' does not contain key '{ex}'."
            )

    def load_credentials_from_env(self):
        """
        :raise ValueError: if any expected environment variable is not set.
        """
        self.username = _get_env_var(CLP_DB_USER_ENV_VAR_NAME)
        self.password = _get_env_var(CLP_DB_PASS_ENV_VAR_NAME)

    def transform_for_container(self):
        self.host = DB_COMPONENT_NAME
        self.port = self.DEFAULT_PORT


class SpiderDb(Database):

    name: str = "spider-db"

    @field_validator("type")
    @classmethod
    def validate_type(cls, value):
        if value != "mariadb":
            raise ValueError(f"Spider only support MariaDB storage.")

    def get_url(self):
        self.ensure_credentials_loaded()
        return f"mariadb://{self.host}:{self.port}/{self.name}?user={self.username}&password={self.password}"


class SpiderScheduler(BaseModel):
    DEFAULT_PORT: ClassVar[int] = 6000

    host: str = "localhost"
    port: int = DEFAULT_PORT

    @field_validator("port")
    @classmethod
    def validate_port(cls, value):
        _validate_port(cls, value)
        return value


<<<<<<< HEAD
def _validate_logging_level(cls, value):
    if not is_valid_logging_level(value):
        raise ValueError(
            f"{cls.__name__}: '{value}' is not a valid logging level. Use one of"
            f" {get_valid_logging_level()}"
        )


def _validate_host(cls, value):
    if "" == value:
        raise ValueError(f"{cls.__name__}.host cannot be empty.")


def _validate_port(cls, value):
    min_valid_port = 0
    max_valid_port = 2**16 - 1
    if min_valid_port > value or max_valid_port < value:
        raise ValueError(
            f"{cls.__name__}.port is not within valid range " f"{min_valid_port}-{max_valid_port}."
        )


class OrchestrationType(KebabCaseStrEnum):
    celery = auto()
    spider = auto()


OrchestrationTypeStr = Annotated[OrchestrationType, StrEnumSerializer]


class CompressionScheduler(BaseModel):
    jobs_poll_delay: float = 0.1  # seconds
    logging_level: str = "INFO"
    type: OrchestrationTypeStr = OrchestrationType.celery

    @field_validator("logging_level")
    @classmethod
    def validate_logging_level(cls, value):
        _validate_logging_level(cls, value)
        return value


class QueryScheduler(BaseModel):
    DEFAULT_PORT: ClassVar[int] = 7000

    host: str = "localhost"
    port: int = 7000
    jobs_poll_delay: float = 0.1  # seconds
    num_archives_to_search_per_sub_job: int = 16
    logging_level: str = "INFO"

    @field_validator("logging_level")
    @classmethod
    def validate_logging_level(cls, value):
        _validate_logging_level(cls, value)
        return value

    @field_validator("host")
    @classmethod
    def validate_host(cls, value):
        if "" == value:
            raise ValueError(f"Cannot be empty.")
        return value

    @field_validator("port")
    @classmethod
    def validate_port(cls, value):
        _validate_port(cls, value)
        return value
=======
class CompressionScheduler(BaseModel):
    jobs_poll_delay: PositiveFloat = 0.1  # seconds
    logging_level: LoggingLevel = "INFO"


class QueryScheduler(BaseModel):
    host: DomainStr = "localhost"
    port: Port = 7000
    jobs_poll_delay: PositiveFloat = 0.1  # seconds
    num_archives_to_search_per_sub_job: PositiveInt = 16
    logging_level: LoggingLevel = "INFO"
>>>>>>> 77b122c4

    def transform_for_container(self):
        self.host = QUERY_SCHEDULER_COMPONENT_NAME
        self.port = self.DEFAULT_PORT


class CompressionWorker(BaseModel):
    logging_level: LoggingLevel = "INFO"


class QueryWorker(BaseModel):
    logging_level: LoggingLevel = "INFO"


class Redis(BaseModel):
<<<<<<< HEAD
    DEFAULT_PORT: ClassVar[int] = 6379

    host: str = "localhost"
    port: int = DEFAULT_PORT
=======
    host: DomainStr = "localhost"
    port: Port = 6379
>>>>>>> 77b122c4
    query_backend_database: int = 0
    compression_backend_database: int = 1
    # redis can perform authentication without a username
    password: Optional[str] = None

    def dump_to_primitive_dict(self):
        return self.model_dump(exclude={"password"})

    def load_credentials_from_file(self, credentials_file_path: pathlib.Path):
        config = read_yaml_config_file(credentials_file_path)
        if config is None:
            raise ValueError(f"Credentials file '{credentials_file_path}' is empty.")
        try:
            self.password = get_config_value(config, f"{REDIS_COMPONENT_NAME}.password")
        except KeyError as ex:
            raise ValueError(
                f"Credentials file '{credentials_file_path}' does not contain key '{ex}'."
            )

    def load_credentials_from_env(self):
        """
        :raise ValueError: if any expected environment variable is not set.
        """
        self.password = _get_env_var(CLP_REDIS_PASS_ENV_VAR_NAME)

    def transform_for_container(self):
        self.host = REDIS_COMPONENT_NAME
        self.port = self.DEFAULT_PORT


class Reducer(BaseModel):
<<<<<<< HEAD
    DEFAULT_PORT: ClassVar[int] = 14009

    host: str = "localhost"
    base_port: int = DEFAULT_PORT
    logging_level: str = "INFO"
    upsert_interval: int = 100  # milliseconds

    @field_validator("host")
    @classmethod
    def validate_host(cls, value):
        if "" == value:
            raise ValueError(f"{value} cannot be empty")
        return value

    @field_validator("logging_level")
    @classmethod
    def validate_logging_level(cls, value):
        _validate_logging_level(cls, value)
        return value

    @field_validator("base_port")
    @classmethod
    def validate_base_port(cls, value):
        _validate_port(cls, value)
        return value

    @field_validator("upsert_interval")
    @classmethod
    def validate_upsert_interval(cls, value):
        if not value > 0:
            raise ValueError(f"{value} is not greater than zero")
        return value
=======
    host: DomainStr = "localhost"
    base_port: Port = 14009
    logging_level: LoggingLevel = "INFO"
    upsert_interval: PositiveInt = 100  # milliseconds
>>>>>>> 77b122c4

    def transform_for_container(self):
        self.host = REDUCER_COMPONENT_NAME
        self.base_port = self.DEFAULT_PORT


class ResultsCache(BaseModel):
<<<<<<< HEAD
    DEFAULT_PORT: ClassVar[int] = 27017

    host: str = "localhost"
    port: int = DEFAULT_PORT
    db_name: str = "clp-query-results"
    stream_collection_name: str = "stream-files"
    retention_period: Optional[int] = 60

    @field_validator("host")
    @classmethod
    def validate_host(cls, value):
        if "" == value:
            raise ValueError(f"{RESULTS_CACHE_COMPONENT_NAME}.host cannot be empty.")
        return value

    @field_validator("port")
    @classmethod
    def validate_port(cls, value):
        _validate_port(cls, value)
        return value

    @field_validator("db_name")
    @classmethod
    def validate_db_name(cls, value):
        if "" == value:
            raise ValueError(f"{RESULTS_CACHE_COMPONENT_NAME}.db_name cannot be empty.")
        return value

    @field_validator("stream_collection_name")
    @classmethod
    def validate_stream_collection_name(cls, value):
        if "" == value:
            raise ValueError(
                f"{RESULTS_CACHE_COMPONENT_NAME}.stream_collection_name cannot be empty."
            )
        return value

    @field_validator("retention_period")
    @classmethod
    def validate_retention_period(cls, value):
        if value is not None and value <= 0:
            raise ValueError("retention_period must be greater than 0")
        return value
=======
    host: DomainStr = "localhost"
    port: Port = 27017
    db_name: NonEmptyStr = "clp-query-results"
    stream_collection_name: NonEmptyStr = "stream-files"
    retention_period: Optional[PositiveInt] = 60
>>>>>>> 77b122c4

    def get_uri(self):
        return f"mongodb://{self.host}:{self.port}/{self.db_name}"

    def transform_for_container(self):
        self.host = RESULTS_CACHE_COMPONENT_NAME
        self.port = self.DEFAULT_PORT


class Queue(BaseModel):
<<<<<<< HEAD
    DEFAULT_PORT: ClassVar[int] = 5672

    host: str = "localhost"
    port: int = DEFAULT_PORT
=======
    host: DomainStr = "localhost"
    port: Port = 5672
>>>>>>> 77b122c4

    username: Optional[NonEmptyStr] = None
    password: Optional[str] = None

    def dump_to_primitive_dict(self):
        return self.model_dump(exclude={"username", "password"})

    def load_credentials_from_file(self, credentials_file_path: pathlib.Path):
        config = read_yaml_config_file(credentials_file_path)
        if config is None:
            raise ValueError(f"Credentials file '{credentials_file_path}' is empty.")
        try:
            self.username = get_config_value(config, f"{QUEUE_COMPONENT_NAME}.user")
            self.password = get_config_value(config, f"{QUEUE_COMPONENT_NAME}.password")
        except KeyError as ex:
            raise ValueError(
                f"Credentials file '{credentials_file_path}' does not contain key '{ex}'."
            )

    def load_credentials_from_env(self):
        """
        :raise ValueError: if any expected environment variable is not set.
        """
        self.username = _get_env_var(CLP_QUEUE_USER_ENV_VAR_NAME)
        self.password = _get_env_var(CLP_QUEUE_PASS_ENV_VAR_NAME)

    def transform_for_container(self):
        self.host = QUEUE_COMPONENT_NAME
        self.port = self.DEFAULT_PORT


class S3Credentials(BaseModel):
    access_key_id: NonEmptyStr
    secret_access_key: NonEmptyStr
    session_token: Optional[NonEmptyStr] = None


class AwsAuthentication(BaseModel):
<<<<<<< HEAD
    type: AwsAuthTypeStr
    profile: Optional[str] = None
=======
    type: Literal[
        AwsAuthType.credentials.value,
        AwsAuthType.profile.value,
        AwsAuthType.env_vars.value,
        AwsAuthType.ec2.value,
    ]
    profile: Optional[NonEmptyStr] = None
>>>>>>> 77b122c4
    credentials: Optional[S3Credentials] = None

    @model_validator(mode="before")
    @classmethod
    def validate_authentication(cls, data):
        if not isinstance(data, dict):
            raise ValueError(
                "authentication config expects to be initialized from a dict, but received"
                f" {type(data).__name__}."
            )
        auth_type = data.get("type")
        profile = data.get("profile")
        credentials = data.get("credentials")

        try:
            auth_enum = AwsAuthType(auth_type)
        except ValueError:
            raise ValueError(f"Unsupported authentication type '{auth_type}'.")

        if profile and credentials:
            raise ValueError("profile and credentials cannot be set simultaneously.")
        if AwsAuthType.profile == auth_enum and not profile:
            raise ValueError(f"profile must be set when type is '{auth_enum}.'")
        if AwsAuthType.credentials == auth_enum and not credentials:
            raise ValueError(f"credentials must be set when type is '{auth_enum}.'")
        if auth_enum in [AwsAuthType.ec2, AwsAuthType.env_vars] and (profile or credentials):
            raise ValueError(f"profile and credentials must not be set when type is '{auth_enum}.'")
        return data


class S3Config(BaseModel):
    region_code: NonEmptyStr
    bucket: NonEmptyStr
    key_prefix: str
    aws_authentication: AwsAuthentication


class S3IngestionConfig(BaseModel):
    type: Literal[StorageType.S3.value] = StorageType.S3.value
    aws_authentication: AwsAuthentication

    def dump_to_primitive_dict(self):
        return self.model_dump()

    def transform_for_container(self):
        pass


class FsStorage(BaseModel):
    type: Literal[StorageType.FS.value] = StorageType.FS.value
    directory: PathStr

    @field_validator("directory", mode="before")
    @classmethod
    def validate_directory(cls, value):
        _validate_directory(value)
        return value

    def make_config_paths_absolute(self, clp_home: pathlib.Path):
        self.directory = make_config_path_absolute(clp_home, self.directory)


class S3Storage(BaseModel):
    type: Literal[StorageType.S3.value] = StorageType.S3.value
    s3_config: S3Config
    staging_directory: PathStr

    @field_validator("staging_directory", mode="before")
    @classmethod
    def validate_staging_directory(cls, value):
        _validate_directory(value)
        return value

    @field_validator("s3_config")
    @classmethod
    def validate_key_prefix(cls, value):
        key_prefix = value.key_prefix
        if "" == key_prefix:
            raise ValueError("s3_config.key_prefix cannot be empty")
        if not key_prefix.endswith("/"):
            raise ValueError('s3_config.key_prefix must end with "/"')
        return value

    def make_config_paths_absolute(self, clp_home: pathlib.Path):
        self.staging_directory = make_config_path_absolute(clp_home, self.staging_directory)


class FsIngestionConfig(FsStorage):
    directory: PathStr = pathlib.Path("/")

    def transform_for_container(self):
        input_logs_dir = self.directory.resolve()
        self.directory = CONTAINER_INPUT_LOGS_ROOT_DIR / input_logs_dir.relative_to(
            input_logs_dir.anchor
        )


class ArchiveFsStorage(FsStorage):
    directory: PathStr = CLP_DEFAULT_ARCHIVE_DIRECTORY_PATH

    def transform_for_container(self):
        self.directory = pathlib.Path("/") / CLP_DEFAULT_ARCHIVE_DIRECTORY_PATH


class StreamFsStorage(FsStorage):
    directory: PathStr = CLP_DEFAULT_STREAM_DIRECTORY_PATH

    def transform_for_container(self):
        self.directory = pathlib.Path("/") / CLP_DEFAULT_STREAM_DIRECTORY_PATH


class ArchiveS3Storage(S3Storage):
    staging_directory: PathStr = CLP_DEFAULT_ARCHIVE_STAGING_DIRECTORY_PATH

    def transform_for_container(self):
        self.staging_directory = pathlib.Path("/") / CLP_DEFAULT_ARCHIVE_STAGING_DIRECTORY_PATH


class StreamS3Storage(S3Storage):
    staging_directory: PathStr = CLP_DEFAULT_STREAM_STAGING_DIRECTORY_PATH

    def transform_for_container(self):
        self.staging_directory = pathlib.Path("/") / CLP_DEFAULT_STREAM_STAGING_DIRECTORY_PATH


def _get_directory_from_storage_config(
    storage_config: Union[FsStorage, S3Storage],
) -> pathlib.Path:
    storage_type = storage_config.type
    if StorageType.FS == storage_type:
        return storage_config.directory
    elif StorageType.S3 == storage_type:
        return storage_config.staging_directory
    else:
        raise NotImplementedError(f"storage.type {storage_type} is not supported")


def _set_directory_for_storage_config(
    storage_config: Union[FsStorage, S3Storage], directory
) -> None:
    storage_type = storage_config.type
    if StorageType.FS == storage_type:
        storage_config.directory = directory
    elif StorageType.S3 == storage_type:
        storage_config.staging_directory = directory
    else:
        raise NotImplementedError(f"storage.type {storage_type} is not supported")


class ArchiveOutput(BaseModel):
    storage: Union[ArchiveFsStorage, ArchiveS3Storage] = ArchiveFsStorage()
    target_archive_size: PositiveInt = 256 * 1024 * 1024  # 256 MB
    target_dictionaries_size: PositiveInt = 32 * 1024 * 1024  # 32 MB
    target_encoded_file_size: PositiveInt = 256 * 1024 * 1024  # 256 MB
    target_segment_size: PositiveInt = 256 * 1024 * 1024  # 256 MB
    compression_level: ZstdCompressionLevel = 3
    retention_period: Optional[PositiveInt] = None

    def set_directory(self, directory: pathlib.Path):
        _set_directory_for_storage_config(self.storage, directory)

    def get_directory(self) -> pathlib.Path:
        return _get_directory_from_storage_config(self.storage)


class StreamOutput(BaseModel):
    storage: Union[StreamFsStorage, StreamS3Storage] = StreamFsStorage()
    target_uncompressed_size: PositiveInt = 128 * 1024 * 1024

    def set_directory(self, directory: pathlib.Path):
        _set_directory_for_storage_config(self.storage, directory)

    def get_directory(self) -> pathlib.Path:
        return _get_directory_from_storage_config(self.storage)


class WebUi(BaseModel):
    host: DomainStr = "localhost"
    port: Port = 4000
    results_metadata_collection_name: NonEmptyStr = "results-metadata"
    rate_limit: PositiveInt = 1000


class SweepInterval(BaseModel):
    model_config = ConfigDict(extra="forbid")

    archive: PositiveInt = 60
    search_result: PositiveInt = 30


class GarbageCollector(BaseModel):
    logging_level: LoggingLevel = "INFO"
    sweep_interval: SweepInterval = SweepInterval()


class Presto(BaseModel):
    host: DomainStr
    port: Port


def _get_env_var(name: str) -> str:
    value = os.getenv(name)
    if value is None:
        raise ValueError(f"Missing environment variable: {name}")
    return value


class CLPConfig(BaseModel):
    container_image_ref: Optional[NonEmptyStr] = None

    logs_input: Union[FsIngestionConfig, S3IngestionConfig] = FsIngestionConfig()

    package: Package = Package()
    database: Database = Database()
    # Default to use celery backend
    queue: Optional[Queue] = Queue()
    redis: Optional[Redis] = Redis()
    reducer: Reducer = Reducer()
    results_cache: ResultsCache = ResultsCache()
    compression_scheduler: CompressionScheduler = CompressionScheduler()
    spider_db: Optional[SpiderDb] = None
    spider_scheduler: Optional[SpiderScheduler] = None
    query_scheduler: QueryScheduler = QueryScheduler()
    compression_worker: CompressionWorker = CompressionWorker()
    query_worker: QueryWorker = QueryWorker()
    webui: WebUi = WebUi()
    garbage_collector: GarbageCollector = GarbageCollector()
    credentials_file_path: PathStr = CLP_DEFAULT_CREDENTIALS_FILE_PATH

    presto: Optional[Presto] = None

    archive_output: ArchiveOutput = ArchiveOutput()
    stream_output: StreamOutput = StreamOutput()
    data_directory: PathStr = CLP_DEFAULT_DATA_DIRECTORY_PATH
    logs_directory: PathStr = CLP_DEFAULT_LOG_DIRECTORY_PATH
    aws_config_directory: Optional[pathlib.Path] = None

    _container_image_id_path: PathStr = PrivateAttr(default=CLP_PACKAGE_CONTAINER_IMAGE_ID_PATH)
    _version_file_path: PathStr = PrivateAttr(default=CLP_VERSION_FILE_PATH)

    @field_validator("aws_config_directory")
    @classmethod
    def expand_profile_user_home(cls, value: Optional[pathlib.Path]):
        if value is not None:
            value = value.expanduser()
        return value

    def make_config_paths_absolute(self, clp_home: pathlib.Path):
        if StorageType.FS == self.logs_input.type:
            self.logs_input.make_config_paths_absolute(clp_home)
        self.credentials_file_path = make_config_path_absolute(clp_home, self.credentials_file_path)
        self.archive_output.storage.make_config_paths_absolute(clp_home)
        self.stream_output.storage.make_config_paths_absolute(clp_home)
        self.data_directory = make_config_path_absolute(clp_home, self.data_directory)
        self.logs_directory = make_config_path_absolute(clp_home, self.logs_directory)
        self._container_image_id_path = make_config_path_absolute(
            clp_home, self._container_image_id_path
        )
        self._version_file_path = make_config_path_absolute(clp_home, self._version_file_path)

    def validate_logs_input_config(self):
        logs_input_type = self.logs_input.type
        if StorageType.FS == logs_input_type:
            # NOTE: This can't be a pydantic validator since input_logs_dir might be a
            # package-relative path that will only be resolved after pydantic validation
            input_logs_dir = self.logs_input.directory
            if not input_logs_dir.exists():
                raise ValueError(f"logs_input.directory '{input_logs_dir}' doesn't exist.")
            if not input_logs_dir.is_dir():
                raise ValueError(f"logs_input.directory '{input_logs_dir}' is not a directory.")
        if StorageType.S3 == logs_input_type and StorageEngine.CLP_S != self.package.storage_engine:
            raise ValueError(
                f"logs_input.type = 's3' is only supported with package.storage_engine"
                f" = '{StorageEngine.CLP_S}'"
            )

    def validate_archive_output_config(self):
        if (
            StorageType.S3 == self.archive_output.storage.type
            and StorageEngine.CLP_S != self.package.storage_engine
        ):
            raise ValueError(
                f"archive_output.storage.type = 's3' is only supported with package.storage_engine"
                f" = '{StorageEngine.CLP_S}'"
            )
        try:
            validate_path_could_be_dir(self.archive_output.get_directory())
        except ValueError as ex:
            raise ValueError(f"archive_output.storage's directory is invalid: {ex}")

    def validate_stream_output_config(self):
        if (
            StorageType.S3 == self.stream_output.storage.type
            and StorageEngine.CLP_S != self.package.storage_engine
        ):
            raise ValueError(
                f"stream_output.storage.type = 's3' is only supported with package.storage_engine"
                f" = '{StorageEngine.CLP_S}'"
            )
        try:
            validate_path_could_be_dir(self.stream_output.get_directory())
        except ValueError as ex:
            raise ValueError(f"stream_output.storage's directory is invalid: {ex}")

    def validate_data_dir(self):
        try:
            validate_path_could_be_dir(self.data_directory)
        except ValueError as ex:
            raise ValueError(f"data_directory is invalid: {ex}")

    def validate_logs_dir(self):
        try:
            validate_path_could_be_dir(self.logs_directory)
        except ValueError as ex:
            raise ValueError(f"logs_directory is invalid: {ex}")

    def validate_aws_config_dir(self):
        profile_auth_used = False
        auth_configs = []

        if StorageType.S3 == self.logs_input.type:
            auth_configs.append(self.logs_input.aws_authentication)
        if StorageType.S3 == self.archive_output.storage.type:
            auth_configs.append(self.archive_output.storage.s3_config.aws_authentication)
        if StorageType.S3 == self.stream_output.storage.type:
            auth_configs.append(self.stream_output.storage.s3_config.aws_authentication)

        for auth in auth_configs:
            if AwsAuthType.profile.value == auth.type:
                profile_auth_used = True
                break

        if profile_auth_used:
            if self.aws_config_directory is None:
                raise ValueError(
                    "aws_config_directory must be set when using profile authentication"
                )
            if not self.aws_config_directory.exists():
                raise ValueError(
                    f"aws_config_directory does not exist: '{self.aws_config_directory}'"
                )
        if not profile_auth_used and self.aws_config_directory is not None:
            raise ValueError(
                "aws_config_directory should not be set when profile authentication is not used"
            )

    def load_container_image_ref(self):
        if self.container_image_ref is not None:
            # Accept configured value for debug purposes
            return

        if self._container_image_id_path.exists():
            with open(self._container_image_id_path) as image_id_file:
                self.container_image_ref = image_id_file.read().strip()
        else:
            with open(self._version_file_path) as version_file:
                clp_package_version = version_file.read().strip()
            self.container_image_ref = f"ghcr.io/y-scope/clp/clp-package:{clp_package_version}"

    def get_shared_config_file_path(self) -> pathlib.Path:
        return self.logs_directory / CLP_SHARED_CONFIG_FILENAME

    def get_deployment_type(self) -> DeploymentType:
        if QueryEngine.PRESTO == self.package.query_engine:
            return DeploymentType.BASE
        else:
            return DeploymentType.FULL

    def dump_to_primitive_dict(self):
        custom_serialized_fields = {
<<<<<<< HEAD
            "database",
            "queue",
            "redis",
=======
            "package",
            "database",
            "queue",
            "redis",
            "logs_input",
            "archive_output",
            "stream_output",
>>>>>>> 77b122c4
        }
        d = self.model_dump(exclude=custom_serialized_fields)
        for key in custom_serialized_fields:
            d[key] = getattr(self, key).dump_to_primitive_dict()

        # Turn paths into primitive strings
        if self.aws_config_directory is not None:
            d["aws_config_directory"] = str(self.aws_config_directory)
        else:
            d["aws_config_directory"] = None

        return d

    @model_validator(mode="after")
    def validate_presto_config(self):
        query_engine = self.package.query_engine
        presto = self.presto
        if query_engine == QueryEngine.PRESTO and presto is None:
            raise ValueError(
                f"`presto` config must be non-null when query_engine is `{query_engine}`"
            )
        return self

    @model_validator(mode="after")
    def validate_spider_config(self):
        orchestration_type = self.compression_scheduler.type
        if orchestration_type != OrchestrationType.spider:
            return self
        if self.spider_db is None:
            raise ValueError("SpiderDb config must be set when using spider orchestration.")
        if self.spider_scheduler is None:
            raise ValueError("SpiderScheduler config must be set when using spider orchestration.")
        if self.database.type != "mariadb":
            raise ValueError("Database type must be 'mariadb' when using spider orchestration.")
        return self

    @model_validator(mode="after")
    def validate_celery_config(self):
        orchestration_type = self.compression_scheduler.type
        if orchestration_type != OrchestrationType.celery:
            return self
        if self.queue is None:
            raise ValueError("Queue config must be set when using celery orchestration.")
        if self.redis is None:
            raise ValueError("Redis config must be set when using celery orchestration.")
        return self

    def transform_for_container(self):
        """
        Adjusts paths and service hosts for containerized execution.

        Converts all relevant directories to absolute paths inside the container
        and updates service hostnames/ports to their container service names.
        """
        self.data_directory = pathlib.Path("/") / CLP_DEFAULT_DATA_DIRECTORY_PATH
        self.logs_directory = pathlib.Path("/") / CLP_DEFAULT_LOG_DIRECTORY_PATH
        if self.aws_config_directory is not None:
            self.aws_config_directory = CONTAINER_AWS_CONFIG_DIRECTORY
        self.logs_input.transform_for_container()
        self.archive_output.storage.transform_for_container()
        self.stream_output.storage.transform_for_container()

        self.database.transform_for_container()
        self.queue.transform_for_container()
        self.redis.transform_for_container()
        self.results_cache.transform_for_container()
        self.query_scheduler.transform_for_container()
        self.reducer.transform_for_container()


class WorkerConfig(BaseModel):
    package: Package = Package()
    archive_output: ArchiveOutput = ArchiveOutput()
    data_directory: pathlib.Path = CLPConfig().data_directory

    # Only needed by query workers.
    stream_output: StreamOutput = StreamOutput()
    stream_collection_name: str = ResultsCache().stream_collection_name


def _validate_directory(value: Any):
    """
    Validates that the given value represents a directory path.

    :param value:
    :raise ValueError: if the value is not of type str.
    :raise ValueError: if the value is an empty string.
    """
    if not isinstance(value, str):
        raise ValueError("must be a string.")

    if "" == value.strip():
        raise ValueError("cannot be empty")<|MERGE_RESOLUTION|>--- conflicted
+++ resolved
@@ -1,11 +1,7 @@
 import os
 import pathlib
 from enum import auto
-<<<<<<< HEAD
 from typing import Annotated, Any, ClassVar, Literal, Optional, Union
-=======
-from typing import Annotated, Any, Literal, Optional, Set, Union
->>>>>>> 77b122c4
 
 from pydantic import (
     BaseModel,
@@ -95,23 +91,25 @@
     CLP_S = auto()
 
 
-<<<<<<< HEAD
 StorageEngineStr = Annotated[StorageEngine, StrEnumSerializer]
 
 
-=======
->>>>>>> 77b122c4
 class DatabaseEngine(KebabCaseStrEnum):
     MARIADB = auto()
     MYSQL = auto()
 
 
-<<<<<<< HEAD
 DatabaseEngineStr = Annotated[DatabaseEngine, StrEnumSerializer]
 
 
-=======
->>>>>>> 77b122c4
+class OrchestrationType(KebabCaseStrEnum):
+    celery = auto()
+    spider = auto()
+
+
+OrchestrationTypeStr = Annotated[OrchestrationType, StrEnumSerializer]
+
+
 class QueryEngine(KebabCaseStrEnum):
     CLP = auto()
     CLP_S = auto()
@@ -133,18 +131,12 @@
     ec2 = auto()
 
 
-<<<<<<< HEAD
 AwsAuthTypeStr = Annotated[AwsAuthType, StrEnumSerializer]
 
 
 class Package(BaseModel):
     storage_engine: StorageEngineStr = StorageEngine.CLP
     query_engine: QueryEngineStr = QueryEngine.CLP
-=======
-class Package(BaseModel):
-    storage_engine: StorageEngine = StorageEngine.CLP
-    query_engine: QueryEngine = QueryEngine.CLP
->>>>>>> 77b122c4
 
     @model_validator(mode="after")
     def validate_query_engine_package_compatibility(self):
@@ -176,21 +168,11 @@
 
 
 class Database(BaseModel):
-<<<<<<< HEAD
-    DEFAULT_PORT: ClassVar[int] = 3306
-
-    type: DatabaseEngineStr = DatabaseEngine.MARIADB
-    host: str = "localhost"
-    port: int = DEFAULT_PORT
-    name: str = "clp-db"
-    ssl_cert: Optional[str] = None
-=======
     type: DatabaseEngine = DatabaseEngine.MARIADB
     host: DomainStr = "localhost"
     port: Port = 3306
     name: NonEmptyStr = "clp-db"
     ssl_cert: Optional[NonEmptyStr] = None
->>>>>>> 77b122c4
     auto_commit: bool = False
     compress: bool = True
 
@@ -290,92 +272,14 @@
 
 
 class SpiderScheduler(BaseModel):
-    DEFAULT_PORT: ClassVar[int] = 6000
-
     host: str = "localhost"
-    port: int = DEFAULT_PORT
-
-    @field_validator("port")
-    @classmethod
-    def validate_port(cls, value):
-        _validate_port(cls, value)
-        return value
-
-
-<<<<<<< HEAD
-def _validate_logging_level(cls, value):
-    if not is_valid_logging_level(value):
-        raise ValueError(
-            f"{cls.__name__}: '{value}' is not a valid logging level. Use one of"
-            f" {get_valid_logging_level()}"
-        )
-
-
-def _validate_host(cls, value):
-    if "" == value:
-        raise ValueError(f"{cls.__name__}.host cannot be empty.")
-
-
-def _validate_port(cls, value):
-    min_valid_port = 0
-    max_valid_port = 2**16 - 1
-    if min_valid_port > value or max_valid_port < value:
-        raise ValueError(
-            f"{cls.__name__}.port is not within valid range " f"{min_valid_port}-{max_valid_port}."
-        )
-
-
-class OrchestrationType(KebabCaseStrEnum):
-    celery = auto()
-    spider = auto()
-
-
-OrchestrationTypeStr = Annotated[OrchestrationType, StrEnumSerializer]
-
-
-class CompressionScheduler(BaseModel):
-    jobs_poll_delay: float = 0.1  # seconds
-    logging_level: str = "INFO"
-    type: OrchestrationTypeStr = OrchestrationType.celery
-
-    @field_validator("logging_level")
-    @classmethod
-    def validate_logging_level(cls, value):
-        _validate_logging_level(cls, value)
-        return value
-
-
-class QueryScheduler(BaseModel):
-    DEFAULT_PORT: ClassVar[int] = 7000
-
-    host: str = "localhost"
-    port: int = 7000
-    jobs_poll_delay: float = 0.1  # seconds
-    num_archives_to_search_per_sub_job: int = 16
-    logging_level: str = "INFO"
-
-    @field_validator("logging_level")
-    @classmethod
-    def validate_logging_level(cls, value):
-        _validate_logging_level(cls, value)
-        return value
-
-    @field_validator("host")
-    @classmethod
-    def validate_host(cls, value):
-        if "" == value:
-            raise ValueError(f"Cannot be empty.")
-        return value
-
-    @field_validator("port")
-    @classmethod
-    def validate_port(cls, value):
-        _validate_port(cls, value)
-        return value
-=======
+    port: Port = 6000
+
+
 class CompressionScheduler(BaseModel):
     jobs_poll_delay: PositiveFloat = 0.1  # seconds
     logging_level: LoggingLevel = "INFO"
+    type: OrchestrationTypeStr = OrchestrationType.celery
 
 
 class QueryScheduler(BaseModel):
@@ -384,7 +288,6 @@
     jobs_poll_delay: PositiveFloat = 0.1  # seconds
     num_archives_to_search_per_sub_job: PositiveInt = 16
     logging_level: LoggingLevel = "INFO"
->>>>>>> 77b122c4
 
     def transform_for_container(self):
         self.host = QUERY_SCHEDULER_COMPONENT_NAME
@@ -400,15 +303,8 @@
 
 
 class Redis(BaseModel):
-<<<<<<< HEAD
-    DEFAULT_PORT: ClassVar[int] = 6379
-
-    host: str = "localhost"
-    port: int = DEFAULT_PORT
-=======
     host: DomainStr = "localhost"
     port: Port = 6379
->>>>>>> 77b122c4
     query_backend_database: int = 0
     compression_backend_database: int = 1
     # redis can perform authentication without a username
@@ -440,45 +336,10 @@
 
 
 class Reducer(BaseModel):
-<<<<<<< HEAD
-    DEFAULT_PORT: ClassVar[int] = 14009
-
-    host: str = "localhost"
-    base_port: int = DEFAULT_PORT
-    logging_level: str = "INFO"
-    upsert_interval: int = 100  # milliseconds
-
-    @field_validator("host")
-    @classmethod
-    def validate_host(cls, value):
-        if "" == value:
-            raise ValueError(f"{value} cannot be empty")
-        return value
-
-    @field_validator("logging_level")
-    @classmethod
-    def validate_logging_level(cls, value):
-        _validate_logging_level(cls, value)
-        return value
-
-    @field_validator("base_port")
-    @classmethod
-    def validate_base_port(cls, value):
-        _validate_port(cls, value)
-        return value
-
-    @field_validator("upsert_interval")
-    @classmethod
-    def validate_upsert_interval(cls, value):
-        if not value > 0:
-            raise ValueError(f"{value} is not greater than zero")
-        return value
-=======
     host: DomainStr = "localhost"
     base_port: Port = 14009
     logging_level: LoggingLevel = "INFO"
     upsert_interval: PositiveInt = 100  # milliseconds
->>>>>>> 77b122c4
 
     def transform_for_container(self):
         self.host = REDUCER_COMPONENT_NAME
@@ -486,57 +347,11 @@
 
 
 class ResultsCache(BaseModel):
-<<<<<<< HEAD
-    DEFAULT_PORT: ClassVar[int] = 27017
-
-    host: str = "localhost"
-    port: int = DEFAULT_PORT
-    db_name: str = "clp-query-results"
-    stream_collection_name: str = "stream-files"
-    retention_period: Optional[int] = 60
-
-    @field_validator("host")
-    @classmethod
-    def validate_host(cls, value):
-        if "" == value:
-            raise ValueError(f"{RESULTS_CACHE_COMPONENT_NAME}.host cannot be empty.")
-        return value
-
-    @field_validator("port")
-    @classmethod
-    def validate_port(cls, value):
-        _validate_port(cls, value)
-        return value
-
-    @field_validator("db_name")
-    @classmethod
-    def validate_db_name(cls, value):
-        if "" == value:
-            raise ValueError(f"{RESULTS_CACHE_COMPONENT_NAME}.db_name cannot be empty.")
-        return value
-
-    @field_validator("stream_collection_name")
-    @classmethod
-    def validate_stream_collection_name(cls, value):
-        if "" == value:
-            raise ValueError(
-                f"{RESULTS_CACHE_COMPONENT_NAME}.stream_collection_name cannot be empty."
-            )
-        return value
-
-    @field_validator("retention_period")
-    @classmethod
-    def validate_retention_period(cls, value):
-        if value is not None and value <= 0:
-            raise ValueError("retention_period must be greater than 0")
-        return value
-=======
     host: DomainStr = "localhost"
     port: Port = 27017
     db_name: NonEmptyStr = "clp-query-results"
     stream_collection_name: NonEmptyStr = "stream-files"
     retention_period: Optional[PositiveInt] = 60
->>>>>>> 77b122c4
 
     def get_uri(self):
         return f"mongodb://{self.host}:{self.port}/{self.db_name}"
@@ -547,15 +362,8 @@
 
 
 class Queue(BaseModel):
-<<<<<<< HEAD
-    DEFAULT_PORT: ClassVar[int] = 5672
-
-    host: str = "localhost"
-    port: int = DEFAULT_PORT
-=======
     host: DomainStr = "localhost"
     port: Port = 5672
->>>>>>> 77b122c4
 
     username: Optional[NonEmptyStr] = None
     password: Optional[str] = None
@@ -594,18 +402,8 @@
 
 
 class AwsAuthentication(BaseModel):
-<<<<<<< HEAD
     type: AwsAuthTypeStr
-    profile: Optional[str] = None
-=======
-    type: Literal[
-        AwsAuthType.credentials.value,
-        AwsAuthType.profile.value,
-        AwsAuthType.env_vars.value,
-        AwsAuthType.ec2.value,
-    ]
     profile: Optional[NonEmptyStr] = None
->>>>>>> 77b122c4
     credentials: Optional[S3Credentials] = None
 
     @model_validator(mode="before")
@@ -976,19 +774,9 @@
 
     def dump_to_primitive_dict(self):
         custom_serialized_fields = {
-<<<<<<< HEAD
             "database",
             "queue",
             "redis",
-=======
-            "package",
-            "database",
-            "queue",
-            "redis",
-            "logs_input",
-            "archive_output",
-            "stream_output",
->>>>>>> 77b122c4
         }
         d = self.model_dump(exclude=custom_serialized_fields)
         for key in custom_serialized_fields:
