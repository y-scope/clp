import pathlib
from enum import auto
from typing import Literal, Optional, Set, Union

from dotenv import dotenv_values
from pydantic import BaseModel, PrivateAttr, root_validator, validator
from strenum import KebabCaseStrEnum, LowercaseStrEnum

from .clp_logging import get_valid_logging_level, is_valid_logging_level
from .core import (
    get_config_value,
    make_config_path_absolute,
    read_yaml_config_file,
    validate_path_could_be_dir,
)

# Constants
# Component names
DB_COMPONENT_NAME = "database"
QUEUE_COMPONENT_NAME = "queue"
REDIS_COMPONENT_NAME = "redis"
REDUCER_COMPONENT_NAME = "reducer"
RESULTS_CACHE_COMPONENT_NAME = "results_cache"
COMPRESSION_SCHEDULER_COMPONENT_NAME = "compression_scheduler"
QUERY_SCHEDULER_COMPONENT_NAME = "query_scheduler"
COMPRESSION_WORKER_COMPONENT_NAME = "compression_worker"
QUERY_WORKER_COMPONENT_NAME = "query_worker"
WEBUI_COMPONENT_NAME = "webui"
GARBAGE_COLLECTOR_NAME = "garbage_collector"

# Component groups
GENERAL_SCHEDULING_COMPONENTS = {
    QUEUE_COMPONENT_NAME,
    REDIS_COMPONENT_NAME,
}
COMPRESSION_COMPONENTS = GENERAL_SCHEDULING_COMPONENTS | {
    DB_COMPONENT_NAME,
    COMPRESSION_SCHEDULER_COMPONENT_NAME,
    COMPRESSION_WORKER_COMPONENT_NAME,
}
QUERY_COMPONENTS = GENERAL_SCHEDULING_COMPONENTS | {
    DB_COMPONENT_NAME,
    QUERY_SCHEDULER_COMPONENT_NAME,
    QUERY_WORKER_COMPONENT_NAME,
    REDUCER_COMPONENT_NAME,
}
UI_COMPONENTS = {
    RESULTS_CACHE_COMPONENT_NAME,
    WEBUI_COMPONENT_NAME,
}
ALL_COMPONENTS = COMPRESSION_COMPONENTS | QUERY_COMPONENTS | UI_COMPONENTS

# Target names
ALL_TARGET_NAME = ""
CONTROLLER_TARGET_NAME = "controller"

TARGET_TO_COMPONENTS = {
    ALL_TARGET_NAME: ALL_COMPONENTS,
    CONTROLLER_TARGET_NAME: GENERAL_SCHEDULING_COMPONENTS
    | {
        COMPRESSION_SCHEDULER_COMPONENT_NAME,
        QUERY_SCHEDULER_COMPONENT_NAME,
    },
}

QUERY_JOBS_TABLE_NAME = "query_jobs"
QUERY_TASKS_TABLE_NAME = "query_tasks"
COMPRESSION_JOBS_TABLE_NAME = "compression_jobs"
COMPRESSION_TASKS_TABLE_NAME = "compression_tasks"

OS_RELEASE_FILE_PATH = pathlib.Path("etc") / "os-release"

CLP_DEFAULT_CREDENTIALS_FILE_PATH = pathlib.Path("etc") / "credentials.yml"
CLP_DEFAULT_DATA_DIRECTORY_PATH = pathlib.Path("var") / "data"
CLP_DEFAULT_DATASET_NAME = "default"
CLP_METADATA_TABLE_PREFIX = "clp_"


class StorageEngine(KebabCaseStrEnum):
    CLP = auto()
    CLP_S = auto()


class QueryEngine(KebabCaseStrEnum):
    CLP = auto()
    CLP_S = auto()
    PRESTO = auto()


class StorageType(LowercaseStrEnum):
    FS = auto()
    S3 = auto()


class AwsAuthType(LowercaseStrEnum):
    credentials = auto()
    profile = auto()
    env_vars = auto()
    ec2 = auto()


VALID_STORAGE_ENGINES = [storage_engine.value for storage_engine in StorageEngine]
VALID_QUERY_ENGINES = [query_engine.value for query_engine in QueryEngine]


class Package(BaseModel):
    storage_engine: str = "clp"
    query_engine: str = "clp"

    @validator("storage_engine")
    def validate_storage_engine(cls, field):
        if field not in VALID_STORAGE_ENGINES:
            raise ValueError(
                f"package.storage_engine must be one of the following"
                f" {'|'.join(VALID_STORAGE_ENGINES)}"
            )
        return field

    @validator("query_engine")
    def validate_query_engine(cls, field):
        if field not in VALID_QUERY_ENGINES:
            raise ValueError(
                f"package.query_engine must be one of the following"
                f" {'|'.join(VALID_QUERY_ENGINES)}"
            )
        return field

    @root_validator
    def validate_query_engine_package_compatibility(cls, values):
        query_engine = values.get("query_engine")
        storage_engine = values.get("storage_engine")

        if query_engine in [QueryEngine.CLP, QueryEngine.CLP_S]:
            if query_engine != storage_engine:
                raise ValueError(
                    f"query_engine '{query_engine}' is only compatible with "
                    f"storage_engine '{query_engine}'."
                )
        elif query_engine == QueryEngine.PRESTO:
            if storage_engine != StorageEngine.CLP_S:
                raise ValueError(
                    f"query_engine '{QueryEngine.PRESTO}' is only compatible with "
                    f"storage_engine '{StorageEngine.CLP_S}'."
                )
        else:
            raise ValueError(f"Unsupported query_engine '{query_engine}'.")

        return values


class Database(BaseModel):
    type: str = "mariadb"
    host: str = "localhost"
    port: int = 3306
    name: str = "clp-db"
    ssl_cert: Optional[str] = None
    auto_commit: bool = False
    compress: bool = True

    username: Optional[str] = None
    password: Optional[str] = None

    @validator("type")
    def validate_database_type(cls, field):
        supported_database_types = ["mysql", "mariadb"]
        if field not in supported_database_types:
            raise ValueError(
                f"database.type must be one of the following {'|'.join(supported_database_types)}"
            )
        return field

    @validator("name")
    def validate_database_name(cls, field):
        if "" == field:
            raise ValueError("database.name cannot be empty.")
        return field

    @validator("host")
    def validate_database_host(cls, field):
        if "" == field:
            raise ValueError("database.host cannot be empty.")
        return field

    def ensure_credentials_loaded(self):
        if self.username is None or self.password is None:
            raise ValueError("Credentials not loaded.")

    def get_mysql_connection_params(self, disable_localhost_socket_connection: bool = False):
        self.ensure_credentials_loaded()

        host = self.host
        if disable_localhost_socket_connection and "localhost" == self.host:
            host = "127.0.0.1"

        # Currently, mysql's connection parameters are the same as mariadb
        connection_params = {
            "host": host,
            "port": self.port,
            "user": self.username,
            "password": self.password,
            "database": self.name,
            "compress": self.compress,
            "autocommit": self.auto_commit,
        }
        if self.ssl_cert:
            connection_params["ssl_cert"] = self.ssl_cert
        return connection_params

    def get_clp_connection_params_and_type(self, disable_localhost_socket_connection: bool = False):
        self.ensure_credentials_loaded()

        host = self.host
        if disable_localhost_socket_connection and "localhost" == self.host:
            host = "127.0.0.1"

        connection_params_and_type = {
            # NOTE: clp-core does not distinguish between mysql and mariadb
            "type": "mysql",
            "host": host,
            "port": self.port,
            "username": self.username,
            "password": self.password,
            "name": self.name,
            "table_prefix": CLP_METADATA_TABLE_PREFIX,
            "compress": self.compress,
            "autocommit": self.auto_commit,
        }
        if self.ssl_cert:
            connection_params_and_type["ssl_cert"] = self.ssl_cert
        return connection_params_and_type


def _validate_logging_level(cls, field):
    if not is_valid_logging_level(field):
        raise ValueError(
            f"{cls.__name__}: '{field}' is not a valid logging level. Use one of"
            f" {get_valid_logging_level()}"
        )


def _validate_host(cls, field):
    if "" == field:
        raise ValueError(f"{cls.__name__}.host cannot be empty.")


def _validate_port(cls, field):
    min_valid_port = 0
    max_valid_port = 2**16 - 1
    if min_valid_port > field or max_valid_port < field:
        raise ValueError(
            f"{cls.__name__}.port is not within valid range " f"{min_valid_port}-{max_valid_port}."
        )


class CompressionScheduler(BaseModel):
    jobs_poll_delay: float = 0.1  # seconds
    logging_level: str = "INFO"

    @validator("logging_level")
    def validate_logging_level(cls, field):
        _validate_logging_level(cls, field)
        return field


class QueryScheduler(BaseModel):
    host = "localhost"
    port = 7000
    jobs_poll_delay: float = 0.1  # seconds
    num_archives_to_search_per_sub_job: int = 16
    logging_level: str = "INFO"

    @validator("logging_level")
    def validate_logging_level(cls, field):
        _validate_logging_level(cls, field)
        return field

    @validator("host")
    def validate_host(cls, field):
        if "" == field:
            raise ValueError(f"Cannot be empty.")
        return field

    @validator("port")
    def validate_port(cls, field):
        if not field > 0:
            raise ValueError(f"{field} is not greater than zero")
        return field


class CompressionWorker(BaseModel):
    logging_level: str = "INFO"

    @validator("logging_level")
    def validate_logging_level(cls, field):
        _validate_logging_level(cls, field)
        return field


class QueryWorker(BaseModel):
    logging_level: str = "INFO"

    @validator("logging_level")
    def validate_logging_level(cls, field):
        _validate_logging_level(cls, field)
        return field


class Redis(BaseModel):
    host: str = "localhost"
    port: int = 6379
    query_backend_database: int = 0
    compression_backend_database: int = 1
    # redis can perform authentication without a username
    password: Optional[str]

    @validator("host")
    def validate_host(cls, field):
        if "" == field:
            raise ValueError(f"{REDIS_COMPONENT_NAME}.host cannot be empty.")
        return field


class Reducer(BaseModel):
    host: str = "localhost"
    base_port: int = 14009
    logging_level: str = "INFO"
    upsert_interval: int = 100  # milliseconds

    @validator("host")
    def validate_host(cls, field):
        if "" == field:
            raise ValueError(f"{field} cannot be empty")
        return field

    @validator("logging_level")
    def validate_logging_level(cls, field):
        _validate_logging_level(cls, field)
        return field

    @validator("base_port")
    def validate_base_port(cls, field):
        if not field > 0:
            raise ValueError(f"{field} is not greater than zero")
        return field

    @validator("upsert_interval")
    def validate_upsert_interval(cls, field):
        if not field > 0:
            raise ValueError(f"{field} is not greater than zero")
        return field


class ResultsCache(BaseModel):
    host: str = "localhost"
    port: int = 27017
    db_name: str = "clp-query-results"
    stream_collection_name: str = "stream-files"
    retention_period: Optional[int] = None

    @validator("host")
    def validate_host(cls, field):
        if "" == field:
            raise ValueError(f"{RESULTS_CACHE_COMPONENT_NAME}.host cannot be empty.")
        return field

    @validator("db_name")
    def validate_db_name(cls, field):
        if "" == field:
            raise ValueError(f"{RESULTS_CACHE_COMPONENT_NAME}.db_name cannot be empty.")
        return field

    @validator("stream_collection_name")
    def validate_stream_collection_name(cls, field):
        if "" == field:
            raise ValueError(
                f"{RESULTS_CACHE_COMPONENT_NAME}.stream_collection_name cannot be empty."
            )
        return field

    @validator("retention_period")
    def validate_retention_period(cls, field):
        if field is not None and field <= 0:
            raise ValueError("retention_period must be greater than 0")
        return field

    def get_uri(self):
        return f"mongodb://{self.host}:{self.port}/{self.db_name}"


class Queue(BaseModel):
    host: str = "localhost"
    port: int = 5672

    username: Optional[str]
    password: Optional[str]


class S3Credentials(BaseModel):
    access_key_id: str
    secret_access_key: str
    session_token: Optional[str]

    @validator("access_key_id")
    def validate_access_key_id(cls, field):
        if "" == field:
            raise ValueError("access_key_id cannot be empty")
        return field

    @validator("secret_access_key")
    def validate_secret_access_key(cls, field):
        if "" == field:
            raise ValueError("secret_access_key cannot be empty")
        return field


class AwsAuthentication(BaseModel):
    type: Literal[
        AwsAuthType.credentials.value,
        AwsAuthType.profile.value,
        AwsAuthType.env_vars.value,
        AwsAuthType.ec2.value,
    ]
    profile: Optional[str] = None
    credentials: Optional[S3Credentials] = None

    @root_validator(pre=True)
    def validate_authentication(cls, values):
        auth_type = values.get("type")
        profile = values.get("profile")
        credentials = values.get("credentials")

        try:
            auth_enum = AwsAuthType(auth_type)
        except ValueError:
            raise ValueError(f"Unsupported authentication type '{auth_type}'.")

        if profile and credentials:
            raise ValueError("profile and credentials cannot be set simultaneously.")
        if AwsAuthType.profile == auth_enum and not profile:
            raise ValueError(f"profile must be set when type is '{auth_enum}.'")
        if AwsAuthType.credentials == auth_enum and not credentials:
            raise ValueError(f"credentials must be set when type is '{auth_enum}.'")
        if auth_enum in [AwsAuthType.ec2, AwsAuthType.env_vars] and (profile or credentials):
            raise ValueError(f"profile and credentials must not be set when type is '{auth_enum}.'")
        return values


class S3Config(BaseModel):
    region_code: str
    bucket: str
    key_prefix: str
    aws_authentication: AwsAuthentication

    @validator("region_code")
    def validate_region_code(cls, field):
        if "" == field:
            raise ValueError("region_code cannot be empty")
        return field

    @validator("bucket")
    def validate_bucket(cls, field):
        if "" == field:
            raise ValueError("bucket cannot be empty")
        return field


class S3IngestionConfig(BaseModel):
    type: Literal[StorageType.S3.value] = StorageType.S3.value
    aws_authentication: AwsAuthentication

    def dump_to_primitive_dict(self):
        return self.dict()


class FsStorage(BaseModel):
    type: Literal[StorageType.FS.value] = StorageType.FS.value
    directory: pathlib.Path

    @validator("directory")
    def validate_directory(cls, field):
        if "" == field:
            raise ValueError("directory cannot be empty")
        return field

    def make_config_paths_absolute(self, clp_home: pathlib.Path):
        self.directory = make_config_path_absolute(clp_home, self.directory)

    def dump_to_primitive_dict(self):
        d = self.dict()
        d["directory"] = str(d["directory"])
        return d


class S3Storage(BaseModel):
    type: Literal[StorageType.S3.value] = StorageType.S3.value
    s3_config: S3Config
    staging_directory: pathlib.Path

    @validator("staging_directory")
    def validate_staging_directory(cls, field):
        if "" == field:
            raise ValueError("staging_directory cannot be empty")
        return field

    @root_validator
    def validate_key_prefix(cls, values):
        s3_config = values.get("s3_config")
        if not hasattr(s3_config, "key_prefix"):
            raise ValueError("s3_config must have field key_prefix")
        key_prefix = s3_config.key_prefix
        if "" == key_prefix:
            raise ValueError("s3_config.key_prefix cannot be empty")
        if not key_prefix.endswith("/"):
            raise ValueError('s3_config.key_prefix must end with "/"')
        return values

    def make_config_paths_absolute(self, clp_home: pathlib.Path):
        self.staging_directory = make_config_path_absolute(clp_home, self.staging_directory)

    def dump_to_primitive_dict(self):
        d = self.dict()
        d["staging_directory"] = str(d["staging_directory"])
        return d


class FsIngestionConfig(FsStorage):
    directory: pathlib.Path = pathlib.Path("/")


class ArchiveFsStorage(FsStorage):
    directory: pathlib.Path = CLP_DEFAULT_DATA_DIRECTORY_PATH / "archives"


class StreamFsStorage(FsStorage):
    directory: pathlib.Path = CLP_DEFAULT_DATA_DIRECTORY_PATH / "streams"


class ArchiveS3Storage(S3Storage):
    staging_directory: pathlib.Path = CLP_DEFAULT_DATA_DIRECTORY_PATH / "staged-archives"


class StreamS3Storage(S3Storage):
    staging_directory: pathlib.Path = CLP_DEFAULT_DATA_DIRECTORY_PATH / "staged-streams"


def _get_directory_from_storage_config(
    storage_config: Union[FsStorage, S3Storage],
) -> pathlib.Path:
    storage_type = storage_config.type
    if StorageType.FS == storage_type:
        return storage_config.directory
    elif StorageType.S3 == storage_type:
        return storage_config.staging_directory
    else:
        raise NotImplementedError(f"storage.type {storage_type} is not supported")


def _set_directory_for_storage_config(
    storage_config: Union[FsStorage, S3Storage], directory
) -> None:
    storage_type = storage_config.type
    if StorageType.FS == storage_type:
        storage_config.directory = directory
    elif StorageType.S3 == storage_type:
        storage_config.staging_directory = directory
    else:
        raise NotImplementedError(f"storage.type {storage_type} is not supported")


class ArchiveOutput(BaseModel):
    storage: Union[ArchiveFsStorage, ArchiveS3Storage] = ArchiveFsStorage()
    target_archive_size: int = 256 * 1024 * 1024  # 256 MB
    target_dictionaries_size: int = 32 * 1024 * 1024  # 32 MB
    target_encoded_file_size: int = 256 * 1024 * 1024  # 256 MB
    target_segment_size: int = 256 * 1024 * 1024  # 256 MB
    compression_level: int = 3
    retention_period: Optional[int] = None

    @validator("target_archive_size")
    def validate_target_archive_size(cls, field):
        if field <= 0:
            raise ValueError("target_archive_size must be greater than 0")
        return field

    @validator("target_dictionaries_size")
    def validate_target_dictionaries_size(cls, field):
        if field <= 0:
            raise ValueError("target_dictionaries_size must be greater than 0")
        return field

    @validator("target_encoded_file_size")
    def validate_target_encoded_file_size(cls, field):
        if field <= 0:
            raise ValueError("target_encoded_file_size must be greater than 0")
        return field

    @validator("target_segment_size")
    def validate_target_segment_size(cls, field):
        if field <= 0:
            raise ValueError("target_segment_size must be greater than 0")
        return field

    @validator("compression_level")
    def validate_compression_level(cls, field):
        if field < 1 or 19 < field:
            raise ValueError("compression_level must be a value from 1 to 19")
        return field

    @validator("retention_period")
    def validate_retention_period(cls, field):
        if field is not None and field <= 0:
            raise ValueError("retention_period must be greater than 0")
        return field

    def set_directory(self, directory: pathlib.Path):
        _set_directory_for_storage_config(self.storage, directory)

    def get_directory(self) -> pathlib.Path:
        return _get_directory_from_storage_config(self.storage)

    def dump_to_primitive_dict(self):
        d = self.dict()
        d["storage"] = self.storage.dump_to_primitive_dict()
        return d


class StreamOutput(BaseModel):
    storage: Union[StreamFsStorage, StreamS3Storage] = StreamFsStorage()
    target_uncompressed_size: int = 128 * 1024 * 1024

    @validator("target_uncompressed_size")
    def validate_target_uncompressed_size(cls, field):
        if field <= 0:
            raise ValueError("target_uncompressed_size must be greater than 0")
        return field

    def set_directory(self, directory: pathlib.Path):
        _set_directory_for_storage_config(self.storage, directory)

    def get_directory(self) -> pathlib.Path:
        return _get_directory_from_storage_config(self.storage)

    def dump_to_primitive_dict(self):
        d = self.dict()
        d["storage"] = self.storage.dump_to_primitive_dict()
        return d


class WebUi(BaseModel):
    host: str = "localhost"
    port: int = 4000
    results_metadata_collection_name: str = "results-metadata"

    @validator("host")
    def validate_host(cls, field):
        _validate_host(cls, field)
        return field

    @validator("port")
    def validate_port(cls, field):
        _validate_port(cls, field)
        return field

    @validator("results_metadata_collection_name")
    def validate_results_metadata_collection_name(cls, field):
        if "" == field:
            raise ValueError(
                f"{WEBUI_COMPONENT_NAME}.results_metadata_collection_name cannot be empty."
            )
        return field


<<<<<<< HEAD
class Presto(BaseModel):
    host: str = "localhost"
    port: int = 8889

    @validator("host")
    def validate_host(cls, field):
        _validate_host(cls, field)
        return field

    @validator("port")
    def validate_port(cls, field):
        _validate_port(cls, field)
=======
class SweepInterval(BaseModel):
    archive: int = 60
    search_result: int = 30

    # Explicitly disallow any unexpected key
    class Config:
        extra = "forbid"

    @root_validator
    def validate_sweep_interval(cls, values):
        for field, value in values.items():
            if value <= 0:
                raise ValueError(f"Sweep interval of {field} must be greater than 0")
        return values


class GarbageCollector(BaseModel):
    logging_level: str = "INFO"
    sweep_interval: SweepInterval = SweepInterval()

    @validator("logging_level")
    def validate_logging_level(cls, field):
        _validate_logging_level(cls, field)
>>>>>>> 1fe02245
        return field


class CLPConfig(BaseModel):
    execution_container: Optional[str] = None

    logs_input: Union[FsIngestionConfig, S3IngestionConfig] = FsIngestionConfig()

    package: Package = Package()
    database: Database = Database()
    queue: Queue = Queue()
    redis: Redis = Redis()
    reducer: Reducer() = Reducer()
    results_cache: ResultsCache = ResultsCache()
    compression_scheduler: CompressionScheduler = CompressionScheduler()
    query_scheduler: QueryScheduler = QueryScheduler()
    compression_worker: CompressionWorker = CompressionWorker()
    query_worker: QueryWorker = QueryWorker()
    webui: WebUi = WebUi()
<<<<<<< HEAD
    presto: Presto = Presto()
=======
    garbage_collector: GarbageCollector = GarbageCollector()
>>>>>>> 1fe02245
    credentials_file_path: pathlib.Path = CLP_DEFAULT_CREDENTIALS_FILE_PATH

    archive_output: ArchiveOutput = ArchiveOutput()
    stream_output: StreamOutput = StreamOutput()
    data_directory: pathlib.Path = pathlib.Path("var") / "data"
    logs_directory: pathlib.Path = pathlib.Path("var") / "log"
    aws_config_directory: Optional[pathlib.Path] = None

    _os_release_file_path: pathlib.Path = PrivateAttr(default=OS_RELEASE_FILE_PATH)

    def make_config_paths_absolute(self, clp_home: pathlib.Path):
        if StorageType.FS == self.logs_input.type:
            self.logs_input.make_config_paths_absolute(clp_home)
        self.credentials_file_path = make_config_path_absolute(clp_home, self.credentials_file_path)
        self.archive_output.storage.make_config_paths_absolute(clp_home)
        self.stream_output.storage.make_config_paths_absolute(clp_home)
        self.data_directory = make_config_path_absolute(clp_home, self.data_directory)
        self.logs_directory = make_config_path_absolute(clp_home, self.logs_directory)
        self._os_release_file_path = make_config_path_absolute(clp_home, self._os_release_file_path)

    def validate_logs_input_config(self):
        logs_input_type = self.logs_input.type
        if StorageType.FS == logs_input_type:
            # NOTE: This can't be a pydantic validator since input_logs_dir might be a
            # package-relative path that will only be resolved after pydantic validation
            input_logs_dir = self.logs_input.directory
            if not input_logs_dir.exists():
                raise ValueError(f"logs_input.directory '{input_logs_dir}' doesn't exist.")
            if not input_logs_dir.is_dir():
                raise ValueError(f"logs_input.directory '{input_logs_dir}' is not a directory.")
        if StorageType.S3 == logs_input_type and StorageEngine.CLP_S != self.package.storage_engine:
            raise ValueError(
                f"logs_input.type = 's3' is only supported with package.storage_engine"
                f" = '{StorageEngine.CLP_S}'"
            )

    def validate_archive_output_config(self):
        if (
            StorageType.S3 == self.archive_output.storage.type
            and StorageEngine.CLP_S != self.package.storage_engine
        ):
            raise ValueError(
                f"archive_output.storage.type = 's3' is only supported with package.storage_engine"
                f" = '{StorageEngine.CLP_S}'"
            )
        try:
            validate_path_could_be_dir(self.archive_output.get_directory())
        except ValueError as ex:
            raise ValueError(f"archive_output.storage's directory is invalid: {ex}")

    def validate_stream_output_config(self):
        if (
            StorageType.S3 == self.stream_output.storage.type
            and StorageEngine.CLP_S != self.package.storage_engine
        ):
            raise ValueError(
                f"stream_output.storage.type = 's3' is only supported with package.storage_engine"
                f" = '{StorageEngine.CLP_S}'"
            )
        try:
            validate_path_could_be_dir(self.stream_output.get_directory())
        except ValueError as ex:
            raise ValueError(f"stream_output.storage's directory is invalid: {ex}")

    def validate_data_dir(self):
        try:
            validate_path_could_be_dir(self.data_directory)
        except ValueError as ex:
            raise ValueError(f"data_directory is invalid: {ex}")

    def validate_logs_dir(self):
        try:
            validate_path_could_be_dir(self.logs_directory)
        except ValueError as ex:
            raise ValueError(f"logs_directory is invalid: {ex}")

    def validate_aws_config_dir(self):
        profile_auth_used = False
        auth_configs = []

        if StorageType.S3 == self.logs_input.type:
            auth_configs.append(self.logs_input.aws_authentication)
        if StorageType.S3 == self.archive_output.storage.type:
            auth_configs.append(self.archive_output.storage.s3_config.aws_authentication)
        if StorageType.S3 == self.stream_output.storage.type:
            auth_configs.append(self.stream_output.storage.s3_config.aws_authentication)

        for auth in auth_configs:
            if AwsAuthType.profile.value == auth.type:
                profile_auth_used = True
                break

        if profile_auth_used:
            if self.aws_config_directory is None:
                raise ValueError(
                    "aws_config_directory must be set when using profile authentication"
                )
            if not self.aws_config_directory.exists():
                raise ValueError("aws_config_directory does not exist")
        if not profile_auth_used and self.aws_config_directory is not None:
            raise ValueError(
                "aws_config_directory should not be set when profile authentication is not used"
            )

    def load_execution_container_name(self):
        if self.execution_container is not None:
            # Accept configured value for debug purposes
            return

        os_release = dotenv_values(self._os_release_file_path)
        if "ubuntu" == os_release["ID"]:
            self.execution_container = (
                f"clp-execution-x86-{os_release['ID']}-{os_release['VERSION_CODENAME']}:main"
            )
        else:
            raise NotImplementedError(
                f"Unsupported OS {os_release['ID']} in {OS_RELEASE_FILE_PATH}"
            )

        self.execution_container = "ghcr.io/y-scope/clp/" + self.execution_container

    def load_database_credentials_from_file(self):
        config = read_yaml_config_file(self.credentials_file_path)
        if config is None:
            raise ValueError(f"Credentials file '{self.credentials_file_path}' is empty.")
        try:
            self.database.username = get_config_value(config, f"{DB_COMPONENT_NAME}.user")
            self.database.password = get_config_value(config, f"{DB_COMPONENT_NAME}.password")
        except KeyError as ex:
            raise ValueError(
                f"Credentials file '{self.credentials_file_path}' does not contain key '{ex}'."
            )

    def load_queue_credentials_from_file(self):
        config = read_yaml_config_file(self.credentials_file_path)
        if config is None:
            raise ValueError(f"Credentials file '{self.credentials_file_path}' is empty.")
        try:
            self.queue.username = get_config_value(config, f"{QUEUE_COMPONENT_NAME}.user")
            self.queue.password = get_config_value(config, f"{QUEUE_COMPONENT_NAME}.password")
        except KeyError as ex:
            raise ValueError(
                f"Credentials file '{self.credentials_file_path}' does not contain key '{ex}'."
            )

    def load_redis_credentials_from_file(self):
        config = read_yaml_config_file(self.credentials_file_path)
        if config is None:
            raise ValueError(f"Credentials file '{self.credentials_file_path}' is empty.")
        try:
            self.redis.password = get_config_value(config, f"{REDIS_COMPONENT_NAME}.password")
        except KeyError as ex:
            raise ValueError(
                f"Credentials file '{self.credentials_file_path}' does not contain key '{ex}'."
            )

    def get_runnable_components(self) -> Set[str]:
        if QueryEngine.PRESTO == self.package.query_engine:
            return COMPRESSION_COMPONENTS | UI_COMPONENTS
        else:
            return ALL_COMPONENTS

    def dump_to_primitive_dict(self):
        d = self.dict()
        d["logs_input"] = self.logs_input.dump_to_primitive_dict()
        d["archive_output"] = self.archive_output.dump_to_primitive_dict()
        d["stream_output"] = self.stream_output.dump_to_primitive_dict()
        # Turn paths into primitive strings
        d["credentials_file_path"] = str(self.credentials_file_path)
        d["data_directory"] = str(self.data_directory)
        d["logs_directory"] = str(self.logs_directory)
        if self.aws_config_directory is not None:
            d["aws_config_directory"] = str(self.aws_config_directory)
        else:
            d["aws_config_directory"] = None
        return d


class WorkerConfig(BaseModel):
    package: Package = Package()
    archive_output: ArchiveOutput = ArchiveOutput()
    data_directory: pathlib.Path = CLPConfig().data_directory

    # Only needed by query workers.
    stream_output: StreamOutput = StreamOutput()
    stream_collection_name: str = ResultsCache().stream_collection_name

    def dump_to_primitive_dict(self):
        d = self.dict()
        d["archive_output"] = self.archive_output.dump_to_primitive_dict()

        # Turn paths into primitive strings
        d["data_directory"] = str(self.data_directory)
        d["stream_output"] = self.stream_output.dump_to_primitive_dict()

        return d


def get_components_for_target(target: str) -> Set[str]:
    if target in TARGET_TO_COMPONENTS:
        return TARGET_TO_COMPONENTS[target]
    elif target in ALL_COMPONENTS:
        return {target}
    else:
        return set()<|MERGE_RESOLUTION|>--- conflicted
+++ resolved
@@ -670,7 +670,6 @@
         return field
 
 
-<<<<<<< HEAD
 class Presto(BaseModel):
     host: str = "localhost"
     port: int = 8889
@@ -683,7 +682,8 @@
     @validator("port")
     def validate_port(cls, field):
         _validate_port(cls, field)
-=======
+        return field
+      
 class SweepInterval(BaseModel):
     archive: int = 60
     search_result: int = 30
@@ -707,7 +707,6 @@
     @validator("logging_level")
     def validate_logging_level(cls, field):
         _validate_logging_level(cls, field)
->>>>>>> 1fe02245
         return field
 
 
@@ -727,11 +726,8 @@
     compression_worker: CompressionWorker = CompressionWorker()
     query_worker: QueryWorker = QueryWorker()
     webui: WebUi = WebUi()
-<<<<<<< HEAD
     presto: Presto = Presto()
-=======
     garbage_collector: GarbageCollector = GarbageCollector()
->>>>>>> 1fe02245
     credentials_file_path: pathlib.Path = CLP_DEFAULT_CREDENTIALS_FILE_PATH
 
     archive_output: ArchiveOutput = ArchiveOutput()
