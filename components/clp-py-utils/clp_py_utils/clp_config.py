--- conflicted
+++ resolved
@@ -27,10 +27,6 @@
 QUERY_WORKER_COMPONENT_NAME = "query_worker"
 WEBUI_COMPONENT_NAME = "webui"
 
-<<<<<<< HEAD
-# Pseudo component names
-ARCHIVE_MANAGER_PSEUDO_COMPONENT_NAME = "archive_manager"
-=======
 # Component groups
 GENERAL_SCHEDULING_COMPONENTS = {
     QUEUE_COMPONENT_NAME,
@@ -52,7 +48,6 @@
     WEBUI_COMPONENT_NAME,
 }
 ALL_COMPONENTS = COMPRESSION_COMPONENTS | QUERY_COMPONENTS | UI_COMPONENTS
->>>>>>> 58a60c65
 
 # Target names
 ALL_TARGET_NAME = ""
@@ -66,6 +61,9 @@
         QUERY_SCHEDULER_COMPONENT_NAME,
     },
 }
+
+# Pseudo component names
+ARCHIVE_MANAGER_PSEUDO_COMPONENT_NAME = "archive_manager"
 
 QUERY_JOBS_TABLE_NAME = "query_jobs"
 QUERY_TASKS_TABLE_NAME = "query_tasks"
