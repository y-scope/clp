import os
import pathlib
from enum import auto
from typing import Any, ClassVar, Literal, Optional, Union

from pydantic import (
    BaseModel,
    ConfigDict,
    Field,
    field_validator,
    model_validator,
    PrivateAttr,
)
from strenum import KebabCaseStrEnum, LowercaseStrEnum

from .clp_logging import get_valid_logging_level, is_valid_logging_level
from .core import (
    get_config_value,
    make_config_path_absolute,
    read_yaml_config_file,
    validate_path_could_be_dir,
)

# Constants
# Component names
DB_COMPONENT_NAME = "database"
QUEUE_COMPONENT_NAME = "queue"
REDIS_COMPONENT_NAME = "redis"
REDUCER_COMPONENT_NAME = "reducer"
RESULTS_CACHE_COMPONENT_NAME = "results_cache"
COMPRESSION_SCHEDULER_COMPONENT_NAME = "compression_scheduler"
QUERY_SCHEDULER_COMPONENT_NAME = "query_scheduler"
COMPRESSION_WORKER_COMPONENT_NAME = "compression_worker"
QUERY_WORKER_COMPONENT_NAME = "query_worker"
WEBUI_COMPONENT_NAME = "webui"
GARBAGE_COLLECTOR_COMPONENT_NAME = "garbage_collector"

# Action names
ARCHIVE_MANAGER_ACTION_NAME = "archive_manager"

QUERY_JOBS_TABLE_NAME = "query_jobs"
QUERY_TASKS_TABLE_NAME = "query_tasks"
COMPRESSION_JOBS_TABLE_NAME = "compression_jobs"
COMPRESSION_TASKS_TABLE_NAME = "compression_tasks"

<<<<<<< HEAD
# Paths
CONTAINER_AWS_CONFIG_DIRECTORY = pathlib.Path("/") / ".aws"
CONTAINER_CLP_HOME = pathlib.Path("/") / "opt" / "clp"
CONTAINER_INPUT_LOGS_ROOT_DIR = pathlib.Path("/") / "mnt" / "logs"
CLP_DEFAULT_CONFIG_FILE_RELATIVE_PATH = pathlib.Path("etc") / "clp-config.yml"
=======
>>>>>>> aba7ec4e
CLP_DEFAULT_CREDENTIALS_FILE_PATH = pathlib.Path("etc") / "credentials.yml"
CLP_DEFAULT_DATA_DIRECTORY_PATH = pathlib.Path("var") / "data"
CLP_DEFAULT_ARCHIVE_DIRECTORY_PATH = CLP_DEFAULT_DATA_DIRECTORY_PATH / "archives"
CLP_DEFAULT_ARCHIVE_STAGING_DIRECTORY_PATH = CLP_DEFAULT_DATA_DIRECTORY_PATH / "staged-archives"
CLP_DEFAULT_STREAM_DIRECTORY_PATH = CLP_DEFAULT_DATA_DIRECTORY_PATH / "streams"
CLP_DEFAULT_STREAM_STAGING_DIRECTORY_PATH = CLP_DEFAULT_DATA_DIRECTORY_PATH / "staged-streams"
CLP_DEFAULT_LOG_DIRECTORY_PATH = pathlib.Path("var") / "log"
CLP_DEFAULT_DATASET_NAME = "default"
CLP_METADATA_TABLE_PREFIX = "clp_"
<<<<<<< HEAD
CLP_PACKAGE_IMAGE_ID_PATH = pathlib.Path("image.id")
=======
CLP_PACKAGE_CONTAINER_IMAGE_ID_PATH = pathlib.Path("clp-package-image.id")
>>>>>>> aba7ec4e
CLP_SHARED_CONFIG_FILENAME = ".clp-config.yml"
CLP_VERSION_FILE_PATH = pathlib.Path("VERSION")

# Environment variable names
CLP_DB_USER_ENV_VAR_NAME = "CLP_DB_USER"
CLP_DB_PASS_ENV_VAR_NAME = "CLP_DB_PASS"
CLP_QUEUE_USER_ENV_VAR_NAME = "CLP_QUEUE_USER"
CLP_QUEUE_PASS_ENV_VAR_NAME = "CLP_QUEUE_PASS"
CLP_REDIS_PASS_ENV_VAR_NAME = "CLP_REDIS_PASS"


class DeploymentType(KebabCaseStrEnum):
    BASE = auto()
    FULL = auto()


class StorageEngine(KebabCaseStrEnum):
    CLP = auto()
    CLP_S = auto()


class QueryEngine(KebabCaseStrEnum):
    CLP = auto()
    CLP_S = auto()
    PRESTO = auto()


class StorageType(LowercaseStrEnum):
    FS = auto()
    S3 = auto()


class AwsAuthType(LowercaseStrEnum):
    credentials = auto()
    profile = auto()
    env_vars = auto()
    ec2 = auto()


VALID_STORAGE_ENGINES = [storage_engine.value for storage_engine in StorageEngine]
VALID_QUERY_ENGINES = [query_engine.value for query_engine in QueryEngine]


class Package(BaseModel):
    storage_engine: str = "clp"
    query_engine: str = "clp"

    @field_validator("storage_engine")
    @classmethod
    def validate_storage_engine(cls, value):
        if value not in VALID_STORAGE_ENGINES:
            raise ValueError(
                f"package.storage_engine must be one of the following"
                f" {'|'.join(VALID_STORAGE_ENGINES)}"
            )
        return value

    @field_validator("query_engine")
    @classmethod
    def validate_query_engine(cls, value):
        if value not in VALID_QUERY_ENGINES:
            raise ValueError(
                f"package.query_engine must be one of the following"
                f" {'|'.join(VALID_QUERY_ENGINES)}"
            )
        return value

    @model_validator(mode="after")
    def validate_query_engine_package_compatibility(self):
        query_engine = self.query_engine
        storage_engine = self.storage_engine

        if query_engine in [QueryEngine.CLP, QueryEngine.CLP_S]:
            if query_engine != storage_engine:
                raise ValueError(
                    f"query_engine '{query_engine}' is only compatible with "
                    f"storage_engine '{query_engine}'."
                )
        elif query_engine == QueryEngine.PRESTO:
            if storage_engine != StorageEngine.CLP_S:
                raise ValueError(
                    f"query_engine '{QueryEngine.PRESTO}' is only compatible with "
                    f"storage_engine '{StorageEngine.CLP_S}'."
                )
        else:
            raise ValueError(f"Unsupported query_engine '{query_engine}'.")

        return self


class Database(BaseModel):
    DEFAULT_PORT: ClassVar[int] = 3306

    type: str = "mariadb"
    host: str = "localhost"
    port: int = DEFAULT_PORT
    name: str = "clp-db"
    ssl_cert: Optional[str] = None
    auto_commit: bool = False
    compress: bool = True

    username: Optional[str] = None
    password: Optional[str] = None

    @field_validator("type")
    @classmethod
    def validate_type(cls, value):
        supported_database_types = ["mysql", "mariadb"]
        if value not in supported_database_types:
            raise ValueError(
                f"database.type must be one of the following {'|'.join(supported_database_types)}"
            )
        return value

    @field_validator("name")
    @classmethod
    def validate_name(cls, value):
        if "" == value:
            raise ValueError("database.name cannot be empty.")
        return value

    @field_validator("host")
    @classmethod
    def validate_host(cls, value):
        if "" == value:
            raise ValueError("database.host cannot be empty.")
        return value

    @field_validator("port")
    @classmethod
    def validate_port(cls, value):
        _validate_port(cls, value)
        return value

    def ensure_credentials_loaded(self):
        if self.username is None or self.password is None:
            raise ValueError("Credentials not loaded.")

    def get_mysql_connection_params(self, disable_localhost_socket_connection: bool = False):
        self.ensure_credentials_loaded()

        host = self.host
        if disable_localhost_socket_connection and "localhost" == self.host:
            host = "127.0.0.1"

        # Currently, mysql's connection parameters are the same as mariadb
        connection_params = {
            "host": host,
            "port": self.port,
            "user": self.username,
            "password": self.password,
            "database": self.name,
            "compress": self.compress,
            "autocommit": self.auto_commit,
        }
        if self.ssl_cert:
            connection_params["ssl_cert"] = self.ssl_cert
        return connection_params

    def get_clp_connection_params_and_type(self, disable_localhost_socket_connection: bool = False):
        self.ensure_credentials_loaded()

        host = self.host
        if disable_localhost_socket_connection and "localhost" == self.host:
            host = "127.0.0.1"

        connection_params_and_type = {
            # NOTE: clp-core does not distinguish between mysql and mariadb
            "type": "mysql",
            "host": host,
            "port": self.port,
            "username": self.username,
            "password": self.password,
            "name": self.name,
            "table_prefix": CLP_METADATA_TABLE_PREFIX,
            "compress": self.compress,
            "autocommit": self.auto_commit,
        }
        if self.ssl_cert:
            connection_params_and_type["ssl_cert"] = self.ssl_cert
        return connection_params_and_type

    def dump_to_primitive_dict(self):
        return self.model_dump(exclude={"username", "password"})

    def load_credentials_from_file(self, credentials_file_path: pathlib.Path):
        config = read_yaml_config_file(credentials_file_path)
        if config is None:
            raise ValueError(f"Credentials file '{credentials_file_path}' is empty.")
        try:
            self.username = get_config_value(config, f"{DB_COMPONENT_NAME}.user")
            self.password = get_config_value(config, f"{DB_COMPONENT_NAME}.password")
        except KeyError as ex:
            raise ValueError(
                f"Credentials file '{credentials_file_path}' does not contain key '{ex}'."
            )

    def load_credentials_from_env(self):
        """
        :raise ValueError: if any expected environment variable is not set.
        """
        self.username = _get_env_var(CLP_DB_USER_ENV_VAR_NAME)
        self.password = _get_env_var(CLP_DB_PASS_ENV_VAR_NAME)

    def transform_for_container(self):
        self.host = DB_COMPONENT_NAME
        self.port = self.DEFAULT_PORT


def _validate_logging_level(cls, value):
    if not is_valid_logging_level(value):
        raise ValueError(
            f"{cls.__name__}: '{value}' is not a valid logging level. Use one of"
            f" {get_valid_logging_level()}"
        )


def _validate_host(cls, value):
    if "" == value:
        raise ValueError(f"{cls.__name__}.host cannot be empty.")


def _validate_port(cls, value):
    min_valid_port = 0
    max_valid_port = 2**16 - 1
    if min_valid_port > value or max_valid_port < value:
        raise ValueError(
            f"{cls.__name__}.port is not within valid range " f"{min_valid_port}-{max_valid_port}."
        )


class CompressionScheduler(BaseModel):
    jobs_poll_delay: float = 0.1  # seconds
    logging_level: str = "INFO"

    @field_validator("logging_level")
    @classmethod
    def validate_logging_level(cls, value):
        _validate_logging_level(cls, value)
        return value


class QueryScheduler(BaseModel):
    DEFAULT_PORT: ClassVar[int] = 7000

    host: str = "localhost"
    port: int = 7000
    jobs_poll_delay: float = 0.1  # seconds
    num_archives_to_search_per_sub_job: int = 16
    logging_level: str = "INFO"

    @field_validator("logging_level")
    @classmethod
    def validate_logging_level(cls, value):
        _validate_logging_level(cls, value)
        return value

    @field_validator("host")
    @classmethod
    def validate_host(cls, value):
        if "" == value:
            raise ValueError(f"Cannot be empty.")
        return value

    @field_validator("port")
    @classmethod
    def validate_port(cls, value):
        _validate_port(cls, value)
        return value

    def transform_for_container(self):
        self.host = QUERY_SCHEDULER_COMPONENT_NAME
        self.port = self.DEFAULT_PORT


class CompressionWorker(BaseModel):
    logging_level: str = "INFO"

    @field_validator("logging_level")
    @classmethod
    def validate_logging_level(cls, value):
        _validate_logging_level(cls, value)
        return value


class QueryWorker(BaseModel):
    logging_level: str = "INFO"

    @field_validator("logging_level")
    @classmethod
    def validate_logging_level(cls, value):
        _validate_logging_level(cls, value)
        return value


class Redis(BaseModel):
    DEFAULT_PORT: ClassVar[int] = 6379

    host: str = "localhost"
    port: int = DEFAULT_PORT
    query_backend_database: int = 0
    compression_backend_database: int = 1
    # redis can perform authentication without a username
    password: Optional[str] = None

    @field_validator("host")
    @classmethod
    def validate_host(cls, value):
        if "" == value:
            raise ValueError(f"{REDIS_COMPONENT_NAME}.host cannot be empty.")
        return value

    @field_validator("port")
    @classmethod
    def validate_port(cls, value):
        _validate_port(cls, value)
        return value

    def dump_to_primitive_dict(self):
        return self.model_dump(exclude={"password"})

    def load_credentials_from_file(self, credentials_file_path: pathlib.Path):
        config = read_yaml_config_file(credentials_file_path)
        if config is None:
            raise ValueError(f"Credentials file '{credentials_file_path}' is empty.")
        try:
            self.password = get_config_value(config, f"{REDIS_COMPONENT_NAME}.password")
        except KeyError as ex:
            raise ValueError(
                f"Credentials file '{credentials_file_path}' does not contain key '{ex}'."
            )

    def load_credentials_from_env(self):
        """
        :raise ValueError: if any expected environment variable is not set.
        """
        self.password = _get_env_var(CLP_REDIS_PASS_ENV_VAR_NAME)

    def transform_for_container(self):
        self.host = REDIS_COMPONENT_NAME
        self.port = self.DEFAULT_PORT


class Reducer(BaseModel):
    DEFAULT_PORT: ClassVar[int] = 14009

    host: str = "localhost"
    base_port: int = DEFAULT_PORT
    logging_level: str = "INFO"
    upsert_interval: int = 100  # milliseconds

    @field_validator("host")
    @classmethod
    def validate_host(cls, value):
        if "" == value:
            raise ValueError(f"{value} cannot be empty")
        return value

    @field_validator("logging_level")
    @classmethod
    def validate_logging_level(cls, value):
        _validate_logging_level(cls, value)
        return value

    @field_validator("base_port")
    @classmethod
    def validate_base_port(cls, value):
        _validate_port(cls, value)
        return value

    @field_validator("upsert_interval")
    @classmethod
    def validate_upsert_interval(cls, value):
        if not value > 0:
            raise ValueError(f"{value} is not greater than zero")
        return value

    def transform_for_container(self):
        self.host = REDUCER_COMPONENT_NAME
        self.base_port = self.DEFAULT_PORT


class ResultsCache(BaseModel):
    DEFAULT_PORT: ClassVar[int] = 27017

    host: str = "localhost"
    port: int = DEFAULT_PORT
    db_name: str = "clp-query-results"
    stream_collection_name: str = "stream-files"
    retention_period: Optional[int] = 60

    @field_validator("host")
    @classmethod
    def validate_host(cls, value):
        if "" == value:
            raise ValueError(f"{RESULTS_CACHE_COMPONENT_NAME}.host cannot be empty.")
        return value

    @field_validator("port")
    @classmethod
    def validate_port(cls, value):
        _validate_port(cls, value)
        return value

    @field_validator("db_name")
    @classmethod
    def validate_db_name(cls, value):
        if "" == value:
            raise ValueError(f"{RESULTS_CACHE_COMPONENT_NAME}.db_name cannot be empty.")
        return value

    @field_validator("stream_collection_name")
    @classmethod
    def validate_stream_collection_name(cls, value):
        if "" == value:
            raise ValueError(
                f"{RESULTS_CACHE_COMPONENT_NAME}.stream_collection_name cannot be empty."
            )
        return value

    @field_validator("retention_period")
    @classmethod
    def validate_retention_period(cls, value):
        if value is not None and value <= 0:
            raise ValueError("retention_period must be greater than 0")
        return value

    def get_uri(self):
        return f"mongodb://{self.host}:{self.port}/{self.db_name}"

    def transform_for_container(self):
        self.host = RESULTS_CACHE_COMPONENT_NAME
        self.port = self.DEFAULT_PORT


class Queue(BaseModel):
    DEFAULT_PORT: ClassVar[int] = 5672

    host: str = "localhost"
    port: int = DEFAULT_PORT

    username: Optional[str] = None
    password: Optional[str] = None

    @field_validator("host")
    @classmethod
    def validate_host(cls, value):
        if "" == value:
            raise ValueError(f"{QUEUE_COMPONENT_NAME}.host cannot be empty.")
        return value

    @field_validator("port")
    @classmethod
    def validate_port(cls, value):
        _validate_port(cls, value)
        return value

    def dump_to_primitive_dict(self):
        return self.model_dump(exclude={"username", "password"})

    def load_credentials_from_file(self, credentials_file_path: pathlib.Path):
        config = read_yaml_config_file(credentials_file_path)
        if config is None:
            raise ValueError(f"Credentials file '{credentials_file_path}' is empty.")
        try:
            self.username = get_config_value(config, f"{QUEUE_COMPONENT_NAME}.user")
            self.password = get_config_value(config, f"{QUEUE_COMPONENT_NAME}.password")
        except KeyError as ex:
            raise ValueError(
                f"Credentials file '{credentials_file_path}' does not contain key '{ex}'."
            )

    def load_credentials_from_env(self):
        """
        :raise ValueError: if any expected environment variable is not set.
        """
        self.username = _get_env_var(CLP_QUEUE_USER_ENV_VAR_NAME)
        self.password = _get_env_var(CLP_QUEUE_PASS_ENV_VAR_NAME)

    def transform_for_container(self):
        self.host = QUEUE_COMPONENT_NAME
        self.port = self.DEFAULT_PORT


class S3Credentials(BaseModel):
    access_key_id: str
    secret_access_key: str
    session_token: Optional[str] = None

    @field_validator("access_key_id")
    @classmethod
    def validate_access_key_id(cls, value):
        if "" == value:
            raise ValueError("access_key_id cannot be empty")
        return value

    @field_validator("secret_access_key")
    @classmethod
    def validate_secret_access_key(cls, value):
        if "" == value:
            raise ValueError("secret_access_key cannot be empty")
        return value


class AwsAuthentication(BaseModel):
    type: Literal[
        AwsAuthType.credentials.value,
        AwsAuthType.profile.value,
        AwsAuthType.env_vars.value,
        AwsAuthType.ec2.value,
    ]
    profile: Optional[str] = None
    credentials: Optional[S3Credentials] = None

    @model_validator(mode="before")
    @classmethod
    def validate_authentication(cls, data):
        if not isinstance(data, dict):
            raise ValueError(
                "authentication config expects to be initialized from a dict, but received"
                f" {type(data).__name__}."
            )
        auth_type = data.get("type")
        profile = data.get("profile")
        credentials = data.get("credentials")

        try:
            auth_enum = AwsAuthType(auth_type)
        except ValueError:
            raise ValueError(f"Unsupported authentication type '{auth_type}'.")

        if profile and credentials:
            raise ValueError("profile and credentials cannot be set simultaneously.")
        if AwsAuthType.profile == auth_enum and not profile:
            raise ValueError(f"profile must be set when type is '{auth_enum}.'")
        if AwsAuthType.credentials == auth_enum and not credentials:
            raise ValueError(f"credentials must be set when type is '{auth_enum}.'")
        if auth_enum in [AwsAuthType.ec2, AwsAuthType.env_vars] and (profile or credentials):
            raise ValueError(f"profile and credentials must not be set when type is '{auth_enum}.'")
        return data


class S3Config(BaseModel):
    region_code: str
    bucket: str
    key_prefix: str
    aws_authentication: AwsAuthentication

    @field_validator("region_code")
    @classmethod
    def validate_region_code(cls, value):
        if "" == value:
            raise ValueError("region_code cannot be empty")
        return value

    @field_validator("bucket")
    @classmethod
    def validate_bucket(cls, value):
        if "" == value:
            raise ValueError("bucket cannot be empty")
        return value


class S3IngestionConfig(BaseModel):
    type: Literal[StorageType.S3.value] = StorageType.S3.value
    aws_authentication: AwsAuthentication

    def dump_to_primitive_dict(self):
        return self.model_dump()

    def transform_for_container(self):
        pass


class FsStorage(BaseModel):
    type: Literal[StorageType.FS.value] = StorageType.FS.value
    directory: pathlib.Path

    @field_validator("directory", mode="before")
    @classmethod
    def validate_directory(cls, value):
        _validate_directory(value)
        return value

    def make_config_paths_absolute(self, clp_home: pathlib.Path):
        self.directory = make_config_path_absolute(clp_home, self.directory)

    def dump_to_primitive_dict(self):
        d = self.model_dump()
        d["directory"] = str(d["directory"])
        return d


class S3Storage(BaseModel):
    type: Literal[StorageType.S3.value] = StorageType.S3.value
    s3_config: S3Config
    staging_directory: pathlib.Path

    @field_validator("staging_directory", mode="before")
    @classmethod
    def validate_staging_directory(cls, value):
        _validate_directory(value)
        return value

    @field_validator("s3_config")
    @classmethod
    def validate_key_prefix(cls, value):
        key_prefix = value.key_prefix
        if "" == key_prefix:
            raise ValueError("s3_config.key_prefix cannot be empty")
        if not key_prefix.endswith("/"):
            raise ValueError('s3_config.key_prefix must end with "/"')
        return value

    def make_config_paths_absolute(self, clp_home: pathlib.Path):
        self.staging_directory = make_config_path_absolute(clp_home, self.staging_directory)

    def dump_to_primitive_dict(self):
        d = self.model_dump()
        d["staging_directory"] = str(d["staging_directory"])
        return d


class FsIngestionConfig(FsStorage):
    directory: pathlib.Path = pathlib.Path("/")

    def transform_for_container(self):
        self.directory = CONTAINER_INPUT_LOGS_ROOT_DIR


class ArchiveFsStorage(FsStorage):
    directory: pathlib.Path = CLP_DEFAULT_ARCHIVE_DIRECTORY_PATH

    def transform_for_container(self):
        self.directory = pathlib.Path("/") / CLP_DEFAULT_ARCHIVE_DIRECTORY_PATH


class StreamFsStorage(FsStorage):
    directory: pathlib.Path = CLP_DEFAULT_STREAM_DIRECTORY_PATH

    def transform_for_container(self):
        self.directory = pathlib.Path("/") / CLP_DEFAULT_STREAM_DIRECTORY_PATH


class ArchiveS3Storage(S3Storage):
    staging_directory: pathlib.Path = CLP_DEFAULT_ARCHIVE_STAGING_DIRECTORY_PATH

    def transform_for_container(self):
        self.staging_directory = pathlib.Path("/") / CLP_DEFAULT_ARCHIVE_STAGING_DIRECTORY_PATH


class StreamS3Storage(S3Storage):
    staging_directory: pathlib.Path = CLP_DEFAULT_STREAM_STAGING_DIRECTORY_PATH

    def transform_for_container(self):
        self.staging_directory = pathlib.Path("/") / CLP_DEFAULT_STREAM_STAGING_DIRECTORY_PATH


def _get_directory_from_storage_config(
    storage_config: Union[FsStorage, S3Storage],
) -> pathlib.Path:
    storage_type = storage_config.type
    if StorageType.FS == storage_type:
        return storage_config.directory
    elif StorageType.S3 == storage_type:
        return storage_config.staging_directory
    else:
        raise NotImplementedError(f"storage.type {storage_type} is not supported")


def _set_directory_for_storage_config(
    storage_config: Union[FsStorage, S3Storage], directory
) -> None:
    storage_type = storage_config.type
    if StorageType.FS == storage_type:
        storage_config.directory = directory
    elif StorageType.S3 == storage_type:
        storage_config.staging_directory = directory
    else:
        raise NotImplementedError(f"storage.type {storage_type} is not supported")


class ArchiveOutput(BaseModel):
    storage: Union[ArchiveFsStorage, ArchiveS3Storage] = ArchiveFsStorage()
    target_archive_size: int = 256 * 1024 * 1024  # 256 MB
    target_dictionaries_size: int = 32 * 1024 * 1024  # 32 MB
    target_encoded_file_size: int = 256 * 1024 * 1024  # 256 MB
    target_segment_size: int = 256 * 1024 * 1024  # 256 MB
    compression_level: int = 3
    retention_period: Optional[int] = None

    @field_validator("target_archive_size")
    @classmethod
    def validate_target_archive_size(cls, value):
        if value <= 0:
            raise ValueError("target_archive_size must be greater than 0")
        return value

    @field_validator("target_dictionaries_size")
    @classmethod
    def validate_target_dictionaries_size(cls, value):
        if value <= 0:
            raise ValueError("target_dictionaries_size must be greater than 0")
        return value

    @field_validator("target_encoded_file_size")
    @classmethod
    def validate_target_encoded_file_size(cls, value):
        if value <= 0:
            raise ValueError("target_encoded_file_size must be greater than 0")
        return value

    @field_validator("target_segment_size")
    @classmethod
    def validate_target_segment_size(cls, value):
        if value <= 0:
            raise ValueError("target_segment_size must be greater than 0")
        return value

    @field_validator("compression_level")
    @classmethod
    def validate_compression_level(cls, value):
        if value < 1 or value > 19:
            raise ValueError("compression_level must be a value from 1 to 19")
        return value

    @field_validator("retention_period")
    @classmethod
    def validate_retention_period(cls, value):
        if value is not None and value <= 0:
            raise ValueError("retention_period must be greater than 0")
        return value

    def set_directory(self, directory: pathlib.Path):
        _set_directory_for_storage_config(self.storage, directory)

    def get_directory(self) -> pathlib.Path:
        return _get_directory_from_storage_config(self.storage)

    def dump_to_primitive_dict(self):
        d = self.model_dump()
        d["storage"] = self.storage.dump_to_primitive_dict()
        return d


class StreamOutput(BaseModel):
    storage: Union[StreamFsStorage, StreamS3Storage] = StreamFsStorage()
    target_uncompressed_size: int = 128 * 1024 * 1024

    @field_validator("target_uncompressed_size")
    @classmethod
    def validate_target_uncompressed_size(cls, value):
        if value <= 0:
            raise ValueError("target_uncompressed_size must be greater than 0")
        return value

    def set_directory(self, directory: pathlib.Path):
        _set_directory_for_storage_config(self.storage, directory)

    def get_directory(self) -> pathlib.Path:
        return _get_directory_from_storage_config(self.storage)

    def dump_to_primitive_dict(self):
        d = self.model_dump()
        d["storage"] = self.storage.dump_to_primitive_dict()
        return d


class WebUi(BaseModel):
    host: str = "localhost"
    port: int = 4000
    results_metadata_collection_name: str = "results-metadata"
    rate_limit: int = 1000

    @field_validator("host")
    @classmethod
    def validate_host(cls, value):
        _validate_host(cls, value)
        return value

    @field_validator("port")
    @classmethod
    def validate_port(cls, value):
        _validate_port(cls, value)
        return value

    @field_validator("results_metadata_collection_name")
    @classmethod
    def validate_results_metadata_collection_name(cls, value):
        if "" == value:
            raise ValueError(
                f"{WEBUI_COMPONENT_NAME}.results_metadata_collection_name cannot be empty."
            )
        return value

    @field_validator("rate_limit")
    @classmethod
    def validate_rate_limit(cls, value):
        if value <= 0:
            raise ValueError(f"rate_limit must be greater than 0")
        return value


class SweepInterval(BaseModel):
    model_config = ConfigDict(extra="forbid")

    archive: int = Field(default=60, gt=0)
    search_result: int = Field(default=30, gt=0)


class GarbageCollector(BaseModel):
    logging_level: str = "INFO"
    sweep_interval: SweepInterval = SweepInterval()

    @field_validator("logging_level")
    @classmethod
    def validate_logging_level(cls, value):
        _validate_logging_level(cls, value)
        return value


class Presto(BaseModel):
    host: str
    port: int

    @field_validator("host")
    @classmethod
    def validate_host(cls, value):
        _validate_host(cls, value)
        return value

    @field_validator("port")
    @classmethod
    def validate_port(cls, value):
        _validate_port(cls, value)
        return value


def _get_env_var(name: str) -> str:
    value = os.getenv(name)
    if value is None:
        raise ValueError(f"Missing environment variable: {name}")
    return value


class CLPConfig(BaseModel):
    container_image_ref: Optional[str] = None

    logs_input: Union[FsIngestionConfig, S3IngestionConfig] = FsIngestionConfig()

    package: Package = Package()
    database: Database = Database()
    queue: Queue = Queue()
    redis: Redis = Redis()
    reducer: Reducer = Reducer()
    results_cache: ResultsCache = ResultsCache()
    compression_scheduler: CompressionScheduler = CompressionScheduler()
    query_scheduler: QueryScheduler = QueryScheduler()
    compression_worker: CompressionWorker = CompressionWorker()
    query_worker: QueryWorker = QueryWorker()
    webui: WebUi = WebUi()
    garbage_collector: GarbageCollector = GarbageCollector()
    credentials_file_path: pathlib.Path = CLP_DEFAULT_CREDENTIALS_FILE_PATH

    presto: Optional[Presto] = None

    archive_output: ArchiveOutput = ArchiveOutput()
    stream_output: StreamOutput = StreamOutput()
    data_directory: pathlib.Path = CLP_DEFAULT_DATA_DIRECTORY_PATH
    logs_directory: pathlib.Path = CLP_DEFAULT_LOG_DIRECTORY_PATH
    aws_config_directory: Optional[pathlib.Path] = None

<<<<<<< HEAD
    _image_id_path: pathlib.Path = PrivateAttr(default=CLP_PACKAGE_IMAGE_ID_PATH)
=======
    _container_image_id_path: pathlib.Path = PrivateAttr(
        default=CLP_PACKAGE_CONTAINER_IMAGE_ID_PATH
    )
>>>>>>> aba7ec4e
    _version_file_path: pathlib.Path = PrivateAttr(default=CLP_VERSION_FILE_PATH)

    @field_validator("aws_config_directory")
    @classmethod
    def expand_profile_user_home(cls, value: Optional[pathlib.Path]):
        if value is not None:
            value = value.expanduser()
        return value

    def make_config_paths_absolute(self, clp_home: pathlib.Path):
        if StorageType.FS == self.logs_input.type:
            self.logs_input.make_config_paths_absolute(clp_home)
        self.credentials_file_path = make_config_path_absolute(clp_home, self.credentials_file_path)
        self.archive_output.storage.make_config_paths_absolute(clp_home)
        self.stream_output.storage.make_config_paths_absolute(clp_home)
        self.data_directory = make_config_path_absolute(clp_home, self.data_directory)
        self.logs_directory = make_config_path_absolute(clp_home, self.logs_directory)
<<<<<<< HEAD
        self._image_id_path = make_config_path_absolute(clp_home, self._image_id_path)
=======
        self._container_image_id_path = make_config_path_absolute(
            clp_home, self._container_image_id_path
        )
>>>>>>> aba7ec4e
        self._version_file_path = make_config_path_absolute(clp_home, self._version_file_path)

    def validate_logs_input_config(self):
        logs_input_type = self.logs_input.type
        if StorageType.FS == logs_input_type:
            # NOTE: This can't be a pydantic validator since input_logs_dir might be a
            # package-relative path that will only be resolved after pydantic validation
            input_logs_dir = self.logs_input.directory
            if not input_logs_dir.exists():
                raise ValueError(f"logs_input.directory '{input_logs_dir}' doesn't exist.")
            if not input_logs_dir.is_dir():
                raise ValueError(f"logs_input.directory '{input_logs_dir}' is not a directory.")
        if StorageType.S3 == logs_input_type and StorageEngine.CLP_S != self.package.storage_engine:
            raise ValueError(
                f"logs_input.type = 's3' is only supported with package.storage_engine"
                f" = '{StorageEngine.CLP_S}'"
            )

    def validate_archive_output_config(self):
        if (
            StorageType.S3 == self.archive_output.storage.type
            and StorageEngine.CLP_S != self.package.storage_engine
        ):
            raise ValueError(
                f"archive_output.storage.type = 's3' is only supported with package.storage_engine"
                f" = '{StorageEngine.CLP_S}'"
            )
        try:
            validate_path_could_be_dir(self.archive_output.get_directory())
        except ValueError as ex:
            raise ValueError(f"archive_output.storage's directory is invalid: {ex}")

    def validate_stream_output_config(self):
        if (
            StorageType.S3 == self.stream_output.storage.type
            and StorageEngine.CLP_S != self.package.storage_engine
        ):
            raise ValueError(
                f"stream_output.storage.type = 's3' is only supported with package.storage_engine"
                f" = '{StorageEngine.CLP_S}'"
            )
        try:
            validate_path_could_be_dir(self.stream_output.get_directory())
        except ValueError as ex:
            raise ValueError(f"stream_output.storage's directory is invalid: {ex}")

    def validate_data_dir(self):
        try:
            validate_path_could_be_dir(self.data_directory)
        except ValueError as ex:
            raise ValueError(f"data_directory is invalid: {ex}")

    def validate_logs_dir(self):
        try:
            validate_path_could_be_dir(self.logs_directory)
        except ValueError as ex:
            raise ValueError(f"logs_directory is invalid: {ex}")

    def validate_aws_config_dir(self):
        profile_auth_used = False
        auth_configs = []

        if StorageType.S3 == self.logs_input.type:
            auth_configs.append(self.logs_input.aws_authentication)
        if StorageType.S3 == self.archive_output.storage.type:
            auth_configs.append(self.archive_output.storage.s3_config.aws_authentication)
        if StorageType.S3 == self.stream_output.storage.type:
            auth_configs.append(self.stream_output.storage.s3_config.aws_authentication)

        for auth in auth_configs:
            if AwsAuthType.profile.value == auth.type:
                profile_auth_used = True
                break

        if profile_auth_used:
            if self.aws_config_directory is None:
                raise ValueError(
                    "aws_config_directory must be set when using profile authentication"
                )
            if not self.aws_config_directory.exists():
                raise ValueError(
                    f"aws_config_directory does not exist: '{self.aws_config_directory}'"
                )
        if not profile_auth_used and self.aws_config_directory is not None:
            raise ValueError(
                "aws_config_directory should not be set when profile authentication is not used"
            )

    def load_container_image_ref(self):
        if self.container_image_ref is not None:
            # Accept configured value for debug purposes
            return

<<<<<<< HEAD
        if self._image_id_path.exists():
            with open(self._image_id_path) as image_id_file:
                self.execution_container = image_id_file.read().strip()

        if not bool(self.execution_container):
            with open(self._version_file_path) as version_file:
                package_version = version_file.read().strip()
            self.execution_container = f"ghcr.io/y-scope/clp/clp-package:{package_version}"
=======
        if self._container_image_id_path.exists():
            with open(self._container_image_id_path) as image_id_file:
                self.container_image_ref = image_id_file.read().strip()
        else:
            with open(self._version_file_path) as version_file:
                clp_package_version = version_file.read().strip()
            self.container_image_ref = f"ghcr.io/y-scope/clp/clp-package:{clp_package_version}"
>>>>>>> aba7ec4e

    def get_shared_config_file_path(self) -> pathlib.Path:
        return self.logs_directory / CLP_SHARED_CONFIG_FILENAME

    def get_deployment_type(self) -> DeploymentType:
        if QueryEngine.PRESTO == self.package.query_engine:
            return DeploymentType.BASE
        else:
            return DeploymentType.FULL

    def dump_to_primitive_dict(self):
        custom_serialized_fields = {
            "database",
            "queue",
            "redis",
            "logs_input",
            "archive_output",
            "stream_output",
        }
        d = self.model_dump(exclude=custom_serialized_fields)
        for key in custom_serialized_fields:
            d[key] = getattr(self, key).dump_to_primitive_dict()

        # Turn paths into primitive strings
        d["credentials_file_path"] = str(self.credentials_file_path)
        d["data_directory"] = str(self.data_directory)
        d["logs_directory"] = str(self.logs_directory)
        if self.aws_config_directory is not None:
            d["aws_config_directory"] = str(self.aws_config_directory)
        else:
            d["aws_config_directory"] = None

        return d

    @model_validator(mode="after")
    def validate_presto_config(self):
        query_engine = self.package.query_engine
        presto = self.presto
        if query_engine == QueryEngine.PRESTO and presto is None:
            raise ValueError(
                f"`presto` config must be non-null when query_engine is `{query_engine}`"
            )
        return self

    def transform_for_container(self):
        """
        Adjusts paths and service hosts for containerized execution.

        Converts all relevant directories to absolute paths inside the container
        and updates service hostnames/ports to their container service names.
        """
        self.data_directory = pathlib.Path("/") / CLP_DEFAULT_DATA_DIRECTORY_PATH
        self.logs_directory = pathlib.Path("/") / CLP_DEFAULT_LOG_DIRECTORY_PATH
        if self.aws_config_directory is not None:
            self.aws_config_directory = CONTAINER_AWS_CONFIG_DIRECTORY
        self.logs_input.transform_for_container()
        self.archive_output.storage.transform_for_container()
        self.stream_output.storage.transform_for_container()

        self.database.transform_for_container()
        self.queue.transform_for_container()
        self.redis.transform_for_container()
        self.results_cache.transform_for_container()
        self.query_scheduler.transform_for_container()
        self.reducer.transform_for_container()


class WorkerConfig(BaseModel):
    package: Package = Package()
    archive_output: ArchiveOutput = ArchiveOutput()
    data_directory: pathlib.Path = CLPConfig().data_directory

    # Only needed by query workers.
    stream_output: StreamOutput = StreamOutput()
    stream_collection_name: str = ResultsCache().stream_collection_name

    def dump_to_primitive_dict(self):
        d = self.model_dump()
        d["archive_output"] = self.archive_output.dump_to_primitive_dict()

        # Turn paths into primitive strings
        d["data_directory"] = str(self.data_directory)
        d["stream_output"] = self.stream_output.dump_to_primitive_dict()

        return d


def _validate_directory(value: Any):
    """
    Validates that the given value represents a directory path.

    :param value:
    :raise ValueError: if the value is not of type str.
    :raise ValueError: if the value is an empty string.
    """
    if not isinstance(value, str):
        raise ValueError("must be a string.")

    if "" == value.strip():
        raise ValueError("cannot be empty")<|MERGE_RESOLUTION|>--- conflicted
+++ resolved
@@ -43,14 +43,11 @@
 COMPRESSION_JOBS_TABLE_NAME = "compression_jobs"
 COMPRESSION_TASKS_TABLE_NAME = "compression_tasks"
 
-<<<<<<< HEAD
 # Paths
 CONTAINER_AWS_CONFIG_DIRECTORY = pathlib.Path("/") / ".aws"
 CONTAINER_CLP_HOME = pathlib.Path("/") / "opt" / "clp"
 CONTAINER_INPUT_LOGS_ROOT_DIR = pathlib.Path("/") / "mnt" / "logs"
 CLP_DEFAULT_CONFIG_FILE_RELATIVE_PATH = pathlib.Path("etc") / "clp-config.yml"
-=======
->>>>>>> aba7ec4e
 CLP_DEFAULT_CREDENTIALS_FILE_PATH = pathlib.Path("etc") / "credentials.yml"
 CLP_DEFAULT_DATA_DIRECTORY_PATH = pathlib.Path("var") / "data"
 CLP_DEFAULT_ARCHIVE_DIRECTORY_PATH = CLP_DEFAULT_DATA_DIRECTORY_PATH / "archives"
@@ -60,11 +57,7 @@
 CLP_DEFAULT_LOG_DIRECTORY_PATH = pathlib.Path("var") / "log"
 CLP_DEFAULT_DATASET_NAME = "default"
 CLP_METADATA_TABLE_PREFIX = "clp_"
-<<<<<<< HEAD
-CLP_PACKAGE_IMAGE_ID_PATH = pathlib.Path("image.id")
-=======
 CLP_PACKAGE_CONTAINER_IMAGE_ID_PATH = pathlib.Path("clp-package-image.id")
->>>>>>> aba7ec4e
 CLP_SHARED_CONFIG_FILENAME = ".clp-config.yml"
 CLP_VERSION_FILE_PATH = pathlib.Path("VERSION")
 
@@ -937,13 +930,9 @@
     logs_directory: pathlib.Path = CLP_DEFAULT_LOG_DIRECTORY_PATH
     aws_config_directory: Optional[pathlib.Path] = None
 
-<<<<<<< HEAD
-    _image_id_path: pathlib.Path = PrivateAttr(default=CLP_PACKAGE_IMAGE_ID_PATH)
-=======
     _container_image_id_path: pathlib.Path = PrivateAttr(
         default=CLP_PACKAGE_CONTAINER_IMAGE_ID_PATH
     )
->>>>>>> aba7ec4e
     _version_file_path: pathlib.Path = PrivateAttr(default=CLP_VERSION_FILE_PATH)
 
     @field_validator("aws_config_directory")
@@ -961,13 +950,9 @@
         self.stream_output.storage.make_config_paths_absolute(clp_home)
         self.data_directory = make_config_path_absolute(clp_home, self.data_directory)
         self.logs_directory = make_config_path_absolute(clp_home, self.logs_directory)
-<<<<<<< HEAD
-        self._image_id_path = make_config_path_absolute(clp_home, self._image_id_path)
-=======
         self._container_image_id_path = make_config_path_absolute(
             clp_home, self._container_image_id_path
         )
->>>>>>> aba7ec4e
         self._version_file_path = make_config_path_absolute(clp_home, self._version_file_path)
 
     def validate_logs_input_config(self):
@@ -1061,16 +1046,6 @@
             # Accept configured value for debug purposes
             return
 
-<<<<<<< HEAD
-        if self._image_id_path.exists():
-            with open(self._image_id_path) as image_id_file:
-                self.execution_container = image_id_file.read().strip()
-
-        if not bool(self.execution_container):
-            with open(self._version_file_path) as version_file:
-                package_version = version_file.read().strip()
-            self.execution_container = f"ghcr.io/y-scope/clp/clp-package:{package_version}"
-=======
         if self._container_image_id_path.exists():
             with open(self._container_image_id_path) as image_id_file:
                 self.container_image_ref = image_id_file.read().strip()
@@ -1078,7 +1053,6 @@
             with open(self._version_file_path) as version_file:
                 clp_package_version = version_file.read().strip()
             self.container_image_ref = f"ghcr.io/y-scope/clp/clp-package:{clp_package_version}"
->>>>>>> aba7ec4e
 
     def get_shared_config_file_path(self) -> pathlib.Path:
         return self.logs_directory / CLP_SHARED_CONFIG_FILENAME
