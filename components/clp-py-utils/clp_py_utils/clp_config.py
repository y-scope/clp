import pathlib
from enum import auto
from typing import Literal, Optional, Union

from dotenv import dotenv_values
from pydantic import BaseModel, PrivateAttr, root_validator, validator
from strenum import KebabCaseStrEnum, LowercaseStrEnum

from .clp_logging import get_valid_logging_level, is_valid_logging_level
from .core import (
    get_config_value,
    make_config_path_absolute,
    read_yaml_config_file,
    validate_path_could_be_dir,
)

# Constants
# Component names
DB_COMPONENT_NAME = "database"
QUEUE_COMPONENT_NAME = "queue"
REDIS_COMPONENT_NAME = "redis"
REDUCER_COMPONENT_NAME = "reducer"
RESULTS_CACHE_COMPONENT_NAME = "results_cache"
COMPRESSION_SCHEDULER_COMPONENT_NAME = "compression_scheduler"
QUERY_SCHEDULER_COMPONENT_NAME = "query_scheduler"
COMPRESSION_WORKER_COMPONENT_NAME = "compression_worker"
QUERY_WORKER_COMPONENT_NAME = "query_worker"
WEBUI_COMPONENT_NAME = "webui"
<<<<<<< HEAD
LOG_VIEWER_WEBUI_COMPONENT_NAME = "log_viewer_webui"
RETENTION_CLEANER_COMPONENT_NAME = "retention_cleaner"
=======
>>>>>>> f699496e

# Target names
ALL_TARGET_NAME = ""
CONTROLLER_TARGET_NAME = "controller"

QUERY_JOBS_TABLE_NAME = "query_jobs"
QUERY_TASKS_TABLE_NAME = "query_tasks"
COMPRESSION_JOBS_TABLE_NAME = "compression_jobs"
COMPRESSION_TASKS_TABLE_NAME = "compression_tasks"

OS_RELEASE_FILE_PATH = pathlib.Path("etc") / "os-release"

CLP_DEFAULT_CREDENTIALS_FILE_PATH = pathlib.Path("etc") / "credentials.yml"
CLP_DEFAULT_DATA_DIRECTORY_PATH = pathlib.Path("var") / "data"
CLP_DEFAULT_DATASET_NAME = "default"
CLP_METADATA_TABLE_PREFIX = "clp_"


class StorageEngine(KebabCaseStrEnum):
    CLP = auto()
    CLP_S = auto()


class StorageType(LowercaseStrEnum):
    FS = auto()
    S3 = auto()


class AwsAuthType(LowercaseStrEnum):
    credentials = auto()
    profile = auto()
    env_vars = auto()
    ec2 = auto()


VALID_STORAGE_ENGINES = [storage_engine.value for storage_engine in StorageEngine]


class Package(BaseModel):
    storage_engine: str = "clp"

    @validator("storage_engine")
    def validate_storage_engine(cls, field):
        if field not in VALID_STORAGE_ENGINES:
            raise ValueError(
                f"package.storage_engine must be one of the following"
                f" {'|'.join(VALID_STORAGE_ENGINES)}"
            )
        return field


class Database(BaseModel):
    type: str = "mariadb"
    host: str = "localhost"
    port: int = 3306
    name: str = "clp-db"
    ssl_cert: Optional[str] = None
    auto_commit: bool = False
    compress: bool = True

    username: Optional[str] = None
    password: Optional[str] = None

    @validator("type")
    def validate_database_type(cls, field):
        supported_database_types = ["mysql", "mariadb"]
        if field not in supported_database_types:
            raise ValueError(
                f"database.type must be one of the following {'|'.join(supported_database_types)}"
            )
        return field

    @validator("name")
    def validate_database_name(cls, field):
        if "" == field:
            raise ValueError("database.name cannot be empty.")
        return field

    @validator("host")
    def validate_database_host(cls, field):
        if "" == field:
            raise ValueError("database.host cannot be empty.")
        return field

    def ensure_credentials_loaded(self):
        if self.username is None or self.password is None:
            raise ValueError("Credentials not loaded.")

    def get_mysql_connection_params(self, disable_localhost_socket_connection: bool = False):
        self.ensure_credentials_loaded()

        host = self.host
        if disable_localhost_socket_connection and "localhost" == self.host:
            host = "127.0.0.1"

        # Currently, mysql's connection parameters are the same as mariadb
        connection_params = {
            "host": host,
            "port": self.port,
            "user": self.username,
            "password": self.password,
            "database": self.name,
            "compress": self.compress,
            "autocommit": self.auto_commit,
        }
        if self.ssl_cert:
            connection_params["ssl_cert"] = self.ssl_cert
        return connection_params

    def get_clp_connection_params_and_type(self, disable_localhost_socket_connection: bool = False):
        self.ensure_credentials_loaded()

        host = self.host
        if disable_localhost_socket_connection and "localhost" == self.host:
            host = "127.0.0.1"

        connection_params_and_type = {
            # NOTE: clp-core does not distinguish between mysql and mariadb
            "type": "mysql",
            "host": host,
            "port": self.port,
            "username": self.username,
            "password": self.password,
            "name": self.name,
            "table_prefix": CLP_METADATA_TABLE_PREFIX,
            "compress": self.compress,
            "autocommit": self.auto_commit,
        }
        if self.ssl_cert:
            connection_params_and_type["ssl_cert"] = self.ssl_cert
        return connection_params_and_type


def _validate_logging_level(cls, field):
    if not is_valid_logging_level(field):
        raise ValueError(
            f"{cls.__name__}: '{field}' is not a valid logging level. Use one of"
            f" {get_valid_logging_level()}"
        )


def _validate_host(cls, field):
    if "" == field:
        raise ValueError(f"{cls.__name__}.host cannot be empty.")


def _validate_port(cls, field):
    min_valid_port = 0
    max_valid_port = 2**16 - 1
    if min_valid_port > field or max_valid_port < field:
        raise ValueError(
            f"{cls.__name__}.port is not within valid range " f"{min_valid_port}-{max_valid_port}."
        )


class CompressionScheduler(BaseModel):
    jobs_poll_delay: float = 0.1  # seconds
    logging_level: str = "INFO"

    @validator("logging_level")
    def validate_logging_level(cls, field):
        _validate_logging_level(cls, field)
        return field


class QueryScheduler(BaseModel):
    host = "localhost"
    port = 7000
    jobs_poll_delay: float = 0.1  # seconds
    num_archives_to_search_per_sub_job: int = 16
    logging_level: str = "INFO"

    @validator("logging_level")
    def validate_logging_level(cls, field):
        _validate_logging_level(cls, field)
        return field

    @validator("host")
    def validate_host(cls, field):
        if "" == field:
            raise ValueError(f"Cannot be empty.")
        return field

    @validator("port")
    def validate_port(cls, field):
        if not field > 0:
            raise ValueError(f"{field} is not greater than zero")
        return field


class CompressionWorker(BaseModel):
    logging_level: str = "INFO"

    @validator("logging_level")
    def validate_logging_level(cls, field):
        _validate_logging_level(cls, field)
        return field


class QueryWorker(BaseModel):
    logging_level: str = "INFO"

    @validator("logging_level")
    def validate_logging_level(cls, field):
        _validate_logging_level(cls, field)
        return field


class Redis(BaseModel):
    host: str = "localhost"
    port: int = 6379
    query_backend_database: int = 0
    compression_backend_database: int = 1
    # redis can perform authentication without a username
    password: Optional[str]

    @validator("host")
    def validate_host(cls, field):
        if "" == field:
            raise ValueError(f"{REDIS_COMPONENT_NAME}.host cannot be empty.")
        return field


class Reducer(BaseModel):
    host: str = "localhost"
    base_port: int = 14009
    logging_level: str = "INFO"
    upsert_interval: int = 100  # milliseconds

    @validator("host")
    def validate_host(cls, field):
        if "" == field:
            raise ValueError(f"{field} cannot be empty")
        return field

    @validator("logging_level")
    def validate_logging_level(cls, field):
        _validate_logging_level(cls, field)
        return field

    @validator("base_port")
    def validate_base_port(cls, field):
        if not field > 0:
            raise ValueError(f"{field} is not greater than zero")
        return field

    @validator("upsert_interval")
    def validate_upsert_interval(cls, field):
        if not field > 0:
            raise ValueError(f"{field} is not greater than zero")
        return field


class ResultsCache(BaseModel):
    host: str = "localhost"
    port: int = 27017
    db_name: str = "clp-query-results"
    stream_collection_name: str = "stream-files"
    retention_period: Optional[int] = None

    @validator("host")
    def validate_host(cls, field):
        if "" == field:
            raise ValueError(f"{RESULTS_CACHE_COMPONENT_NAME}.host cannot be empty.")
        return field

    @validator("db_name")
    def validate_db_name(cls, field):
        if "" == field:
            raise ValueError(f"{RESULTS_CACHE_COMPONENT_NAME}.db_name cannot be empty.")
        return field

    @validator("stream_collection_name")
    def validate_stream_collection_name(cls, field):
        if "" == field:
            raise ValueError(
                f"{RESULTS_CACHE_COMPONENT_NAME}.stream_collection_name cannot be empty."
            )
        return field

    @validator("retention_period")
    def validate_retention_period(cls, field):
        if field is not None and field <= 0:
            raise ValueError("retention_period must be be greater than 0")
        return field

    def get_uri(self):
        return f"mongodb://{self.host}:{self.port}/{self.db_name}"


class Queue(BaseModel):
    host: str = "localhost"
    port: int = 5672

    username: Optional[str]
    password: Optional[str]


class S3Credentials(BaseModel):
    access_key_id: str
    secret_access_key: str
    session_token: Optional[str]

    @validator("access_key_id")
    def validate_access_key_id(cls, field):
        if "" == field:
            raise ValueError("access_key_id cannot be empty")
        return field

    @validator("secret_access_key")
    def validate_secret_access_key(cls, field):
        if "" == field:
            raise ValueError("secret_access_key cannot be empty")
        return field


class AwsAuthentication(BaseModel):
    type: Literal[
        AwsAuthType.credentials.value,
        AwsAuthType.profile.value,
        AwsAuthType.env_vars.value,
        AwsAuthType.ec2.value,
    ]
    profile: Optional[str] = None
    credentials: Optional[S3Credentials] = None

    @root_validator(pre=True)
    def validate_authentication(cls, values):
        auth_type = values.get("type")
        profile = values.get("profile")
        credentials = values.get("credentials")

        try:
            auth_enum = AwsAuthType(auth_type)
        except ValueError:
            raise ValueError(f"Unsupported authentication type '{auth_type}'.")

        if profile and credentials:
            raise ValueError("profile and credentials cannot be set simultaneously.")
        if AwsAuthType.profile == auth_enum and not profile:
            raise ValueError(f"profile must be set when type is '{auth_enum}.'")
        if AwsAuthType.credentials == auth_enum and not credentials:
            raise ValueError(f"credentials must be set when type is '{auth_enum}.'")
        if auth_enum in [AwsAuthType.ec2, AwsAuthType.env_vars] and (profile or credentials):
            raise ValueError(f"profile and credentials must not be set when type is '{auth_enum}.'")
        return values


class S3Config(BaseModel):
    region_code: str
    bucket: str
    key_prefix: str
    aws_authentication: AwsAuthentication

    @validator("region_code")
    def validate_region_code(cls, field):
        if "" == field:
            raise ValueError("region_code cannot be empty")
        return field

    @validator("bucket")
    def validate_bucket(cls, field):
        if "" == field:
            raise ValueError("bucket cannot be empty")
        return field


class S3IngestionConfig(BaseModel):
    type: Literal[StorageType.S3.value] = StorageType.S3.value
    aws_authentication: AwsAuthentication

    def dump_to_primitive_dict(self):
        return self.dict()


class FsStorage(BaseModel):
    type: Literal[StorageType.FS.value] = StorageType.FS.value
    directory: pathlib.Path

    @validator("directory")
    def validate_directory(cls, field):
        if "" == field:
            raise ValueError("directory cannot be empty")
        return field

    def make_config_paths_absolute(self, clp_home: pathlib.Path):
        self.directory = make_config_path_absolute(clp_home, self.directory)

    def dump_to_primitive_dict(self):
        d = self.dict()
        d["directory"] = str(d["directory"])
        return d


class S3Storage(BaseModel):
    type: Literal[StorageType.S3.value] = StorageType.S3.value
    s3_config: S3Config
    staging_directory: pathlib.Path

    @validator("staging_directory")
    def validate_staging_directory(cls, field):
        if "" == field:
            raise ValueError("staging_directory cannot be empty")
        return field

    @root_validator
    def validate_key_prefix(cls, values):
        s3_config = values.get("s3_config")
        if not hasattr(s3_config, "key_prefix"):
            raise ValueError("s3_config must have field key_prefix")
        key_prefix = s3_config.key_prefix
        if "" == key_prefix:
            raise ValueError("s3_config.key_prefix cannot be empty")
        if not key_prefix.endswith("/"):
            raise ValueError('s3_config.key_prefix must end with "/"')
        return values

    def make_config_paths_absolute(self, clp_home: pathlib.Path):
        self.staging_directory = make_config_path_absolute(clp_home, self.staging_directory)

    def dump_to_primitive_dict(self):
        d = self.dict()
        d["staging_directory"] = str(d["staging_directory"])
        return d


class FsIngestionConfig(FsStorage):
    directory: pathlib.Path = pathlib.Path("/")


class ArchiveFsStorage(FsStorage):
    directory: pathlib.Path = CLP_DEFAULT_DATA_DIRECTORY_PATH / "archives"


class StreamFsStorage(FsStorage):
    directory: pathlib.Path = CLP_DEFAULT_DATA_DIRECTORY_PATH / "streams"


class ArchiveS3Storage(S3Storage):
    staging_directory: pathlib.Path = CLP_DEFAULT_DATA_DIRECTORY_PATH / "staged-archives"


class StreamS3Storage(S3Storage):
    staging_directory: pathlib.Path = CLP_DEFAULT_DATA_DIRECTORY_PATH / "staged-streams"


def _get_directory_from_storage_config(
    storage_config: Union[FsStorage, S3Storage],
) -> pathlib.Path:
    storage_type = storage_config.type
    if StorageType.FS == storage_type:
        return storage_config.directory
    elif StorageType.S3 == storage_type:
        return storage_config.staging_directory
    else:
        raise NotImplementedError(f"storage.type {storage_type} is not supported")


def _set_directory_for_storage_config(
    storage_config: Union[FsStorage, S3Storage], directory
) -> None:
    storage_type = storage_config.type
    if StorageType.FS == storage_type:
        storage_config.directory = directory
    elif StorageType.S3 == storage_type:
        storage_config.staging_directory = directory
    else:
        raise NotImplementedError(f"storage.type {storage_type} is not supported")


class ArchiveOutput(BaseModel):
    storage: Union[ArchiveFsStorage, ArchiveS3Storage] = ArchiveFsStorage()
    target_archive_size: int = 256 * 1024 * 1024  # 256 MB
    target_dictionaries_size: int = 32 * 1024 * 1024  # 32 MB
    target_encoded_file_size: int = 256 * 1024 * 1024  # 256 MB
    target_segment_size: int = 256 * 1024 * 1024  # 256 MB
    compression_level: int = 3
    retention_period: Optional[int] = None

    @validator("target_archive_size")
    def validate_target_archive_size(cls, field):
        if field <= 0:
            raise ValueError("target_archive_size must be greater than 0")
        return field

    @validator("target_dictionaries_size")
    def validate_target_dictionaries_size(cls, field):
        if field <= 0:
            raise ValueError("target_dictionaries_size must be greater than 0")
        return field

    @validator("target_encoded_file_size")
    def validate_target_encoded_file_size(cls, field):
        if field <= 0:
            raise ValueError("target_encoded_file_size must be greater than 0")
        return field

    @validator("target_segment_size")
    def validate_target_segment_size(cls, field):
        if field <= 0:
            raise ValueError("target_segment_size must be greater than 0")
        return field

    @validator("compression_level")
    def validate_compression_level(cls, field):
        if field < 1 or 19 < field:
            raise ValueError("compression_level must be a value from 1 to 19")
        return field

    @validator("retention_period")
    def validate_retention_period(cls, field):
        if field is not None and field <= 0:
            raise ValueError("retention_period must be be greater than 0")
        return field

    def set_directory(self, directory: pathlib.Path):
        _set_directory_for_storage_config(self.storage, directory)

    def get_directory(self) -> pathlib.Path:
        return _get_directory_from_storage_config(self.storage)

    def dump_to_primitive_dict(self):
        d = self.dict()
        d["storage"] = self.storage.dump_to_primitive_dict()
        return d


class StreamOutput(BaseModel):
    storage: Union[StreamFsStorage, StreamS3Storage] = StreamFsStorage()
    target_uncompressed_size: int = 128 * 1024 * 1024

    @validator("target_uncompressed_size")
    def validate_target_uncompressed_size(cls, field):
        if field <= 0:
            raise ValueError("target_uncompressed_size must be greater than 0")
        return field

    def set_directory(self, directory: pathlib.Path):
        _set_directory_for_storage_config(self.storage, directory)

    def get_directory(self) -> pathlib.Path:
        return _get_directory_from_storage_config(self.storage)

    def dump_to_primitive_dict(self):
        d = self.dict()
        d["storage"] = self.storage.dump_to_primitive_dict()
        return d


class WebUi(BaseModel):
    host: str = "localhost"
    port: int = 4000
    results_metadata_collection_name: str = "results-metadata"

    @validator("host")
    def validate_host(cls, field):
        _validate_host(cls, field)
        return field

    @validator("port")
    def validate_port(cls, field):
        _validate_port(cls, field)
        return field

    @validator("results_metadata_collection_name")
    def validate_results_metadata_collection_name(cls, field):
        if "" == field:
            raise ValueError(
                f"{WEBUI_COMPONENT_NAME}.results_metadata_collection_name cannot be empty."
            )
        return field


class JobFrequency(BaseModel):
    archives: int = 60
    search_results: int = 30

    class Config:
        extra = "forbid"

    @root_validator
    def validate_job_frequencies(cls, values):
        for field, value in values.items():
            if value <= 0:
                raise ValueError(f"Job frequency of {field} must be greater than 0")
        return values


class RetentionCleaner(BaseModel):
    logging_level: str = "INFO"
    job_frequency: JobFrequency = JobFrequency()

    @validator("logging_level")
    def validate_logging_level(cls, field):
        _validate_logging_level(cls, field)
        return field


class CLPConfig(BaseModel):
    execution_container: Optional[str] = None

    logs_input: Union[FsIngestionConfig, S3IngestionConfig] = FsIngestionConfig()

    package: Package = Package()
    database: Database = Database()
    queue: Queue = Queue()
    redis: Redis = Redis()
    reducer: Reducer() = Reducer()
    results_cache: ResultsCache = ResultsCache()
    compression_scheduler: CompressionScheduler = CompressionScheduler()
    query_scheduler: QueryScheduler = QueryScheduler()
    compression_worker: CompressionWorker = CompressionWorker()
    query_worker: QueryWorker = QueryWorker()
    webui: WebUi = WebUi()
<<<<<<< HEAD
    log_viewer_webui: LogViewerWebUi = LogViewerWebUi()
    retention_cleaner: RetentionCleaner = RetentionCleaner()
=======
>>>>>>> f699496e
    credentials_file_path: pathlib.Path = CLP_DEFAULT_CREDENTIALS_FILE_PATH

    archive_output: ArchiveOutput = ArchiveOutput()
    stream_output: StreamOutput = StreamOutput()
    data_directory: pathlib.Path = pathlib.Path("var") / "data"
    logs_directory: pathlib.Path = pathlib.Path("var") / "log"
    aws_config_directory: Optional[pathlib.Path] = None

    _os_release_file_path: pathlib.Path = PrivateAttr(default=OS_RELEASE_FILE_PATH)

    def make_config_paths_absolute(self, clp_home: pathlib.Path):
        if StorageType.FS == self.logs_input.type:
            self.logs_input.make_config_paths_absolute(clp_home)
        self.credentials_file_path = make_config_path_absolute(clp_home, self.credentials_file_path)
        self.archive_output.storage.make_config_paths_absolute(clp_home)
        self.stream_output.storage.make_config_paths_absolute(clp_home)
        self.data_directory = make_config_path_absolute(clp_home, self.data_directory)
        self.logs_directory = make_config_path_absolute(clp_home, self.logs_directory)
        self._os_release_file_path = make_config_path_absolute(clp_home, self._os_release_file_path)

    def validate_logs_input_config(self):
        logs_input_type = self.logs_input.type
        if StorageType.FS == logs_input_type:
            # NOTE: This can't be a pydantic validator since input_logs_dir might be a
            # package-relative path that will only be resolved after pydantic validation
            input_logs_dir = self.logs_input.directory
            if not input_logs_dir.exists():
                raise ValueError(f"logs_input.directory '{input_logs_dir}' doesn't exist.")
            if not input_logs_dir.is_dir():
                raise ValueError(f"logs_input.directory '{input_logs_dir}' is not a directory.")
        if StorageType.S3 == logs_input_type and StorageEngine.CLP_S != self.package.storage_engine:
            raise ValueError(
                f"logs_input.type = 's3' is only supported with package.storage_engine"
                f" = '{StorageEngine.CLP_S}'"
            )

    def validate_archive_output_config(self):
        if (
            StorageType.S3 == self.archive_output.storage.type
            and StorageEngine.CLP_S != self.package.storage_engine
        ):
            raise ValueError(
                f"archive_output.storage.type = 's3' is only supported with package.storage_engine"
                f" = '{StorageEngine.CLP_S}'"
            )
        try:
            validate_path_could_be_dir(self.archive_output.get_directory())
        except ValueError as ex:
            raise ValueError(f"archive_output.storage's directory is invalid: {ex}")

    def validate_stream_output_config(self):
        if (
            StorageType.S3 == self.stream_output.storage.type
            and StorageEngine.CLP_S != self.package.storage_engine
        ):
            raise ValueError(
                f"stream_output.storage.type = 's3' is only supported with package.storage_engine"
                f" = '{StorageEngine.CLP_S}'"
            )
        try:
            validate_path_could_be_dir(self.stream_output.get_directory())
        except ValueError as ex:
            raise ValueError(f"stream_output.storage's directory is invalid: {ex}")

    def validate_data_dir(self):
        try:
            validate_path_could_be_dir(self.data_directory)
        except ValueError as ex:
            raise ValueError(f"data_directory is invalid: {ex}")

    def validate_logs_dir(self):
        try:
            validate_path_could_be_dir(self.logs_directory)
        except ValueError as ex:
            raise ValueError(f"logs_directory is invalid: {ex}")

    def validate_aws_config_dir(self):
        profile_auth_used = False
        auth_configs = []

        if StorageType.S3 == self.logs_input.type:
            auth_configs.append(self.logs_input.aws_authentication)
        if StorageType.S3 == self.archive_output.storage.type:
            auth_configs.append(self.archive_output.storage.s3_config.aws_authentication)
        if StorageType.S3 == self.stream_output.storage.type:
            auth_configs.append(self.stream_output.storage.s3_config.aws_authentication)

        for auth in auth_configs:
            if AwsAuthType.profile.value == auth.type:
                profile_auth_used = True
                break

        if profile_auth_used:
            if self.aws_config_directory is None:
                raise ValueError(
                    "aws_config_directory must be set when using profile authentication"
                )
            if not self.aws_config_directory.exists():
                raise ValueError("aws_config_directory does not exist")
        if not profile_auth_used and self.aws_config_directory is not None:
            raise ValueError(
                "aws_config_directory should not be set when profile authentication is not used"
            )

    def load_execution_container_name(self):
        if self.execution_container is not None:
            # Accept configured value for debug purposes
            return

        os_release = dotenv_values(self._os_release_file_path)
        if "ubuntu" == os_release["ID"]:
            self.execution_container = (
                f"clp-execution-x86-{os_release['ID']}-{os_release['VERSION_CODENAME']}:main"
            )
        else:
            raise NotImplementedError(
                f"Unsupported OS {os_release['ID']} in {OS_RELEASE_FILE_PATH}"
            )

        self.execution_container = "ghcr.io/y-scope/clp/" + self.execution_container

    def load_database_credentials_from_file(self):
        config = read_yaml_config_file(self.credentials_file_path)
        if config is None:
            raise ValueError(f"Credentials file '{self.credentials_file_path}' is empty.")
        try:
            self.database.username = get_config_value(config, f"{DB_COMPONENT_NAME}.user")
            self.database.password = get_config_value(config, f"{DB_COMPONENT_NAME}.password")
        except KeyError as ex:
            raise ValueError(
                f"Credentials file '{self.credentials_file_path}' does not contain key '{ex}'."
            )

    def load_queue_credentials_from_file(self):
        config = read_yaml_config_file(self.credentials_file_path)
        if config is None:
            raise ValueError(f"Credentials file '{self.credentials_file_path}' is empty.")
        try:
            self.queue.username = get_config_value(config, f"{QUEUE_COMPONENT_NAME}.user")
            self.queue.password = get_config_value(config, f"{QUEUE_COMPONENT_NAME}.password")
        except KeyError as ex:
            raise ValueError(
                f"Credentials file '{self.credentials_file_path}' does not contain key '{ex}'."
            )

    def load_redis_credentials_from_file(self):
        config = read_yaml_config_file(self.credentials_file_path)
        if config is None:
            raise ValueError(f"Credentials file '{self.credentials_file_path}' is empty.")
        try:
            self.redis.password = get_config_value(config, f"{REDIS_COMPONENT_NAME}.password")
        except KeyError as ex:
            raise ValueError(
                f"Credentials file '{self.credentials_file_path}' does not contain key '{ex}'."
            )

    def dump_to_primitive_dict(self):
        d = self.dict()
        d["logs_input"] = self.logs_input.dump_to_primitive_dict()
        d["archive_output"] = self.archive_output.dump_to_primitive_dict()
        d["stream_output"] = self.stream_output.dump_to_primitive_dict()
        # Turn paths into primitive strings
        d["credentials_file_path"] = str(self.credentials_file_path)
        d["data_directory"] = str(self.data_directory)
        d["logs_directory"] = str(self.logs_directory)
        if self.aws_config_directory is not None:
            d["aws_config_directory"] = str(self.aws_config_directory)
        else:
            d["aws_config_directory"] = None
        return d


class WorkerConfig(BaseModel):
    package: Package = Package()
    archive_output: ArchiveOutput = ArchiveOutput()
    data_directory: pathlib.Path = CLPConfig().data_directory

    # Only needed by query workers.
    stream_output: StreamOutput = StreamOutput()
    stream_collection_name: str = ResultsCache().stream_collection_name

    def dump_to_primitive_dict(self):
        d = self.dict()
        d["archive_output"] = self.archive_output.dump_to_primitive_dict()

        # Turn paths into primitive strings
        d["data_directory"] = str(self.data_directory)
        d["stream_output"] = self.stream_output.dump_to_primitive_dict()

        return d<|MERGE_RESOLUTION|>--- conflicted
+++ resolved
@@ -26,11 +26,7 @@
 COMPRESSION_WORKER_COMPONENT_NAME = "compression_worker"
 QUERY_WORKER_COMPONENT_NAME = "query_worker"
 WEBUI_COMPONENT_NAME = "webui"
-<<<<<<< HEAD
-LOG_VIEWER_WEBUI_COMPONENT_NAME = "log_viewer_webui"
 RETENTION_CLEANER_COMPONENT_NAME = "retention_cleaner"
-=======
->>>>>>> f699496e
 
 # Target names
 ALL_TARGET_NAME = ""
@@ -645,11 +641,7 @@
     compression_worker: CompressionWorker = CompressionWorker()
     query_worker: QueryWorker = QueryWorker()
     webui: WebUi = WebUi()
-<<<<<<< HEAD
-    log_viewer_webui: LogViewerWebUi = LogViewerWebUi()
     retention_cleaner: RetentionCleaner = RetentionCleaner()
-=======
->>>>>>> f699496e
     credentials_file_path: pathlib.Path = CLP_DEFAULT_CREDENTIALS_FILE_PATH
 
     archive_output: ArchiveOutput = ArchiveOutput()
