import os
import pathlib
from enum import auto
from typing import Annotated, Any, Literal, Optional, Set, Union

from dotenv import dotenv_values
from pydantic import (
    BaseModel,
    ConfigDict,
    Field,
    field_validator,
    model_validator,
    PlainSerializer,
    PrivateAttr,
)
from strenum import KebabCaseStrEnum, LowercaseStrEnum

from .clp_logging import LoggingLevel
from .core import (
    get_config_value,
    make_config_path_absolute,
    read_yaml_config_file,
    validate_path_could_be_dir,
)
from .serialization_utils import serialize_enum, serialize_path

# Constants
# Component names
DB_COMPONENT_NAME = "database"
QUEUE_COMPONENT_NAME = "queue"
REDIS_COMPONENT_NAME = "redis"
REDUCER_COMPONENT_NAME = "reducer"
RESULTS_CACHE_COMPONENT_NAME = "results_cache"
COMPRESSION_SCHEDULER_COMPONENT_NAME = "compression_scheduler"
QUERY_SCHEDULER_COMPONENT_NAME = "query_scheduler"
COMPRESSION_WORKER_COMPONENT_NAME = "compression_worker"
QUERY_WORKER_COMPONENT_NAME = "query_worker"
WEBUI_COMPONENT_NAME = "webui"
GARBAGE_COLLECTOR_COMPONENT_NAME = "garbage_collector"

# Component groups
GENERAL_SCHEDULING_COMPONENTS = {
    QUEUE_COMPONENT_NAME,
    REDIS_COMPONENT_NAME,
}
COMPRESSION_COMPONENTS = GENERAL_SCHEDULING_COMPONENTS | {
    DB_COMPONENT_NAME,
    COMPRESSION_SCHEDULER_COMPONENT_NAME,
    COMPRESSION_WORKER_COMPONENT_NAME,
}
QUERY_COMPONENTS = GENERAL_SCHEDULING_COMPONENTS | {
    DB_COMPONENT_NAME,
    QUERY_SCHEDULER_COMPONENT_NAME,
    QUERY_WORKER_COMPONENT_NAME,
    REDUCER_COMPONENT_NAME,
}
UI_COMPONENTS = {
    RESULTS_CACHE_COMPONENT_NAME,
    WEBUI_COMPONENT_NAME,
}
STORAGE_MANAGEMENT_COMPONENTS = {GARBAGE_COLLECTOR_COMPONENT_NAME}
ALL_COMPONENTS = (
    COMPRESSION_COMPONENTS | QUERY_COMPONENTS | UI_COMPONENTS | STORAGE_MANAGEMENT_COMPONENTS
)

# Target names
ALL_TARGET_NAME = ""
CONTROLLER_TARGET_NAME = "controller"

TARGET_TO_COMPONENTS = {
    ALL_TARGET_NAME: ALL_COMPONENTS,
    CONTROLLER_TARGET_NAME: GENERAL_SCHEDULING_COMPONENTS
    | {
        COMPRESSION_SCHEDULER_COMPONENT_NAME,
        QUERY_SCHEDULER_COMPONENT_NAME,
    }
    | STORAGE_MANAGEMENT_COMPONENTS,
}

# Action names
ARCHIVE_MANAGER_ACTION_NAME = "archive_manager"

QUERY_JOBS_TABLE_NAME = "query_jobs"
QUERY_TASKS_TABLE_NAME = "query_tasks"
COMPRESSION_JOBS_TABLE_NAME = "compression_jobs"
COMPRESSION_TASKS_TABLE_NAME = "compression_tasks"

CLP_DEFAULT_CREDENTIALS_FILE_PATH = pathlib.Path("etc") / "credentials.yml"
CLP_DEFAULT_DATA_DIRECTORY_PATH = pathlib.Path("var") / "data"
CLP_DEFAULT_DATASET_NAME = "default"
CLP_METADATA_TABLE_PREFIX = "clp_"
CLP_PACKAGE_CONTAINER_IMAGE_ID_PATH = pathlib.Path("clp-package-image.id")
CLP_SHARED_CONFIG_FILENAME = ".clp-config.yml"
CLP_VERSION_FILE_PATH = pathlib.Path("VERSION")

# Environment variable names
CLP_DB_USER_ENV_VAR_NAME = "CLP_DB_USER"
CLP_DB_PASS_ENV_VAR_NAME = "CLP_DB_PASS"
CLP_QUEUE_USER_ENV_VAR_NAME = "CLP_QUEUE_USER"
CLP_QUEUE_PASS_ENV_VAR_NAME = "CLP_QUEUE_PASS"
CLP_REDIS_PASS_ENV_VAR_NAME = "CLP_REDIS_PASS"

#Serializer
StrEnumSerializer = PlainSerializer(serialize_enum)
# Generic types
NonEmptyStr = Annotated[str, Field(min_length=1)]
PositiveFloat = Annotated[float, Field(gt=0)]
PositiveInt = Annotated[int, Field(gt=0)]
# Specific types
# TODO: Replace this with pydantic_extra_types.domain.DomainStr.
DomainStr = NonEmptyStr
Port = Annotated[int, Field(gt=0, lt=2**16)]
ZstdCompressionLevel = Annotated[int, Field(ge=1, le=19)]
SerializablePath = Annotated[pathlib.Path, PlainSerializer(serialize_path)]


class StorageEngine(KebabCaseStrEnum):
    CLP = auto()
    CLP_S = auto()


StorageEngineStr = Annotated[StorageEngine, StrEnumSerializer]


class DatabaseEngine(KebabCaseStrEnum):
    MARIADB = auto()
    MYSQL = auto()


DatabaseEngineStr = Annotated[DatabaseEngine, StrEnumSerializer]


class QueryEngine(KebabCaseStrEnum):
    CLP = auto()
    CLP_S = auto()
    PRESTO = auto()


QueryEngineStr = Annotated[QueryEngine, StrEnumSerializer]


class StorageType(LowercaseStrEnum):
    FS = auto()
    S3 = auto()


class AwsAuthType(LowercaseStrEnum):
    credentials = auto()
    profile = auto()
    env_vars = auto()
    ec2 = auto()


AwsAuthTypeStr = Annotated[AwsAuthType, StrEnumSerializer]


class Package(BaseModel):
    storage_engine: StorageEngineStr = StorageEngine.CLP
    query_engine: QueryEngineStr = QueryEngine.CLP

    @model_validator(mode="after")
    def validate_query_engine_package_compatibility(self):
        query_engine = self.query_engine
        storage_engine = self.storage_engine

        if query_engine in [QueryEngine.CLP, QueryEngine.CLP_S]:
            if query_engine != storage_engine:
                raise ValueError(
                    f"query_engine '{query_engine}' is only compatible with "
                    f"storage_engine '{query_engine}'."
                )
        elif query_engine == QueryEngine.PRESTO:
            if storage_engine != StorageEngine.CLP_S:
                raise ValueError(
                    f"query_engine '{QueryEngine.PRESTO}' is only compatible with "
                    f"storage_engine '{StorageEngine.CLP_S}'."
                )
        else:
            raise ValueError(f"Unsupported query_engine '{query_engine}'.")

        return self


class Database(BaseModel):
    type: DatabaseEngineStr = DatabaseEngine.MARIADB
    host: DomainStr = "localhost"
    port: Port = 3306
    name: NonEmptyStr = "clp-db"
    ssl_cert: Optional[NonEmptyStr] = None
    auto_commit: bool = False
    compress: bool = True

    username: Optional[str] = None
    password: Optional[str] = None

    def ensure_credentials_loaded(self):
        if self.username is None or self.password is None:
            raise ValueError("Credentials not loaded.")

    def get_mysql_connection_params(self, disable_localhost_socket_connection: bool = False):
        self.ensure_credentials_loaded()

        host = self.host
        if disable_localhost_socket_connection and "localhost" == self.host:
            host = "127.0.0.1"

        # Currently, mysql's connection parameters are the same as mariadb
        connection_params = {
            "host": host,
            "port": self.port,
            "user": self.username,
            "password": self.password,
            "database": self.name,
            "compress": self.compress,
            "autocommit": self.auto_commit,
        }
        if self.ssl_cert:
            connection_params["ssl_cert"] = self.ssl_cert
        return connection_params

    def get_clp_connection_params_and_type(self, disable_localhost_socket_connection: bool = False):
        self.ensure_credentials_loaded()

        host = self.host
        if disable_localhost_socket_connection and "localhost" == self.host:
            host = "127.0.0.1"

        connection_params_and_type = {
            # NOTE: clp-core does not distinguish between mysql and mariadb
            "type": DatabaseEngine.MYSQL.value,
            "host": host,
            "port": self.port,
            "username": self.username,
            "password": self.password,
            "name": self.name,
            "table_prefix": CLP_METADATA_TABLE_PREFIX,
            "compress": self.compress,
            "autocommit": self.auto_commit,
        }
        if self.ssl_cert:
            connection_params_and_type["ssl_cert"] = self.ssl_cert
        return connection_params_and_type

    def dump_to_primitive_dict(self):
        d = self.model_dump(exclude={"username", "password"})
        return d

    def load_credentials_from_file(self, credentials_file_path: pathlib.Path):
        config = read_yaml_config_file(credentials_file_path)
        if config is None:
            raise ValueError(f"Credentials file '{credentials_file_path}' is empty.")
        try:
            self.username = get_config_value(config, f"{DB_COMPONENT_NAME}.user")
            self.password = get_config_value(config, f"{DB_COMPONENT_NAME}.password")
        except KeyError as ex:
            raise ValueError(
                f"Credentials file '{credentials_file_path}' does not contain key '{ex}'."
            )

    def load_credentials_from_env(self):
        """
        :raise ValueError: if any expected environment variable is not set.
        """
        self.username = _get_env_var(CLP_DB_USER_ENV_VAR_NAME)
        self.password = _get_env_var(CLP_DB_PASS_ENV_VAR_NAME)


class CompressionScheduler(BaseModel):
    jobs_poll_delay: PositiveFloat = 0.1  # seconds
    logging_level: LoggingLevel = "INFO"


class QueryScheduler(BaseModel):
    host: DomainStr = "localhost"
    port: Port = 7000
    jobs_poll_delay: PositiveFloat = 0.1  # seconds
    num_archives_to_search_per_sub_job: PositiveInt = 16
    logging_level: LoggingLevel = "INFO"


class CompressionWorker(BaseModel):
    logging_level: LoggingLevel = "INFO"


class QueryWorker(BaseModel):
    logging_level: LoggingLevel = "INFO"


class Redis(BaseModel):
    host: DomainStr = "localhost"
    port: Port = 6379
    query_backend_database: int = 0
    compression_backend_database: int = 1
    # redis can perform authentication without a username
    password: Optional[str] = None

    def dump_to_primitive_dict(self):
        return self.model_dump(exclude={"password"})

    def load_credentials_from_file(self, credentials_file_path: pathlib.Path):
        config = read_yaml_config_file(credentials_file_path)
        if config is None:
            raise ValueError(f"Credentials file '{credentials_file_path}' is empty.")
        try:
            self.password = get_config_value(config, f"{REDIS_COMPONENT_NAME}.password")
        except KeyError as ex:
            raise ValueError(
                f"Credentials file '{credentials_file_path}' does not contain key '{ex}'."
            )

    def load_credentials_from_env(self):
        """
        :raise ValueError: if any expected environment variable is not set.
        """
        self.password = _get_env_var(CLP_REDIS_PASS_ENV_VAR_NAME)


class Reducer(BaseModel):
    host: DomainStr = "localhost"
    base_port: Port = 14009
    logging_level: LoggingLevel = "INFO"
    upsert_interval: PositiveInt = 100  # milliseconds


class ResultsCache(BaseModel):
    host: DomainStr = "localhost"
    port: Port = 27017
    db_name: NonEmptyStr = "clp-query-results"
    stream_collection_name: NonEmptyStr = "stream-files"
    retention_period: Optional[PositiveInt] = 60

    def get_uri(self):
        return f"mongodb://{self.host}:{self.port}/{self.db_name}"


class Queue(BaseModel):
    host: DomainStr = "localhost"
    port: Port = 5672

    username: Optional[NonEmptyStr] = None
    password: Optional[str] = None

    def dump_to_primitive_dict(self):
        return self.model_dump(exclude={"username", "password"})

    def load_credentials_from_file(self, credentials_file_path: pathlib.Path):
        config = read_yaml_config_file(credentials_file_path)
        if config is None:
            raise ValueError(f"Credentials file '{credentials_file_path}' is empty.")
        try:
            self.username = get_config_value(config, f"{QUEUE_COMPONENT_NAME}.user")
            self.password = get_config_value(config, f"{QUEUE_COMPONENT_NAME}.password")
        except KeyError as ex:
            raise ValueError(
                f"Credentials file '{credentials_file_path}' does not contain key '{ex}'."
            )

    def load_credentials_from_env(self):
        """
        :raise ValueError: if any expected environment variable is not set.
        """
        self.username = _get_env_var(CLP_QUEUE_USER_ENV_VAR_NAME)
        self.password = _get_env_var(CLP_QUEUE_PASS_ENV_VAR_NAME)


class S3Credentials(BaseModel):
    access_key_id: NonEmptyStr
    secret_access_key: NonEmptyStr
    session_token: Optional[NonEmptyStr] = None


class AwsAuthentication(BaseModel):
    type: AwsAuthTypeStr
    profile: Optional[NonEmptyStr] = None
    credentials: Optional[S3Credentials] = None

    @model_validator(mode="before")
    @classmethod
    def validate_authentication(cls, data):
        if not isinstance(data, dict):
            raise ValueError(
                "authentication config expects to be initialized from a dict, but received"
                f" {type(data).__name__}."
            )
        auth_type = data.get("type")
        profile = data.get("profile")
        credentials = data.get("credentials")

        try:
            auth_enum = AwsAuthType(auth_type)
        except ValueError:
            raise ValueError(f"Unsupported authentication type '{auth_type}'.")

        if profile and credentials:
            raise ValueError("profile and credentials cannot be set simultaneously.")
        if AwsAuthType.profile == auth_enum and not profile:
            raise ValueError(f"profile must be set when type is '{auth_enum}.'")
        if AwsAuthType.credentials == auth_enum and not credentials:
            raise ValueError(f"credentials must be set when type is '{auth_enum}.'")
        if auth_enum in [AwsAuthType.ec2, AwsAuthType.env_vars] and (profile or credentials):
            raise ValueError(f"profile and credentials must not be set when type is '{auth_enum}.'")
        return data


class S3Config(BaseModel):
    region_code: NonEmptyStr
    bucket: NonEmptyStr
    key_prefix: str
    aws_authentication: AwsAuthentication


class S3IngestionConfig(BaseModel):
    type: Literal[StorageType.S3.value] = StorageType.S3.value
    aws_authentication: AwsAuthentication


class FsStorage(BaseModel):
    type: Literal[StorageType.FS.value] = StorageType.FS.value
    directory: SerializablePath

    @field_validator("directory", mode="before")
    @classmethod
    def validate_directory(cls, value):
        _validate_directory(value)
        return value

    def make_config_paths_absolute(self, clp_home: pathlib.Path):
        self.directory = make_config_path_absolute(clp_home, self.directory)


class S3Storage(BaseModel):
    type: Literal[StorageType.S3.value] = StorageType.S3.value
    s3_config: S3Config
    staging_directory: SerializablePath

    @field_validator("staging_directory", mode="before")
    @classmethod
    def validate_staging_directory(cls, value):
        _validate_directory(value)
        return value

    @field_validator("s3_config")
    @classmethod
    def validate_key_prefix(cls, value):
        key_prefix = value.key_prefix
        if "" == key_prefix:
            raise ValueError("s3_config.key_prefix cannot be empty")
        if not key_prefix.endswith("/"):
            raise ValueError('s3_config.key_prefix must end with "/"')
        return value

    def make_config_paths_absolute(self, clp_home: pathlib.Path):
        self.staging_directory = make_config_path_absolute(clp_home, self.staging_directory)


class FsIngestionConfig(FsStorage):
    directory: SerializablePath = pathlib.Path("/")


class ArchiveFsStorage(FsStorage):
    directory: SerializablePath = CLP_DEFAULT_DATA_DIRECTORY_PATH / "archives"


class StreamFsStorage(FsStorage):
    directory: SerializablePath = CLP_DEFAULT_DATA_DIRECTORY_PATH / "streams"


class ArchiveS3Storage(S3Storage):
    staging_directory: SerializablePath = CLP_DEFAULT_DATA_DIRECTORY_PATH / "staged-archives"


class StreamS3Storage(S3Storage):
    staging_directory: SerializablePath = CLP_DEFAULT_DATA_DIRECTORY_PATH / "staged-streams"


def _get_directory_from_storage_config(
    storage_config: Union[FsStorage, S3Storage],
) -> pathlib.Path:
    storage_type = storage_config.type
    if StorageType.FS == storage_type:
        return storage_config.directory
    elif StorageType.S3 == storage_type:
        return storage_config.staging_directory
    else:
        raise NotImplementedError(f"storage.type {storage_type} is not supported")


def _set_directory_for_storage_config(
    storage_config: Union[FsStorage, S3Storage], directory
) -> None:
    storage_type = storage_config.type
    if StorageType.FS == storage_type:
        storage_config.directory = directory
    elif StorageType.S3 == storage_type:
        storage_config.staging_directory = directory
    else:
        raise NotImplementedError(f"storage.type {storage_type} is not supported")


class ArchiveOutput(BaseModel):
    storage: Union[ArchiveFsStorage, ArchiveS3Storage] = ArchiveFsStorage()
    target_archive_size: PositiveInt = 256 * 1024 * 1024  # 256 MB
    target_dictionaries_size: PositiveInt = 32 * 1024 * 1024  # 32 MB
    target_encoded_file_size: PositiveInt = 256 * 1024 * 1024  # 256 MB
    target_segment_size: PositiveInt = 256 * 1024 * 1024  # 256 MB
    compression_level: ZstdCompressionLevel = 3
    retention_period: Optional[PositiveInt] = None

    def set_directory(self, directory: pathlib.Path):
        _set_directory_for_storage_config(self.storage, directory)

    def get_directory(self) -> pathlib.Path:
        return _get_directory_from_storage_config(self.storage)


class StreamOutput(BaseModel):
    storage: Union[StreamFsStorage, StreamS3Storage] = StreamFsStorage()
    target_uncompressed_size: PositiveInt = 128 * 1024 * 1024

    def set_directory(self, directory: pathlib.Path):
        _set_directory_for_storage_config(self.storage, directory)

    def get_directory(self) -> pathlib.Path:
        return _get_directory_from_storage_config(self.storage)


class WebUi(BaseModel):
    host: DomainStr = "localhost"
    port: Port = 4000
    results_metadata_collection_name: NonEmptyStr = "results-metadata"
    rate_limit: PositiveInt = 1000


class SweepInterval(BaseModel):
    model_config = ConfigDict(extra="forbid")

    archive: PositiveInt = 60
    search_result: PositiveInt = 30


class GarbageCollector(BaseModel):
    logging_level: LoggingLevel = "INFO"
    sweep_interval: SweepInterval = SweepInterval()


class Presto(BaseModel):
    host: DomainStr
    port: Port


def _get_env_var(name: str) -> str:
    value = os.getenv(name)
    if value is None:
        raise ValueError(f"Missing environment variable: {name}")
    return value


class CLPConfig(BaseModel):
    container_image_ref: Optional[NonEmptyStr] = None

    logs_input: Union[FsIngestionConfig, S3IngestionConfig] = FsIngestionConfig()

    package: Package = Package()
    database: Database = Database()
    queue: Queue = Queue()
    redis: Redis = Redis()
    reducer: Reducer = Reducer()
    results_cache: ResultsCache = ResultsCache()
    compression_scheduler: CompressionScheduler = CompressionScheduler()
    query_scheduler: QueryScheduler = QueryScheduler()
    compression_worker: CompressionWorker = CompressionWorker()
    query_worker: QueryWorker = QueryWorker()
    webui: WebUi = WebUi()
    garbage_collector: GarbageCollector = GarbageCollector()
    credentials_file_path: SerializablePath = CLP_DEFAULT_CREDENTIALS_FILE_PATH

    presto: Optional[Presto] = None

    archive_output: ArchiveOutput = ArchiveOutput()
    stream_output: StreamOutput = StreamOutput()
<<<<<<< HEAD
    data_directory: SerializablePath = pathlib.Path("var") / "data"
    logs_directory: SerializablePath = pathlib.Path("var") / "log"
    aws_config_directory: Optional[pathlib.Path] = None
=======
    data_directory: PathStr = pathlib.Path("var") / "data"
    logs_directory: PathStr = pathlib.Path("var") / "log"
    aws_config_directory: Optional[SerializablePath] = None
>>>>>>> ca09544a

    _container_image_id_path: SerializablePath = PrivateAttr(default=CLP_PACKAGE_CONTAINER_IMAGE_ID_PATH)
    _version_file_path: SerializablePath = PrivateAttr(default=CLP_VERSION_FILE_PATH)

    @field_validator("aws_config_directory")
    @classmethod
    def expand_profile_user_home(cls, value: Optional[pathlib.Path]):
        if value is not None:
            value = value.expanduser()
        return value

    def make_config_paths_absolute(self, clp_home: pathlib.Path):
        if StorageType.FS == self.logs_input.type:
            self.logs_input.make_config_paths_absolute(clp_home)
        self.credentials_file_path = make_config_path_absolute(clp_home, self.credentials_file_path)
        self.archive_output.storage.make_config_paths_absolute(clp_home)
        self.stream_output.storage.make_config_paths_absolute(clp_home)
        self.data_directory = make_config_path_absolute(clp_home, self.data_directory)
        self.logs_directory = make_config_path_absolute(clp_home, self.logs_directory)
        self._container_image_id_path = make_config_path_absolute(
            clp_home, self._container_image_id_path
        )
        self._version_file_path = make_config_path_absolute(clp_home, self._version_file_path)

    def validate_logs_input_config(self):
        logs_input_type = self.logs_input.type
        if StorageType.FS == logs_input_type:
            # NOTE: This can't be a pydantic validator since input_logs_dir might be a
            # package-relative path that will only be resolved after pydantic validation
            input_logs_dir = self.logs_input.directory
            if not input_logs_dir.exists():
                raise ValueError(f"logs_input.directory '{input_logs_dir}' doesn't exist.")
            if not input_logs_dir.is_dir():
                raise ValueError(f"logs_input.directory '{input_logs_dir}' is not a directory.")
        if StorageType.S3 == logs_input_type and StorageEngine.CLP_S != self.package.storage_engine:
            raise ValueError(
                f"logs_input.type = 's3' is only supported with package.storage_engine"
                f" = '{StorageEngine.CLP_S}'"
            )

    def validate_archive_output_config(self):
        if (
            StorageType.S3 == self.archive_output.storage.type
            and StorageEngine.CLP_S != self.package.storage_engine
        ):
            raise ValueError(
                f"archive_output.storage.type = 's3' is only supported with package.storage_engine"
                f" = '{StorageEngine.CLP_S}'"
            )
        try:
            validate_path_could_be_dir(self.archive_output.get_directory())
        except ValueError as ex:
            raise ValueError(f"archive_output.storage's directory is invalid: {ex}")

    def validate_stream_output_config(self):
        if (
            StorageType.S3 == self.stream_output.storage.type
            and StorageEngine.CLP_S != self.package.storage_engine
        ):
            raise ValueError(
                f"stream_output.storage.type = 's3' is only supported with package.storage_engine"
                f" = '{StorageEngine.CLP_S}'"
            )
        try:
            validate_path_could_be_dir(self.stream_output.get_directory())
        except ValueError as ex:
            raise ValueError(f"stream_output.storage's directory is invalid: {ex}")

    def validate_data_dir(self):
        try:
            validate_path_could_be_dir(self.data_directory)
        except ValueError as ex:
            raise ValueError(f"data_directory is invalid: {ex}")

    def validate_logs_dir(self):
        try:
            validate_path_could_be_dir(self.logs_directory)
        except ValueError as ex:
            raise ValueError(f"logs_directory is invalid: {ex}")

    def validate_aws_config_dir(self):
        profile_auth_used = False
        auth_configs = []

        if StorageType.S3 == self.logs_input.type:
            auth_configs.append(self.logs_input.aws_authentication)
        if StorageType.S3 == self.archive_output.storage.type:
            auth_configs.append(self.archive_output.storage.s3_config.aws_authentication)
        if StorageType.S3 == self.stream_output.storage.type:
            auth_configs.append(self.stream_output.storage.s3_config.aws_authentication)

        for auth in auth_configs:
            if AwsAuthType.profile == auth.type:
                profile_auth_used = True
                break

        if profile_auth_used:
            if self.aws_config_directory is None:
                raise ValueError(
                    "aws_config_directory must be set when using profile authentication"
                )
            if not self.aws_config_directory.exists():
                raise ValueError(
                    f"aws_config_directory does not exist: '{self.aws_config_directory}'"
                )
        if not profile_auth_used and self.aws_config_directory is not None:
            raise ValueError(
                "aws_config_directory should not be set when profile authentication is not used"
            )

    def load_container_image_ref(self):
        if self.container_image_ref is not None:
            # Accept configured value for debug purposes
            return

        if self._container_image_id_path.exists():
            with open(self._container_image_id_path) as image_id_file:
                self.container_image_ref = image_id_file.read().strip()
        else:
            with open(self._version_file_path) as version_file:
                clp_package_version = version_file.read().strip()
            self.container_image_ref = f"ghcr.io/y-scope/clp/clp-package:{clp_package_version}"

    def get_shared_config_file_path(self) -> pathlib.Path:
        return self.logs_directory / CLP_SHARED_CONFIG_FILENAME

    def get_runnable_components(self) -> Set[str]:
        if QueryEngine.PRESTO == self.package.query_engine:
            return COMPRESSION_COMPONENTS | UI_COMPONENTS
        else:
            return ALL_COMPONENTS

    def dump_to_primitive_dict(self):
        custom_serialized_fields = {
            "database",
            "queue",
            "redis",
        }
        d = self.model_dump(exclude=custom_serialized_fields)
        for key in custom_serialized_fields:
            d[key] = getattr(self, key).dump_to_primitive_dict()

        # Turn paths into primitive strings
        if self.aws_config_directory is not None:
            d["aws_config_directory"] = str(self.aws_config_directory)
        else:
            d["aws_config_directory"] = None

        return d

    @model_validator(mode="after")
    def validate_presto_config(self):
        query_engine = self.package.query_engine
        presto = self.presto
        if query_engine == QueryEngine.PRESTO and presto is None:
            raise ValueError(
                f"`presto` config must be non-null when query_engine is `{query_engine}`"
            )
        return self


class WorkerConfig(BaseModel):
    package: Package = Package()
    archive_output: ArchiveOutput = ArchiveOutput()
    data_directory: pathlib.Path = CLPConfig().data_directory

    # Only needed by query workers.
    stream_output: StreamOutput = StreamOutput()
    stream_collection_name: str = ResultsCache().stream_collection_name


def get_components_for_target(target: str) -> Set[str]:
    if target in TARGET_TO_COMPONENTS:
        return TARGET_TO_COMPONENTS[target]
    elif target in ALL_COMPONENTS:
        return {target}
    else:
        return set()


def _validate_directory(value: Any):
    """
    Validates that the given value represents a directory path.

    :param value:
    :raise ValueError: if the value is not of type str.
    :raise ValueError: if the value is an empty string.
    """
    if not isinstance(value, str):
        raise ValueError("must be a string.")

    if "" == value.strip():
        raise ValueError("cannot be empty")<|MERGE_RESOLUTION|>--- conflicted
+++ resolved
@@ -578,15 +578,9 @@
 
     archive_output: ArchiveOutput = ArchiveOutput()
     stream_output: StreamOutput = StreamOutput()
-<<<<<<< HEAD
     data_directory: SerializablePath = pathlib.Path("var") / "data"
     logs_directory: SerializablePath = pathlib.Path("var") / "log"
-    aws_config_directory: Optional[pathlib.Path] = None
-=======
-    data_directory: PathStr = pathlib.Path("var") / "data"
-    logs_directory: PathStr = pathlib.Path("var") / "log"
     aws_config_directory: Optional[SerializablePath] = None
->>>>>>> ca09544a
 
     _container_image_id_path: SerializablePath = PrivateAttr(default=CLP_PACKAGE_CONTAINER_IMAGE_ID_PATH)
     _version_file_path: SerializablePath = PrivateAttr(default=CLP_VERSION_FILE_PATH)
