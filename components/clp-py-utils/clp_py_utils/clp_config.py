import pathlib
from enum import auto
from typing import Literal, Optional, Set, Union

from dotenv import dotenv_values
from pydantic import BaseModel, PrivateAttr, root_validator, validator
from strenum import KebabCaseStrEnum, LowercaseStrEnum

from .clp_logging import get_valid_logging_level, is_valid_logging_level
from .core import (
    get_config_value,
    make_config_path_absolute,
    read_yaml_config_file,
    validate_path_could_be_dir,
)

# Constants
# Component names
DB_COMPONENT_NAME = "database"
QUEUE_COMPONENT_NAME = "queue"
REDIS_COMPONENT_NAME = "redis"
REDUCER_COMPONENT_NAME = "reducer"
RESULTS_CACHE_COMPONENT_NAME = "results_cache"
COMPRESSION_SCHEDULER_COMPONENT_NAME = "compression_scheduler"
QUERY_SCHEDULER_COMPONENT_NAME = "query_scheduler"
COMPRESSION_WORKER_COMPONENT_NAME = "compression_worker"
QUERY_WORKER_COMPONENT_NAME = "query_worker"
WEBUI_COMPONENT_NAME = "webui"
GARBAGE_COLLECTOR_NAME = "garbage_collector"
<<<<<<< HEAD
=======

# Component groups
GENERAL_SCHEDULING_COMPONENTS = {
    QUEUE_COMPONENT_NAME,
    REDIS_COMPONENT_NAME,
}
COMPRESSION_COMPONENTS = GENERAL_SCHEDULING_COMPONENTS | {
    DB_COMPONENT_NAME,
    COMPRESSION_SCHEDULER_COMPONENT_NAME,
    COMPRESSION_WORKER_COMPONENT_NAME,
}
QUERY_COMPONENTS = GENERAL_SCHEDULING_COMPONENTS | {
    DB_COMPONENT_NAME,
    QUERY_SCHEDULER_COMPONENT_NAME,
    QUERY_WORKER_COMPONENT_NAME,
    REDUCER_COMPONENT_NAME,
}
UI_COMPONENTS = {
    RESULTS_CACHE_COMPONENT_NAME,
    WEBUI_COMPONENT_NAME,
}
ALL_COMPONENTS = COMPRESSION_COMPONENTS | QUERY_COMPONENTS | UI_COMPONENTS
>>>>>>> 70adb90c

# Target names
ALL_TARGET_NAME = ""
CONTROLLER_TARGET_NAME = "controller"

TARGET_TO_COMPONENTS = {
    ALL_TARGET_NAME: ALL_COMPONENTS,
    CONTROLLER_TARGET_NAME: GENERAL_SCHEDULING_COMPONENTS
    | {
        COMPRESSION_SCHEDULER_COMPONENT_NAME,
        QUERY_SCHEDULER_COMPONENT_NAME,
    },
}

QUERY_JOBS_TABLE_NAME = "query_jobs"
QUERY_TASKS_TABLE_NAME = "query_tasks"
COMPRESSION_JOBS_TABLE_NAME = "compression_jobs"
COMPRESSION_TASKS_TABLE_NAME = "compression_tasks"

OS_RELEASE_FILE_PATH = pathlib.Path("etc") / "os-release"

CLP_DEFAULT_CREDENTIALS_FILE_PATH = pathlib.Path("etc") / "credentials.yml"
CLP_DEFAULT_DATA_DIRECTORY_PATH = pathlib.Path("var") / "data"
CLP_DEFAULT_DATASET_NAME = "default"
CLP_METADATA_TABLE_PREFIX = "clp_"


class StorageEngine(KebabCaseStrEnum):
    CLP = auto()
    CLP_S = auto()


class QueryEngine(KebabCaseStrEnum):
    CLP = auto()
    CLP_S = auto()
    PRESTO = auto()


class StorageType(LowercaseStrEnum):
    FS = auto()
    S3 = auto()


class AwsAuthType(LowercaseStrEnum):
    credentials = auto()
    profile = auto()
    env_vars = auto()
    ec2 = auto()


VALID_STORAGE_ENGINES = [storage_engine.value for storage_engine in StorageEngine]
VALID_QUERY_ENGINES = [query_engine.value for query_engine in QueryEngine]


class Package(BaseModel):
    storage_engine: str = "clp"
    query_engine: str = "clp"

    @validator("storage_engine")
    def validate_storage_engine(cls, field):
        if field not in VALID_STORAGE_ENGINES:
            raise ValueError(
                f"package.storage_engine must be one of the following"
                f" {'|'.join(VALID_STORAGE_ENGINES)}"
            )
        return field

    @validator("query_engine")
    def validate_query_engine(cls, field):
        if field not in VALID_QUERY_ENGINES:
            raise ValueError(
                f"package.query_engine must be one of the following"
                f" {'|'.join(VALID_QUERY_ENGINES)}"
            )
        return field

    @root_validator
    def validate_query_engine_package_compatibility(cls, values):
        query_engine = values.get("query_engine")
        storage_engine = values.get("storage_engine")

        if query_engine in [QueryEngine.CLP, QueryEngine.CLP_S]:
            if query_engine != storage_engine:
                raise ValueError(
                    f"query_engine '{query_engine}' is only compatible with "
                    f"storage_engine '{query_engine}'."
                )
        elif query_engine == QueryEngine.PRESTO:
            if storage_engine != StorageEngine.CLP_S:
                raise ValueError(
                    f"query_engine '{QueryEngine.PRESTO}' is only compatible with "
                    f"storage_engine '{StorageEngine.CLP_S}'."
                )
        else:
            raise ValueError(f"Unsupported query_engine '{query_engine}'.")

        return values


class Database(BaseModel):
    type: str = "mariadb"
    host: str = "localhost"
    port: int = 3306
    name: str = "clp-db"
    ssl_cert: Optional[str] = None
    auto_commit: bool = False
    compress: bool = True

    username: Optional[str] = None
    password: Optional[str] = None

    @validator("type")
    def validate_database_type(cls, field):
        supported_database_types = ["mysql", "mariadb"]
        if field not in supported_database_types:
            raise ValueError(
                f"database.type must be one of the following {'|'.join(supported_database_types)}"
            )
        return field

    @validator("name")
    def validate_database_name(cls, field):
        if "" == field:
            raise ValueError("database.name cannot be empty.")
        return field

    @validator("host")
    def validate_database_host(cls, field):
        if "" == field:
            raise ValueError("database.host cannot be empty.")
        return field

    def ensure_credentials_loaded(self):
        if self.username is None or self.password is None:
            raise ValueError("Credentials not loaded.")

    def get_mysql_connection_params(self, disable_localhost_socket_connection: bool = False):
        self.ensure_credentials_loaded()

        host = self.host
        if disable_localhost_socket_connection and "localhost" == self.host:
            host = "127.0.0.1"

        # Currently, mysql's connection parameters are the same as mariadb
        connection_params = {
            "host": host,
            "port": self.port,
            "user": self.username,
            "password": self.password,
            "database": self.name,
            "compress": self.compress,
            "autocommit": self.auto_commit,
        }
        if self.ssl_cert:
            connection_params["ssl_cert"] = self.ssl_cert
        return connection_params

    def get_clp_connection_params_and_type(self, disable_localhost_socket_connection: bool = False):
        self.ensure_credentials_loaded()

        host = self.host
        if disable_localhost_socket_connection and "localhost" == self.host:
            host = "127.0.0.1"

        connection_params_and_type = {
            # NOTE: clp-core does not distinguish between mysql and mariadb
            "type": "mysql",
            "host": host,
            "port": self.port,
            "username": self.username,
            "password": self.password,
            "name": self.name,
            "table_prefix": CLP_METADATA_TABLE_PREFIX,
            "compress": self.compress,
            "autocommit": self.auto_commit,
        }
        if self.ssl_cert:
            connection_params_and_type["ssl_cert"] = self.ssl_cert
        return connection_params_and_type


def _validate_logging_level(cls, field):
    if not is_valid_logging_level(field):
        raise ValueError(
            f"{cls.__name__}: '{field}' is not a valid logging level. Use one of"
            f" {get_valid_logging_level()}"
        )


def _validate_host(cls, field):
    if "" == field:
        raise ValueError(f"{cls.__name__}.host cannot be empty.")


def _validate_port(cls, field):
    min_valid_port = 0
    max_valid_port = 2**16 - 1
    if min_valid_port > field or max_valid_port < field:
        raise ValueError(
            f"{cls.__name__}.port is not within valid range " f"{min_valid_port}-{max_valid_port}."
        )


class CompressionScheduler(BaseModel):
    jobs_poll_delay: float = 0.1  # seconds
    logging_level: str = "INFO"

    @validator("logging_level")
    def validate_logging_level(cls, field):
        _validate_logging_level(cls, field)
        return field


class QueryScheduler(BaseModel):
    host = "localhost"
    port = 7000
    jobs_poll_delay: float = 0.1  # seconds
    num_archives_to_search_per_sub_job: int = 16
    logging_level: str = "INFO"

    @validator("logging_level")
    def validate_logging_level(cls, field):
        _validate_logging_level(cls, field)
        return field

    @validator("host")
    def validate_host(cls, field):
        if "" == field:
            raise ValueError(f"Cannot be empty.")
        return field

    @validator("port")
    def validate_port(cls, field):
        if not field > 0:
            raise ValueError(f"{field} is not greater than zero")
        return field


class CompressionWorker(BaseModel):
    logging_level: str = "INFO"

    @validator("logging_level")
    def validate_logging_level(cls, field):
        _validate_logging_level(cls, field)
        return field


class QueryWorker(BaseModel):
    logging_level: str = "INFO"

    @validator("logging_level")
    def validate_logging_level(cls, field):
        _validate_logging_level(cls, field)
        return field


class Redis(BaseModel):
    host: str = "localhost"
    port: int = 6379
    query_backend_database: int = 0
    compression_backend_database: int = 1
    # redis can perform authentication without a username
    password: Optional[str]

    @validator("host")
    def validate_host(cls, field):
        if "" == field:
            raise ValueError(f"{REDIS_COMPONENT_NAME}.host cannot be empty.")
        return field


class Reducer(BaseModel):
    host: str = "localhost"
    base_port: int = 14009
    logging_level: str = "INFO"
    upsert_interval: int = 100  # milliseconds

    @validator("host")
    def validate_host(cls, field):
        if "" == field:
            raise ValueError(f"{field} cannot be empty")
        return field

    @validator("logging_level")
    def validate_logging_level(cls, field):
        _validate_logging_level(cls, field)
        return field

    @validator("base_port")
    def validate_base_port(cls, field):
        if not field > 0:
            raise ValueError(f"{field} is not greater than zero")
        return field

    @validator("upsert_interval")
    def validate_upsert_interval(cls, field):
        if not field > 0:
            raise ValueError(f"{field} is not greater than zero")
        return field


class ResultsCache(BaseModel):
    host: str = "localhost"
    port: int = 27017
    db_name: str = "clp-query-results"
    stream_collection_name: str = "stream-files"
    retention_period: Optional[int] = None

    @validator("host")
    def validate_host(cls, field):
        if "" == field:
            raise ValueError(f"{RESULTS_CACHE_COMPONENT_NAME}.host cannot be empty.")
        return field

    @validator("db_name")
    def validate_db_name(cls, field):
        if "" == field:
            raise ValueError(f"{RESULTS_CACHE_COMPONENT_NAME}.db_name cannot be empty.")
        return field

    @validator("stream_collection_name")
    def validate_stream_collection_name(cls, field):
        if "" == field:
            raise ValueError(
                f"{RESULTS_CACHE_COMPONENT_NAME}.stream_collection_name cannot be empty."
            )
        return field

    @validator("retention_period")
    def validate_retention_period(cls, field):
        if field is not None and field <= 0:
            raise ValueError("retention_period must be greater than 0")
        return field

    def get_uri(self):
        return f"mongodb://{self.host}:{self.port}/{self.db_name}"


class Queue(BaseModel):
    host: str = "localhost"
    port: int = 5672

    username: Optional[str]
    password: Optional[str]


class S3Credentials(BaseModel):
    access_key_id: str
    secret_access_key: str
    session_token: Optional[str]

    @validator("access_key_id")
    def validate_access_key_id(cls, field):
        if "" == field:
            raise ValueError("access_key_id cannot be empty")
        return field

    @validator("secret_access_key")
    def validate_secret_access_key(cls, field):
        if "" == field:
            raise ValueError("secret_access_key cannot be empty")
        return field


class AwsAuthentication(BaseModel):
    type: Literal[
        AwsAuthType.credentials.value,
        AwsAuthType.profile.value,
        AwsAuthType.env_vars.value,
        AwsAuthType.ec2.value,
    ]
    profile: Optional[str] = None
    credentials: Optional[S3Credentials] = None

    @root_validator(pre=True)
    def validate_authentication(cls, values):
        auth_type = values.get("type")
        profile = values.get("profile")
        credentials = values.get("credentials")

        try:
            auth_enum = AwsAuthType(auth_type)
        except ValueError:
            raise ValueError(f"Unsupported authentication type '{auth_type}'.")

        if profile and credentials:
            raise ValueError("profile and credentials cannot be set simultaneously.")
        if AwsAuthType.profile == auth_enum and not profile:
            raise ValueError(f"profile must be set when type is '{auth_enum}.'")
        if AwsAuthType.credentials == auth_enum and not credentials:
            raise ValueError(f"credentials must be set when type is '{auth_enum}.'")
        if auth_enum in [AwsAuthType.ec2, AwsAuthType.env_vars] and (profile or credentials):
            raise ValueError(f"profile and credentials must not be set when type is '{auth_enum}.'")
        return values


class S3Config(BaseModel):
    region_code: str
    bucket: str
    key_prefix: str
    aws_authentication: AwsAuthentication

    @validator("region_code")
    def validate_region_code(cls, field):
        if "" == field:
            raise ValueError("region_code cannot be empty")
        return field

    @validator("bucket")
    def validate_bucket(cls, field):
        if "" == field:
            raise ValueError("bucket cannot be empty")
        return field


class S3IngestionConfig(BaseModel):
    type: Literal[StorageType.S3.value] = StorageType.S3.value
    aws_authentication: AwsAuthentication

    def dump_to_primitive_dict(self):
        return self.dict()


class FsStorage(BaseModel):
    type: Literal[StorageType.FS.value] = StorageType.FS.value
    directory: pathlib.Path

    @validator("directory")
    def validate_directory(cls, field):
        if "" == field:
            raise ValueError("directory cannot be empty")
        return field

    def make_config_paths_absolute(self, clp_home: pathlib.Path):
        self.directory = make_config_path_absolute(clp_home, self.directory)

    def dump_to_primitive_dict(self):
        d = self.dict()
        d["directory"] = str(d["directory"])
        return d


class S3Storage(BaseModel):
    type: Literal[StorageType.S3.value] = StorageType.S3.value
    s3_config: S3Config
    staging_directory: pathlib.Path

    @validator("staging_directory")
    def validate_staging_directory(cls, field):
        if "" == field:
            raise ValueError("staging_directory cannot be empty")
        return field

    @root_validator
    def validate_key_prefix(cls, values):
        s3_config = values.get("s3_config")
        if not hasattr(s3_config, "key_prefix"):
            raise ValueError("s3_config must have field key_prefix")
        key_prefix = s3_config.key_prefix
        if "" == key_prefix:
            raise ValueError("s3_config.key_prefix cannot be empty")
        if not key_prefix.endswith("/"):
            raise ValueError('s3_config.key_prefix must end with "/"')
        return values

    def make_config_paths_absolute(self, clp_home: pathlib.Path):
        self.staging_directory = make_config_path_absolute(clp_home, self.staging_directory)

    def dump_to_primitive_dict(self):
        d = self.dict()
        d["staging_directory"] = str(d["staging_directory"])
        return d


class FsIngestionConfig(FsStorage):
    directory: pathlib.Path = pathlib.Path("/")


class ArchiveFsStorage(FsStorage):
    directory: pathlib.Path = CLP_DEFAULT_DATA_DIRECTORY_PATH / "archives"


class StreamFsStorage(FsStorage):
    directory: pathlib.Path = CLP_DEFAULT_DATA_DIRECTORY_PATH / "streams"


class ArchiveS3Storage(S3Storage):
    staging_directory: pathlib.Path = CLP_DEFAULT_DATA_DIRECTORY_PATH / "staged-archives"


class StreamS3Storage(S3Storage):
    staging_directory: pathlib.Path = CLP_DEFAULT_DATA_DIRECTORY_PATH / "staged-streams"


def _get_directory_from_storage_config(
    storage_config: Union[FsStorage, S3Storage],
) -> pathlib.Path:
    storage_type = storage_config.type
    if StorageType.FS == storage_type:
        return storage_config.directory
    elif StorageType.S3 == storage_type:
        return storage_config.staging_directory
    else:
        raise NotImplementedError(f"storage.type {storage_type} is not supported")


def _set_directory_for_storage_config(
    storage_config: Union[FsStorage, S3Storage], directory
) -> None:
    storage_type = storage_config.type
    if StorageType.FS == storage_type:
        storage_config.directory = directory
    elif StorageType.S3 == storage_type:
        storage_config.staging_directory = directory
    else:
        raise NotImplementedError(f"storage.type {storage_type} is not supported")


class ArchiveOutput(BaseModel):
    storage: Union[ArchiveFsStorage, ArchiveS3Storage] = ArchiveFsStorage()
    target_archive_size: int = 256 * 1024 * 1024  # 256 MB
    target_dictionaries_size: int = 32 * 1024 * 1024  # 32 MB
    target_encoded_file_size: int = 256 * 1024 * 1024  # 256 MB
    target_segment_size: int = 256 * 1024 * 1024  # 256 MB
    compression_level: int = 3
    retention_period: Optional[int] = None

    @validator("target_archive_size")
    def validate_target_archive_size(cls, field):
        if field <= 0:
            raise ValueError("target_archive_size must be greater than 0")
        return field

    @validator("target_dictionaries_size")
    def validate_target_dictionaries_size(cls, field):
        if field <= 0:
            raise ValueError("target_dictionaries_size must be greater than 0")
        return field

    @validator("target_encoded_file_size")
    def validate_target_encoded_file_size(cls, field):
        if field <= 0:
            raise ValueError("target_encoded_file_size must be greater than 0")
        return field

    @validator("target_segment_size")
    def validate_target_segment_size(cls, field):
        if field <= 0:
            raise ValueError("target_segment_size must be greater than 0")
        return field

    @validator("compression_level")
    def validate_compression_level(cls, field):
        if field < 1 or 19 < field:
            raise ValueError("compression_level must be a value from 1 to 19")
        return field

    @validator("retention_period")
    def validate_retention_period(cls, field):
        if field is not None and field <= 0:
            raise ValueError("retention_period must be greater than 0")
        return field

    def set_directory(self, directory: pathlib.Path):
        _set_directory_for_storage_config(self.storage, directory)

    def get_directory(self) -> pathlib.Path:
        return _get_directory_from_storage_config(self.storage)

    def dump_to_primitive_dict(self):
        d = self.dict()
        d["storage"] = self.storage.dump_to_primitive_dict()
        return d


class StreamOutput(BaseModel):
    storage: Union[StreamFsStorage, StreamS3Storage] = StreamFsStorage()
    target_uncompressed_size: int = 128 * 1024 * 1024

    @validator("target_uncompressed_size")
    def validate_target_uncompressed_size(cls, field):
        if field <= 0:
            raise ValueError("target_uncompressed_size must be greater than 0")
        return field

    def set_directory(self, directory: pathlib.Path):
        _set_directory_for_storage_config(self.storage, directory)

    def get_directory(self) -> pathlib.Path:
        return _get_directory_from_storage_config(self.storage)

    def dump_to_primitive_dict(self):
        d = self.dict()
        d["storage"] = self.storage.dump_to_primitive_dict()
        return d


class WebUi(BaseModel):
    host: str = "localhost"
    port: int = 4000
    results_metadata_collection_name: str = "results-metadata"

    @validator("host")
    def validate_host(cls, field):
        _validate_host(cls, field)
        return field

    @validator("port")
    def validate_port(cls, field):
        _validate_port(cls, field)
        return field

    @validator("results_metadata_collection_name")
    def validate_results_metadata_collection_name(cls, field):
        if "" == field:
            raise ValueError(
                f"{WEBUI_COMPONENT_NAME}.results_metadata_collection_name cannot be empty."
            )
        return field


class SweepInterval(BaseModel):
    archive: int = 60
    search_result: int = 30

    # Explicitly disallow any unexpected key
    class Config:
        extra = "forbid"

    @root_validator
    def validate_sweep_interval(cls, values):
        for field, value in values.items():
            if value <= 0:
                raise ValueError(f"Sweep interval of {field} must be greater than 0")
        return values


class GarbageCollector(BaseModel):
    logging_level: str = "INFO"
    sweep_interval: SweepInterval = SweepInterval()

    @validator("logging_level")
    def validate_logging_level(cls, field):
        _validate_logging_level(cls, field)
        return field


class CLPConfig(BaseModel):
    execution_container: Optional[str] = None

    logs_input: Union[FsIngestionConfig, S3IngestionConfig] = FsIngestionConfig()

    package: Package = Package()
    database: Database = Database()
    queue: Queue = Queue()
    redis: Redis = Redis()
    reducer: Reducer() = Reducer()
    results_cache: ResultsCache = ResultsCache()
    compression_scheduler: CompressionScheduler = CompressionScheduler()
    query_scheduler: QueryScheduler = QueryScheduler()
    compression_worker: CompressionWorker = CompressionWorker()
    query_worker: QueryWorker = QueryWorker()
    webui: WebUi = WebUi()
    garbage_collector: GarbageCollector = GarbageCollector()
    credentials_file_path: pathlib.Path = CLP_DEFAULT_CREDENTIALS_FILE_PATH

    archive_output: ArchiveOutput = ArchiveOutput()
    stream_output: StreamOutput = StreamOutput()
    data_directory: pathlib.Path = pathlib.Path("var") / "data"
    logs_directory: pathlib.Path = pathlib.Path("var") / "log"
    aws_config_directory: Optional[pathlib.Path] = None

    _os_release_file_path: pathlib.Path = PrivateAttr(default=OS_RELEASE_FILE_PATH)

    def make_config_paths_absolute(self, clp_home: pathlib.Path):
        if StorageType.FS == self.logs_input.type:
            self.logs_input.make_config_paths_absolute(clp_home)
        self.credentials_file_path = make_config_path_absolute(clp_home, self.credentials_file_path)
        self.archive_output.storage.make_config_paths_absolute(clp_home)
        self.stream_output.storage.make_config_paths_absolute(clp_home)
        self.data_directory = make_config_path_absolute(clp_home, self.data_directory)
        self.logs_directory = make_config_path_absolute(clp_home, self.logs_directory)
        self._os_release_file_path = make_config_path_absolute(clp_home, self._os_release_file_path)

    def validate_logs_input_config(self):
        logs_input_type = self.logs_input.type
        if StorageType.FS == logs_input_type:
            # NOTE: This can't be a pydantic validator since input_logs_dir might be a
            # package-relative path that will only be resolved after pydantic validation
            input_logs_dir = self.logs_input.directory
            if not input_logs_dir.exists():
                raise ValueError(f"logs_input.directory '{input_logs_dir}' doesn't exist.")
            if not input_logs_dir.is_dir():
                raise ValueError(f"logs_input.directory '{input_logs_dir}' is not a directory.")
        if StorageType.S3 == logs_input_type and StorageEngine.CLP_S != self.package.storage_engine:
            raise ValueError(
                f"logs_input.type = 's3' is only supported with package.storage_engine"
                f" = '{StorageEngine.CLP_S}'"
            )

    def validate_archive_output_config(self):
        if (
            StorageType.S3 == self.archive_output.storage.type
            and StorageEngine.CLP_S != self.package.storage_engine
        ):
            raise ValueError(
                f"archive_output.storage.type = 's3' is only supported with package.storage_engine"
                f" = '{StorageEngine.CLP_S}'"
            )
        try:
            validate_path_could_be_dir(self.archive_output.get_directory())
        except ValueError as ex:
            raise ValueError(f"archive_output.storage's directory is invalid: {ex}")

    def validate_stream_output_config(self):
        if (
            StorageType.S3 == self.stream_output.storage.type
            and StorageEngine.CLP_S != self.package.storage_engine
        ):
            raise ValueError(
                f"stream_output.storage.type = 's3' is only supported with package.storage_engine"
                f" = '{StorageEngine.CLP_S}'"
            )
        try:
            validate_path_could_be_dir(self.stream_output.get_directory())
        except ValueError as ex:
            raise ValueError(f"stream_output.storage's directory is invalid: {ex}")

    def validate_data_dir(self):
        try:
            validate_path_could_be_dir(self.data_directory)
        except ValueError as ex:
            raise ValueError(f"data_directory is invalid: {ex}")

    def validate_logs_dir(self):
        try:
            validate_path_could_be_dir(self.logs_directory)
        except ValueError as ex:
            raise ValueError(f"logs_directory is invalid: {ex}")

    def validate_aws_config_dir(self):
        profile_auth_used = False
        auth_configs = []

        if StorageType.S3 == self.logs_input.type:
            auth_configs.append(self.logs_input.aws_authentication)
        if StorageType.S3 == self.archive_output.storage.type:
            auth_configs.append(self.archive_output.storage.s3_config.aws_authentication)
        if StorageType.S3 == self.stream_output.storage.type:
            auth_configs.append(self.stream_output.storage.s3_config.aws_authentication)

        for auth in auth_configs:
            if AwsAuthType.profile.value == auth.type:
                profile_auth_used = True
                break

        if profile_auth_used:
            if self.aws_config_directory is None:
                raise ValueError(
                    "aws_config_directory must be set when using profile authentication"
                )
            if not self.aws_config_directory.exists():
                raise ValueError("aws_config_directory does not exist")
        if not profile_auth_used and self.aws_config_directory is not None:
            raise ValueError(
                "aws_config_directory should not be set when profile authentication is not used"
            )

    def load_execution_container_name(self):
        if self.execution_container is not None:
            # Accept configured value for debug purposes
            return

        os_release = dotenv_values(self._os_release_file_path)
        if "ubuntu" == os_release["ID"]:
            self.execution_container = (
                f"clp-execution-x86-{os_release['ID']}-{os_release['VERSION_CODENAME']}:main"
            )
        else:
            raise NotImplementedError(
                f"Unsupported OS {os_release['ID']} in {OS_RELEASE_FILE_PATH}"
            )

        self.execution_container = "ghcr.io/y-scope/clp/" + self.execution_container

    def load_database_credentials_from_file(self):
        config = read_yaml_config_file(self.credentials_file_path)
        if config is None:
            raise ValueError(f"Credentials file '{self.credentials_file_path}' is empty.")
        try:
            self.database.username = get_config_value(config, f"{DB_COMPONENT_NAME}.user")
            self.database.password = get_config_value(config, f"{DB_COMPONENT_NAME}.password")
        except KeyError as ex:
            raise ValueError(
                f"Credentials file '{self.credentials_file_path}' does not contain key '{ex}'."
            )

    def load_queue_credentials_from_file(self):
        config = read_yaml_config_file(self.credentials_file_path)
        if config is None:
            raise ValueError(f"Credentials file '{self.credentials_file_path}' is empty.")
        try:
            self.queue.username = get_config_value(config, f"{QUEUE_COMPONENT_NAME}.user")
            self.queue.password = get_config_value(config, f"{QUEUE_COMPONENT_NAME}.password")
        except KeyError as ex:
            raise ValueError(
                f"Credentials file '{self.credentials_file_path}' does not contain key '{ex}'."
            )

    def load_redis_credentials_from_file(self):
        config = read_yaml_config_file(self.credentials_file_path)
        if config is None:
            raise ValueError(f"Credentials file '{self.credentials_file_path}' is empty.")
        try:
            self.redis.password = get_config_value(config, f"{REDIS_COMPONENT_NAME}.password")
        except KeyError as ex:
            raise ValueError(
                f"Credentials file '{self.credentials_file_path}' does not contain key '{ex}'."
            )

    def get_runnable_components(self) -> Set[str]:
        if QueryEngine.PRESTO == self.package.query_engine:
            return COMPRESSION_COMPONENTS | UI_COMPONENTS
        else:
            return ALL_COMPONENTS

    def dump_to_primitive_dict(self):
        d = self.dict()
        d["logs_input"] = self.logs_input.dump_to_primitive_dict()
        d["archive_output"] = self.archive_output.dump_to_primitive_dict()
        d["stream_output"] = self.stream_output.dump_to_primitive_dict()
        # Turn paths into primitive strings
        d["credentials_file_path"] = str(self.credentials_file_path)
        d["data_directory"] = str(self.data_directory)
        d["logs_directory"] = str(self.logs_directory)
        if self.aws_config_directory is not None:
            d["aws_config_directory"] = str(self.aws_config_directory)
        else:
            d["aws_config_directory"] = None
        return d


class WorkerConfig(BaseModel):
    package: Package = Package()
    archive_output: ArchiveOutput = ArchiveOutput()
    data_directory: pathlib.Path = CLPConfig().data_directory

    # Only needed by query workers.
    stream_output: StreamOutput = StreamOutput()
    stream_collection_name: str = ResultsCache().stream_collection_name

    def dump_to_primitive_dict(self):
        d = self.dict()
        d["archive_output"] = self.archive_output.dump_to_primitive_dict()

        # Turn paths into primitive strings
        d["data_directory"] = str(self.data_directory)
        d["stream_output"] = self.stream_output.dump_to_primitive_dict()

        return d


def get_components_for_target(target: str) -> Set[str]:
    if target in TARGET_TO_COMPONENTS:
        return TARGET_TO_COMPONENTS[target]
    elif target in ALL_COMPONENTS:
        return {target}
    else:
        return set()<|MERGE_RESOLUTION|>--- conflicted
+++ resolved
@@ -27,8 +27,6 @@
 QUERY_WORKER_COMPONENT_NAME = "query_worker"
 WEBUI_COMPONENT_NAME = "webui"
 GARBAGE_COLLECTOR_NAME = "garbage_collector"
-<<<<<<< HEAD
-=======
 
 # Component groups
 GENERAL_SCHEDULING_COMPONENTS = {
@@ -51,7 +49,6 @@
     WEBUI_COMPONENT_NAME,
 }
 ALL_COMPONENTS = COMPRESSION_COMPONENTS | QUERY_COMPONENTS | UI_COMPONENTS
->>>>>>> 70adb90c
 
 # Target names
 ALL_TARGET_NAME = ""
