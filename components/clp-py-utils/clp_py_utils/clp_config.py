--- conflicted
+++ resolved
@@ -21,11 +21,7 @@
     read_yaml_config_file,
     validate_path_could_be_dir,
 )
-<<<<<<< HEAD
-from .pydantic_serialization_utils import PathStr, StrEnumSerializer
-=======
 from .serialization_utils import serialize_path, serialize_str_enum
->>>>>>> bb3ae41d
 
 # Constants
 # Component names
@@ -110,7 +106,6 @@
 DatabaseEngineStr = Annotated[DatabaseEngine, StrEnumSerializer]
 
 
-<<<<<<< HEAD
 class OrchestrationType(KebabCaseStrEnum):
     celery = auto()
     spider = auto()
@@ -119,8 +114,6 @@
 OrchestrationTypeStr = Annotated[OrchestrationType, StrEnumSerializer]
 
 
-=======
->>>>>>> bb3ae41d
 class QueryEngine(KebabCaseStrEnum):
     CLP = auto()
     CLP_S = auto()
@@ -173,11 +166,8 @@
 
 
 class Database(BaseModel):
-<<<<<<< HEAD
     DEFAULT_PORT: ClassVar[int] = 3306
 
-=======
->>>>>>> bb3ae41d
     type: DatabaseEngineStr = DatabaseEngine.MARIADB
     host: DomainStr = "localhost"
     port: Port = DEFAULT_PORT
@@ -467,11 +457,7 @@
 
 class FsStorage(BaseModel):
     type: Literal[StorageType.FS.value] = StorageType.FS.value
-<<<<<<< HEAD
-    directory: PathStr
-=======
     directory: SerializablePath
->>>>>>> bb3ae41d
 
     @field_validator("directory", mode="before")
     @classmethod
@@ -486,11 +472,7 @@
 class S3Storage(BaseModel):
     type: Literal[StorageType.S3.value] = StorageType.S3.value
     s3_config: S3Config
-<<<<<<< HEAD
-    staging_directory: PathStr
-=======
     staging_directory: SerializablePath
->>>>>>> bb3ae41d
 
     @field_validator("staging_directory", mode="before")
     @classmethod
@@ -513,8 +495,7 @@
 
 
 class FsIngestionConfig(FsStorage):
-<<<<<<< HEAD
-    directory: PathStr = pathlib.Path("/")
+    directory: SerializablePath = pathlib.Path("/")
 
     def transform_for_container(self):
         input_logs_dir = self.directory.resolve()
@@ -524,50 +505,31 @@
 
 
 class ArchiveFsStorage(FsStorage):
-    directory: PathStr = CLP_DEFAULT_ARCHIVES_DIRECTORY_PATH
+    directory: SerializablePath = CLP_DEFAULT_ARCHIVES_DIRECTORY_PATH
 
     def transform_for_container(self):
         self.directory = pathlib.Path("/") / CLP_DEFAULT_ARCHIVES_DIRECTORY_PATH
 
 
 class StreamFsStorage(FsStorage):
-    directory: PathStr = CLP_DEFAULT_STREAMS_DIRECTORY_PATH
+    directory: SerializablePath = CLP_DEFAULT_STREAMS_DIRECTORY_PATH
 
     def transform_for_container(self):
         self.directory = pathlib.Path("/") / CLP_DEFAULT_STREAMS_DIRECTORY_PATH
 
 
 class ArchiveS3Storage(S3Storage):
-    staging_directory: PathStr = CLP_DEFAULT_ARCHIVES_STAGING_DIRECTORY_PATH
+    staging_directory: SerializablePath = CLP_DEFAULT_ARCHIVES_STAGING_DIRECTORY_PATH
 
     def transform_for_container(self):
         self.staging_directory = pathlib.Path("/") / CLP_DEFAULT_ARCHIVES_STAGING_DIRECTORY_PATH
 
 
 class StreamS3Storage(S3Storage):
-    staging_directory: PathStr = CLP_DEFAULT_STREAMS_STAGING_DIRECTORY_PATH
+    staging_directory: SerializablePath = CLP_DEFAULT_STREAMS_STAGING_DIRECTORY_PATH
 
     def transform_for_container(self):
         self.staging_directory = pathlib.Path("/") / CLP_DEFAULT_STREAMS_STAGING_DIRECTORY_PATH
-=======
-    directory: SerializablePath = pathlib.Path("/")
-
-
-class ArchiveFsStorage(FsStorage):
-    directory: SerializablePath = CLP_DEFAULT_DATA_DIRECTORY_PATH / "archives"
-
-
-class StreamFsStorage(FsStorage):
-    directory: SerializablePath = CLP_DEFAULT_DATA_DIRECTORY_PATH / "streams"
-
-
-class ArchiveS3Storage(S3Storage):
-    staging_directory: SerializablePath = CLP_DEFAULT_DATA_DIRECTORY_PATH / "staged-archives"
-
-
-class StreamS3Storage(S3Storage):
-    staging_directory: SerializablePath = CLP_DEFAULT_DATA_DIRECTORY_PATH / "staged-streams"
->>>>>>> bb3ae41d
 
 
 def _get_directory_from_storage_config(
@@ -674,33 +636,20 @@
     query_worker: QueryWorker = QueryWorker()
     webui: WebUi = WebUi()
     garbage_collector: GarbageCollector = GarbageCollector()
-<<<<<<< HEAD
-    credentials_file_path: PathStr = CLP_DEFAULT_CREDENTIALS_FILE_PATH
-=======
     credentials_file_path: SerializablePath = CLP_DEFAULT_CREDENTIALS_FILE_PATH
->>>>>>> bb3ae41d
 
     presto: Optional[Presto] = None
 
     archive_output: ArchiveOutput = ArchiveOutput()
     stream_output: StreamOutput = StreamOutput()
-<<<<<<< HEAD
-    data_directory: PathStr = CLP_DEFAULT_DATA_DIRECTORY_PATH
-    logs_directory: PathStr = CLP_DEFAULT_LOG_DIRECTORY_PATH
-    aws_config_directory: Optional[pathlib.Path] = None
-
-    _container_image_id_path: PathStr = PrivateAttr(default=CLP_PACKAGE_CONTAINER_IMAGE_ID_PATH)
-    _version_file_path: PathStr = PrivateAttr(default=CLP_VERSION_FILE_PATH)
-=======
-    data_directory: SerializablePath = pathlib.Path("var") / "data"
-    logs_directory: SerializablePath = pathlib.Path("var") / "log"
+    data_directory: SerializablePath = CLP_DEFAULT_DATA_DIRECTORY_PATH
+    logs_directory: SerializablePath = CLP_DEFAULT_LOG_DIRECTORY_PATH
     aws_config_directory: Optional[SerializablePath] = None
 
     _container_image_id_path: SerializablePath = PrivateAttr(
         default=CLP_PACKAGE_CONTAINER_IMAGE_ID_PATH
     )
     _version_file_path: SerializablePath = PrivateAttr(default=CLP_VERSION_FILE_PATH)
->>>>>>> bb3ae41d
 
     @field_validator("aws_config_directory")
     @classmethod
@@ -842,15 +791,6 @@
         for key in custom_serialized_fields:
             d[key] = getattr(self, key).dump_to_primitive_dict()
 
-<<<<<<< HEAD
-        # Turn paths into primitive strings
-        if self.aws_config_directory is not None:
-            d["aws_config_directory"] = str(self.aws_config_directory)
-        else:
-            d["aws_config_directory"] = None
-
-=======
->>>>>>> bb3ae41d
         return d
 
     @model_validator(mode="after")
@@ -917,18 +857,6 @@
     stream_output: StreamOutput = StreamOutput()
     stream_collection_name: str = ResultsCache().stream_collection_name
 
-<<<<<<< HEAD
-=======
-
-def get_components_for_target(target: str) -> Set[str]:
-    if target in TARGET_TO_COMPONENTS:
-        return TARGET_TO_COMPONENTS[target]
-    elif target in ALL_COMPONENTS:
-        return {target}
-    else:
-        return set()
-
->>>>>>> bb3ae41d
 
 def _validate_directory(value: Any):
     """
