--- conflicted
+++ resolved
@@ -181,15 +181,9 @@
         db_conn.commit()
         job_id = db_cursor.lastrowid
 
-<<<<<<< HEAD
         next_pagination_id = -7
         pagination_limit = 7
 
-=======
-        # Create a task for each archive, in batches
-        next_pagination_id = 0
-        pagination_limit = 10
->>>>>>> 2c00b547
         num_tasks_added = 0
 
         if context is not None:
@@ -224,18 +218,10 @@
 
             db_cursor.execute(job_stmt)
             rows = db_cursor.fetchall()
-<<<<<<< HEAD
 
             if len(rows) == 0:
                 break
 
-=======
-            num_archives_searched += len(rows)
-            # Insert tasks
-            if len(rows) == 0:
-                break
-            
->>>>>>> 2c00b547
             stmt = f"""
             INSERT INTO `search_tasks` (`job_id`, `archive_id`, `scheduled_time`) 
             VALUES ({"), (".join(f"{job_id}, '{row['archive_id']}', '{datetime.datetime.utcnow()}'" for row in rows)})
@@ -255,39 +241,23 @@
 
             # Wait for the job to be marked complete
             job_complete = False
-<<<<<<< HEAD
             while not job_complete and counter.get() <= 100:
                 time.sleep(1)
                 db_cursor.execute(f"SELECT `status`, `status_msg` FROM `search_jobs` WHERE `id` = {job_id}")
-                # There will only ever be one row since it's zimpossible to have more than one job with the same ID
-=======
-            while not job_complete:
-                db_cursor.execute(f"SELECT `status`, `status_msg` FROM `search_jobs` WHERE `id` = {job_id}")
-                # There will only ever be one row since it's impossible to have more than one job with the same ID
->>>>>>> 2c00b547
                 row = db_cursor.fetchall()[0]
+
                 if JobStatus.SUCCEEDED == row['status']:
                     job_complete = True
                 elif JobStatus.FAILED == row['status']:
                     logger.error(row['status_msg'])
                     job_complete = True
+
                 db_conn.commit()
 
-<<<<<<< HEAD
 
 async def increment_results_counter():
     counter.increment()
     return 0
-=======
-                time.sleep(1)
-            logger.info("no of logs received: {f}".format(f=search_logs_received))
-            if len(rows) < pagination_limit or search_logs_received["counter"] > 500:
-                
-                # Less than limit rows returned, so there are no more rows
-                break
-            next_pagination_id += pagination_limit
->>>>>>> 2c00b547
-
 
 async def worker_connection_handler(reader: StreamReader, writer: StreamWriter):
     try:
@@ -303,14 +273,10 @@
 
             for unpacked in unpacker:
                 print(f"{unpacked[0]}: {unpacked[2]}", end='')
-<<<<<<< HEAD
+
                 task = asyncio.create_task(increment_results_counter())
                 await task
 
-=======
-                search_logs_received["counter"] = search_logs_received["counter"] + 1
-                logger.info(f"counter updated {search_logs_received['counter']}")
->>>>>>> 2c00b547
     except asyncio.CancelledError:
         return
     finally:
