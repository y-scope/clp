## Location (e.g., directory) containing any logs you wish to compress. Must be reachable by all
## workers.
#logs_input:
#  type: "fs"
#
#  # NOTE: This directory will be exposed inside the container, so symbolic links to files outside
#  # this directory will be ignored.
#  directory: "/"
#
## File containing credentials for services
#credentials_file_path: "etc/credentials.yml"
#
package:
  storage_engine: "clp-s"

#database:
#  type: "mariadb"  # "mariadb" or "mysql"
#  host: "localhost"
#  port: 3306
#  name: "clp-db"
#
#compression_scheduler:
#  jobs_poll_delay: 0.1  # seconds
#  logging_level: "INFO"
#
#query_scheduler:
#  host: "localhost"
#  port: 7000
#  jobs_poll_delay: 0.1  # seconds
#  num_archives_to_search_per_sub_job: 16
#  logging_level: "INFO"
#
#queue:
#  host: "localhost"
#  port: 5672
#
#redis:
#  host: "localhost"
#  port: 6379
#  query_backend_database: 0
#  compression_backend_database: 1
#
#reducer:
#  host: "localhost"
#  base_port: 14009
#  logging_level: "INFO"
#  upsert_interval: 100  # milliseconds
#
results_cache:
  host: "localhost"
  port: 27017
  db_name: "clp-query-results"
  stream_collection_name: "stream-files"
  # TODO
  retention_period: 1
#
#compression_worker:
#  logging_level: "INFO"
#
#query_worker:
#  logging_level: "INFO"
#
#webui:
#  host: "localhost"
#  port: 4000
#  logging_level: "INFO"
#
#log_viewer_webui:
#  host: "localhost"
#  port: 3000
#
## Where archives should be output to
#archive_output:
#  storage:
#    type: "fs"
#    # NOTE: This directory must not overlap with any path used in CLP's execution container. An
#    # error will be raised if so.
#    directory: "var/data/archives"
#
#  # TODO
#  retention_period: 10
#
#  # How much data CLP should try to compress into each archive
#  target_archive_size: 268435456  # 256 MB
#
#  # How large the dictionaries should be allowed to get before the archive is
#  # closed and a new one is created
#  target_dictionaries_size: 33554432  # 32 MB
#
#  # How large each encoded file should be before being split into a new encoded
#  # file
#  target_encoded_file_size: 268435456  # 256 MB
#
#  # How much data CLP should try to fit into each segment within an archive
#  target_segment_size: 268435456  # 256 MB
#
#  # How much archives should be compressed: 1 (fast/low compression) to 19 (slow/high compression)
#  compression_level: 3
#
# Where CLP stream files (e.g., IR streams) should be output
stream_output:
#  storage:
<<<<<<< HEAD
#    type: "s3"
#    staging_directory: "var/data/streams"
#    s3_config:
#      region_code: "us-west-1"
#      bucket: "private-clp-test-bucket"
#      key_prefix: "extraction_output/"
#
#      aws_authentication:
#        type: "profile"
#        profile: "default"

  # TODO
  retention_period: 1

  # How large each stream file should be before being split into a new stream file
  target_uncompressed_size: 134217728  # 128 MB

## TODO
#daemon:
#  logging_level: "INFO"
#  job_frequency:
#    archive_retention: 5
=======
#    type: "fs"
#    # NOTE: This directory must not overlap with any path used in CLP's execution container. An
#    # error will be raised if so.
#    directory: "var/data/streams"
#
#  # How large each stream file should be before being split into a new stream file
#  target_uncompressed_size: 134217728  # 128 MB
>>>>>>> bcb7f546
#
## Location where other data (besides archives) are stored. It will be created if
## it doesn't exist.
## NOTE: This directory must not overlap with any path used in CLP's execution container. An error
## will be raised if so.
#data_directory: "var/data"
#
## Location where logs are stored. It will be created if it doesn't exist.
## NOTE: This directory must not overlap with any path used in CLP's execution container. An error
## will be raised if so.
#logs_directory: "var/log"
#
## Location of the AWS tools' config files (e.g., `~/.aws`)
# aws_config_directory: "/home/haiqixu/.aws"<|MERGE_RESOLUTION|>--- conflicted
+++ resolved
@@ -70,15 +70,15 @@
 #  port: 3000
 #
 ## Where archives should be output to
-#archive_output:
-#  storage:
-#    type: "fs"
-#    # NOTE: This directory must not overlap with any path used in CLP's execution container. An
-#    # error will be raised if so.
-#    directory: "var/data/archives"
-#
-#  # TODO
-#  retention_period: 10
+archive_output:
+  storage:
+    type: "fs"
+    # NOTE: This directory must not overlap with any path used in CLP's execution container. An
+    # error will be raised if so.
+    directory: "var/data/archives"
+
+  # TODO
+  retention_period: null
 #
 #  # How much data CLP should try to compress into each archive
 #  target_archive_size: 268435456  # 256 MB
@@ -100,7 +100,6 @@
 # Where CLP stream files (e.g., IR streams) should be output
 stream_output:
 #  storage:
-<<<<<<< HEAD
 #    type: "s3"
 #    staging_directory: "var/data/streams"
 #    s3_config:
@@ -123,15 +122,6 @@
 #  logging_level: "INFO"
 #  job_frequency:
 #    archive_retention: 5
-=======
-#    type: "fs"
-#    # NOTE: This directory must not overlap with any path used in CLP's execution container. An
-#    # error will be raised if so.
-#    directory: "var/data/streams"
-#
-#  # How large each stream file should be before being split into a new stream file
-#  target_uncompressed_size: 134217728  # 128 MB
->>>>>>> bcb7f546
 #
 ## Location where other data (besides archives) are stored. It will be created if
 ## it doesn't exist.
