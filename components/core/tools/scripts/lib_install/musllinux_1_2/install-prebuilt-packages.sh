--- conflicted
+++ resolved
@@ -3,8 +3,6 @@
 set -o errexit
 set -o nounset
 set -o pipefail
-
-script_dir="$(cd "$(dirname "${BASH_SOURCE[0]}")" &>/dev/null && pwd)"
 
 apk update && apk add --no-cache \
     bzip2-dev \
@@ -18,8 +16,5 @@
     zlib-static
 
 # Install remaining packages through pipx
-<<<<<<< HEAD
-=======
 script_dir="$(cd "$(dirname "${BASH_SOURCE[0]}")" &>/dev/null && pwd)"
->>>>>>> f0e874d9
 "${script_dir}/../pipx-packages/install-all.sh"