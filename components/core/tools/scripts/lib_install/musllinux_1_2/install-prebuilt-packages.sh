#!/usr/bin/env bash

<<<<<<< HEAD
# Exit on any error, use of undefined variables, or failure within a pipeline
set -euo pipefail

script_dir="$( cd "$( dirname "${BASH_SOURCE[0]}" )" &> /dev/null && pwd )"
=======
set -o errexit
set -o nounset
set -o pipefail
>>>>>>> a73e3899

script_dir="$(cd "$(dirname "${BASH_SOURCE[0]}")" &>/dev/null && pwd)"

apk update && apk add --no-cache \
    bzip2-dev \
    bzip2-static \
    curl-dev \
    jq \
    mariadb-connector-c-dev \
    openjdk11-jdk \
    openssl-dev \
    zlib-dev \
    zlib-static

<<<<<<< HEAD
# Install `cmake`, `go-task` and `uv`
"${script_dir}/../pipx_install/install-all.sh"
=======
# Install remaining packages through pipx
"${script_dir}/../pipx-packages/install-all.sh"
>>>>>>> a73e3899
<|MERGE_RESOLUTION|>--- conflicted
+++ resolved
@@ -1,15 +1,8 @@
 #!/usr/bin/env bash
 
-<<<<<<< HEAD
-# Exit on any error, use of undefined variables, or failure within a pipeline
-set -euo pipefail
-
-script_dir="$( cd "$( dirname "${BASH_SOURCE[0]}" )" &> /dev/null && pwd )"
-=======
 set -o errexit
 set -o nounset
 set -o pipefail
->>>>>>> a73e3899
 
 script_dir="$(cd "$(dirname "${BASH_SOURCE[0]}")" &>/dev/null && pwd)"
 
@@ -24,10 +17,5 @@
     zlib-dev \
     zlib-static
 
-<<<<<<< HEAD
-# Install `cmake`, `go-task` and `uv`
-"${script_dir}/../pipx_install/install-all.sh"
-=======
 # Install remaining packages through pipx
-"${script_dir}/../pipx-packages/install-all.sh"
->>>>>>> a73e3899
+"${script_dir}/../pipx-packages/install-all.sh"