--- conflicted
+++ resolved
@@ -1,13 +1,8 @@
 #!/usr/bin/env bash
 
-<<<<<<< HEAD
-# Exit on any error, use of undefined variables, or failure within a pipeline
-set -euo pipefail
-=======
 set -o errexit
 set -o nounset
 set -o pipefail
->>>>>>> a73e3899
 
 script_dir="$(cd "$(dirname "${BASH_SOURCE[0]}")" &>/dev/null && pwd)"
 
