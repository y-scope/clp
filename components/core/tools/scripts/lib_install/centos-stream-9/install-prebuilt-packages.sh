#!/usr/bin/env bash

set -o errexit
set -o nounset
set -o pipefail
<<<<<<< HEAD

script_dir="$(cd "$(dirname "${BASH_SOURCE[0]}")" &>/dev/null && pwd)"
=======
>>>>>>> f0e874d9

dnf install -y \
    diffutils \
    gcc-c++ \
    git \
    java-11-openjdk \
    jq \
    libarchive-devel \
    libcurl-devel \
    libzstd-devel \
    lz4-devel \
    make \
    mariadb-connector-c-devel \
    openssl-devel \
    python3-pip \
    unzip

if ! command -v pipx >/dev/null 2>&1; then
    python3 -m pip install pipx
fi

# Install remaining packages through pipx
<<<<<<< HEAD
=======
script_dir="$(cd "$(dirname "${BASH_SOURCE[0]}")" &>/dev/null && pwd)"
>>>>>>> f0e874d9
"${script_dir}/../pipx-packages/install-all.sh"<|MERGE_RESOLUTION|>--- conflicted
+++ resolved
@@ -3,11 +3,6 @@
 set -o errexit
 set -o nounset
 set -o pipefail
-<<<<<<< HEAD
-
-script_dir="$(cd "$(dirname "${BASH_SOURCE[0]}")" &>/dev/null && pwd)"
-=======
->>>>>>> f0e874d9
 
 dnf install -y \
     diffutils \
@@ -30,8 +25,5 @@
 fi
 
 # Install remaining packages through pipx
-<<<<<<< HEAD
-=======
 script_dir="$(cd "$(dirname "${BASH_SOURCE[0]}")" &>/dev/null && pwd)"
->>>>>>> f0e874d9
 "${script_dir}/../pipx-packages/install-all.sh"