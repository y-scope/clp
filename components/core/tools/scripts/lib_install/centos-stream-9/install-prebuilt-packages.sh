--- conflicted
+++ resolved
@@ -5,11 +5,6 @@
 set -o pipefail
 
 dnf install -y \
-<<<<<<< HEAD
-    bzip2-devel \
-    cmake \
-=======
->>>>>>> 9888c119
     diffutils \
     gcc-c++ \
     git \
