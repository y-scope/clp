#!/usr/bin/env bash

set -o errexit
set -o nounset
set -o pipefail

script_dir="$(cd "$(dirname "${BASH_SOURCE[0]}")" &>/dev/null && pwd)"

dnf install -y \
    gcc-c++ \
    java-11-openjdk \
    jq \
    libcurl-devel \
    mariadb-connector-c-devel \
    openssl-devel \
    zlib-devel \
    zlib-static

# Install remaining packages through pipx
<<<<<<< HEAD
=======
script_dir="$(cd "$(dirname "${BASH_SOURCE[0]}")" &>/dev/null && pwd)"
>>>>>>> f0e874d9
"${script_dir}/../pipx-packages/install-all.sh"<|MERGE_RESOLUTION|>--- conflicted
+++ resolved
@@ -3,8 +3,6 @@
 set -o errexit
 set -o nounset
 set -o pipefail
-
-script_dir="$(cd "$(dirname "${BASH_SOURCE[0]}")" &>/dev/null && pwd)"
 
 dnf install -y \
     gcc-c++ \
@@ -17,8 +15,5 @@
     zlib-static
 
 # Install remaining packages through pipx
-<<<<<<< HEAD
-=======
 script_dir="$(cd "$(dirname "${BASH_SOURCE[0]}")" &>/dev/null && pwd)"
->>>>>>> f0e874d9
 "${script_dir}/../pipx-packages/install-all.sh"