#!/usr/bin/env bash

set -o errexit
set -o nounset
set -o pipefail
<<<<<<< HEAD

script_dir="$(cd "$(dirname "${BASH_SOURCE[0]}")" &>/dev/null && pwd)"
=======
>>>>>>> f0e874d9

brew update
brew install \
    coreutils \
    gcc \
    java11 \
    libarchive \
    llvm@16 \
    lz4 \
    mariadb-connector-c \
    pipx \
    xz \
    zstd

# Install pkg-config if it isn't already installed
# NOTE: We might expect that pkg-config is installed through brew, so trying to install it again
# would be harmless; however, in certain environments, like the macOS GitHub hosted runner,
# pkg-config is installed by other means, meaning a brew install would cause conflicts.
if ! command -v pkg-config >/dev/null 2>&1; then
    brew install pkg-config
fi

# Install remaining packages through pipx
<<<<<<< HEAD
=======
script_dir="$(cd "$(dirname "${BASH_SOURCE[0]}")" &>/dev/null && pwd)"
>>>>>>> f0e874d9
"${script_dir}/../pipx-packages/install-all.sh"<|MERGE_RESOLUTION|>--- conflicted
+++ resolved
@@ -3,11 +3,6 @@
 set -o errexit
 set -o nounset
 set -o pipefail
-<<<<<<< HEAD
-
-script_dir="$(cd "$(dirname "${BASH_SOURCE[0]}")" &>/dev/null && pwd)"
-=======
->>>>>>> f0e874d9
 
 brew update
 brew install \
@@ -31,8 +26,5 @@
 fi
 
 # Install remaining packages through pipx
-<<<<<<< HEAD
-=======
 script_dir="$(cd "$(dirname "${BASH_SOURCE[0]}")" &>/dev/null && pwd)"
->>>>>>> f0e874d9
 "${script_dir}/../pipx-packages/install-all.sh"