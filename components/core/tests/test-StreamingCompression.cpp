--- conflicted
+++ resolved
@@ -16,7 +16,6 @@
 #include "../src/clp/FileWriter.hpp"
 #include "../src/clp/ReadOnlyMemoryMappedFile.hpp"
 #include "../src/clp/streaming_compression/Compressor.hpp"
-#include "../src/clp/streaming_compression/Decompressor.hpp"
 #include "../src/clp/streaming_compression/lzma/Compressor.hpp"
 #include "../src/clp/streaming_compression/passthrough/Compressor.hpp"
 #include "../src/clp/streaming_compression/passthrough/Decompressor.hpp"
@@ -28,7 +27,6 @@
 using clp::FileWriter;
 using clp::streaming_compression::Compressor;
 using clp::streaming_compression::Decompressor;
-<<<<<<< HEAD
 using std::string;
 using std::string_view;
 
@@ -46,53 +44,6 @@
 );
 
 auto compress(std::unique_ptr<Compressor> compressor, char const* const src) -> void {
-=======
-
-TEST_CASE("StreamingCompression", "[StreamingCompression]") {
-    // Initialize constants
-    constexpr size_t cBufferSize{128L * 1024 * 1024};  // 128MB
-    constexpr auto cCompressionChunkSizes = std::to_array<size_t>(
-            {cBufferSize / 100,
-             cBufferSize / 50,
-             cBufferSize / 25,
-             cBufferSize / 10,
-             cBufferSize / 5,
-             cBufferSize / 2,
-             cBufferSize}
-    );
-    constexpr size_t cAlphabetLength{26};
-    std::string const compressed_file_path{"test_streaming_compressed_file.bin"};
-
-    // Initialize compression devices
-    std::unique_ptr<Compressor> compressor;
-    std::unique_ptr<Decompressor> decompressor;
-
-    SECTION("ZStd single phase compression") {
-        compressor = std::make_unique<clp::streaming_compression::zstd::Compressor>();
-        decompressor = std::make_unique<clp::streaming_compression::zstd::Decompressor>();
-    }
-
-    SECTION("Passthrough compression") {
-        compressor = std::make_unique<clp::streaming_compression::passthrough::Compressor>();
-        decompressor = std::make_unique<clp::streaming_compression::passthrough::Decompressor>();
-    }
-
-    SECTION("LZMA compression (compression-only test)") {
-        // Note: Decompressor initialization is intentionally omitted as this is a
-        // compression-only test. See early termination logic below.
-        compressor = std::make_unique<clp::streaming_compression::lzma::Compressor>();
-    }
-
-    // Initialize buffers
-    Array<char> uncompressed_buffer{cBufferSize};
-    for (size_t i{0}; i < cBufferSize; ++i) {
-        uncompressed_buffer.at(i) = static_cast<char>(('a' + (i % cAlphabetLength)));
-    }
-
-    Array<char> decompressed_buffer{cBufferSize};
-
-    // Compress
->>>>>>> 4fb6c014
     FileWriter file_writer;
     file_writer.open(string(cCompressedFilePath), FileWriter::OpenMode::CREATE_FOR_WRITING);
     compressor->open(file_writer);
