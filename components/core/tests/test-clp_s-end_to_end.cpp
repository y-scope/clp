#include <sys/wait.h>

#include <cstdlib>
#include <filesystem>
#include <optional>
#include <string>
#include <string_view>
#include <utility>

#include <catch2/catch_test_macros.hpp>
#include <catch2/generators/catch_generators.hpp>
#include <fmt/format.h>

#include "../src/clp_s/CommandLineArguments.hpp"
#include "../src/clp_s/InputConfig.hpp"
#include "../src/clp_s/JsonConstructor.hpp"
#include "clp_s_test_utils.hpp"
#include "TestOutputCleaner.hpp"

constexpr std::string_view cTestEndToEndArchiveDirectory{"test-end-to-end-archive"};
constexpr std::string_view cTestEndToEndOutputDirectory{"test-end-to-end-out"};
constexpr std::string_view cTestEndToEndOutputSortedJson{"test-end-to-end_sorted.jsonl"};
constexpr std::string_view cTestEndToEndInputFileDirectory{"test_log_files"};
constexpr std::string_view cTestEndToEndInputFile{"test_no_floats_sorted.jsonl"};
constexpr std::string_view cTestEndToEndExpectedOutputSortedFile{
        "test-end-to-end_expected_output_sorted.jsonl"
};
constexpr std::string_view cTestEndToEndValidFormattedFloatInputFile{
        "test_valid_formatted_float.jsonl"
};
constexpr std::string_view cTestEndToEndRoundedFormattedFloatInputFile{
        "test_rounded_formatted_float.jsonl"
};
constexpr std::string_view cTestEndToEndRoundedFormattedFloatExpectedOutputFile{
        "test_rounded_formatted_float_rounded.jsonl"
};

namespace {
auto get_test_input_path_relative_to_tests_dir(std::string_view const test_input_path)
        -> std::filesystem::path;
auto get_test_input_local_path(std::string_view const test_input_path) -> std::string;
auto extract() -> std::filesystem::path;
void compare(std::filesystem::path const& extracted_json_path);
void literallyCompare(
        std::filesystem::path const& expected_output_json_path,
        std::filesystem::path const& extracted_json_path
);

auto get_test_input_path_relative_to_tests_dir(std::string_view const test_input_path)
        -> std::filesystem::path {
    return std::filesystem::path{cTestEndToEndInputFileDirectory} / test_input_path;
}

auto get_test_input_local_path(std::string_view const test_input_path) -> std::string {
    std::filesystem::path const current_file_path{__FILE__};
    auto const tests_dir{current_file_path.parent_path()};
    return (tests_dir / get_test_input_path_relative_to_tests_dir(test_input_path)).string();
}

auto extract() -> std::filesystem::path {
    constexpr auto cDefaultOrdered = false;
    constexpr auto cDefaultTargetOrderedChunkSize = 0;

    std::filesystem::create_directory(cTestEndToEndOutputDirectory);
    REQUIRE(std::filesystem::is_directory(cTestEndToEndOutputDirectory));

    clp_s::JsonConstructorOption constructor_option{};
    constructor_option.output_dir = cTestEndToEndOutputDirectory;
    constructor_option.ordered = cDefaultOrdered;
    constructor_option.target_ordered_chunk_size = cDefaultTargetOrderedChunkSize;
    for (auto const& entry : std::filesystem::directory_iterator(cTestEndToEndArchiveDirectory)) {
        constructor_option.archive_path = clp_s::Path{
                .source{clp_s::InputSource::Filesystem},
                .path{entry.path().string()}
        };
        clp_s::JsonConstructor constructor{constructor_option};
        constructor.store();
    }
    std::filesystem::path extracted_json_path{cTestEndToEndOutputDirectory};
    extracted_json_path /= "original";
    REQUIRE(std::filesystem::exists(extracted_json_path));
    return extracted_json_path;
}

// Silence the checks below since our use of `std::system` is safe in the context of testing.
// NOLINTBEGIN(cert-env33-c,concurrency-mt-unsafe)
void compare(std::filesystem::path const& extracted_json_path) {
    int result{std::system("command -v jq >/dev/null 2>&1")};
    REQUIRE((0 == result));
    auto command = fmt::format(
            "jq --sort-keys --compact-output '.' {} | sort > {}",
            extracted_json_path.string(),
            cTestEndToEndOutputSortedJson
    );
    result = std::system(command.c_str());
    REQUIRE((0 == result));

    REQUIRE((false == std::filesystem::is_empty(cTestEndToEndOutputSortedJson)));

    result = std::system("command -v diff >/dev/null 2>&1");
    REQUIRE((0 == result));
    command = fmt::format(
            "diff --unified {} {}  > /dev/null",
            cTestEndToEndOutputSortedJson,
            get_test_input_local_path(cTestEndToEndInputFile)
    );
    result = std::system(command.c_str());
    REQUIRE((true == WIFEXITED(result)));
    REQUIRE((0 == WEXITSTATUS(result)));
}

void literallyCompare(
        std::filesystem::path const& expected_output_json_path,
        std::filesystem::path const& extracted_json_path
) {
    auto command = fmt::format(
            "cat {} | awk 'NF' | tr -d ' ' | sort > {}",
            expected_output_json_path.string(),
            cTestEndToEndExpectedOutputSortedFile
    );
    auto result = std::system(command.c_str());
    REQUIRE((0 == result));
    REQUIRE((false == std::filesystem::is_empty(cTestEndToEndExpectedOutputSortedFile)));

    command = fmt::format(
            "cat {} | awk 'NF' | tr -d ' ' | sort > {}",
            extracted_json_path.string(),
            cTestEndToEndOutputSortedJson
    );
    result = std::system(command.c_str());
    REQUIRE((0 == result));
    REQUIRE((false == std::filesystem::is_empty(cTestEndToEndOutputSortedJson)));

    result = std::system("command -v diff >/dev/null 2>&1");
    REQUIRE((0 == result));
    command = fmt::format(
            "diff --unified {} {}  > /dev/null",
            cTestEndToEndExpectedOutputSortedFile,
            cTestEndToEndOutputSortedJson
    );
    result = std::system(command.c_str());
    REQUIRE((true == WIFEXITED(result)));
    REQUIRE((0 == WEXITSTATUS(result)));
}

// NOLINTEND(cert-env33-c,concurrency-mt-unsafe)
}  // namespace

TEST_CASE("clp-s-compress-extract-no-floats", "[clp-s][end-to-end]") {
    auto structurize_arrays = GENERATE(true, false);
    auto single_file_archive = GENERATE(true, false);

    TestOutputCleaner const test_cleanup{
            {std::string{cTestEndToEndArchiveDirectory},
             std::string{cTestEndToEndOutputDirectory},
             std::string{cTestEndToEndOutputSortedJson}}
    };

    REQUIRE_NOTHROW(
            std::ignore = compress_archive(
                    get_test_input_local_path(cTestEndToEndInputFile),
                    std::string{cTestEndToEndArchiveDirectory},
<<<<<<< HEAD
                    false,
=======
                    std::nullopt,
>>>>>>> 0de99a9e
                    single_file_archive,
                    structurize_arrays,
                    clp_s::FileType::Json
            )
    );

    auto extracted_json_path = extract();

    compare(extracted_json_path);
}

/**
 * Tests the floats that can retain the formats without rounding.
 */
TEST_CASE("clp-s-compress-extract-valid-formatted-floats", "[clp-s][end-to-end]") {
    auto structurize_arrays = GENERATE(true, false);
    auto single_file_archive = GENERATE(true, false);

    TestOutputCleaner const test_cleanup{
            {std::string{cTestEndToEndArchiveDirectory},
             std::string{cTestEndToEndOutputDirectory},
             std::string{cTestEndToEndOutputSortedJson},
             std::string{cTestEndToEndExpectedOutputSortedFile}}
    };

    REQUIRE_NOTHROW(
            std::ignore = compress_archive(
                    get_test_input_local_path(cTestEndToEndValidFormattedFloatInputFile),
                    std::string{cTestEndToEndArchiveDirectory},
                    true,
                    single_file_archive,
                    structurize_arrays,
                    clp_s::FileType::Json
            )
    );

    auto extracted_json_path = extract();
    literallyCompare(
            get_test_input_local_path(cTestEndToEndValidFormattedFloatInputFile),
            extracted_json_path
    );
}

/**
 * Test the floats that need to be rounded to retain the formats.
 */
TEST_CASE("clp-s-compress-extract-rounded-valid-formatted-floats", "[clp-s][end-to-end]") {
    auto structurize_arrays = GENERATE(true, false);
    auto single_file_archive = GENERATE(true, false);

    TestOutputCleaner const test_cleanup{
            {std::string{cTestEndToEndArchiveDirectory},
             std::string{cTestEndToEndOutputDirectory},
             std::string{cTestEndToEndOutputSortedJson},
             std::string{cTestEndToEndExpectedOutputSortedFile}}
    };

    REQUIRE_NOTHROW(
            std::ignore = compress_archive(
                    get_test_input_local_path(cTestEndToEndRoundedFormattedFloatInputFile),
                    std::string{cTestEndToEndArchiveDirectory},
                    true,
                    single_file_archive,
                    structurize_arrays,
                    clp_s::FileType::Json
            )
    );

    auto extracted_json_path = extract();
    literallyCompare(
            get_test_input_local_path(cTestEndToEndRoundedFormattedFloatExpectedOutputFile),
            extracted_json_path
    );
}<|MERGE_RESOLUTION|>--- conflicted
+++ resolved
@@ -79,6 +79,7 @@
     std::filesystem::path extracted_json_path{cTestEndToEndOutputDirectory};
     extracted_json_path /= "original";
     REQUIRE(std::filesystem::exists(extracted_json_path));
+
     return extracted_json_path;
 }
 
@@ -160,11 +161,8 @@
             std::ignore = compress_archive(
                     get_test_input_local_path(cTestEndToEndInputFile),
                     std::string{cTestEndToEndArchiveDirectory},
-<<<<<<< HEAD
                     false,
-=======
                     std::nullopt,
->>>>>>> 0de99a9e
                     single_file_archive,
                     structurize_arrays,
                     clp_s::FileType::Json
@@ -195,6 +193,7 @@
                     get_test_input_local_path(cTestEndToEndValidFormattedFloatInputFile),
                     std::string{cTestEndToEndArchiveDirectory},
                     true,
+                    std::nullopt,
                     single_file_archive,
                     structurize_arrays,
                     clp_s::FileType::Json
@@ -227,6 +226,7 @@
                     get_test_input_local_path(cTestEndToEndRoundedFormattedFloatInputFile),
                     std::string{cTestEndToEndArchiveDirectory},
                     true,
+                    std::nullopt,
                     single_file_archive,
                     structurize_arrays,
                     clp_s::FileType::Json
