--- conflicted
+++ resolved
@@ -160,11 +160,8 @@
             std::ignore = compress_archive(
                     get_test_input_local_path(cTestEndToEndInputFile),
                     std::string{cTestEndToEndArchiveDirectory},
-<<<<<<< HEAD
+                    std::nullopt,
                     false,
-=======
-                    std::nullopt,
->>>>>>> a1382e37
                     single_file_archive,
                     structurize_arrays,
                     clp_s::FileType::Json
@@ -194,6 +191,7 @@
             std::ignore = compress_archive(
                     get_test_input_local_path(cTestEndToEndValidFormattedFloatInputFile),
                     std::string{cTestEndToEndArchiveDirectory},
+                    std::nullopt,
                     true,
                     single_file_archive,
                     structurize_arrays,
@@ -226,6 +224,7 @@
             std::ignore = compress_archive(
                     get_test_input_local_path(cTestEndToEndRoundedFormattedFloatInputFile),
                     std::string{cTestEndToEndArchiveDirectory},
+                    std::nullopt,
                     true,
                     single_file_archive,
                     structurize_arrays,
