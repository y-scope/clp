// C libraries
#include <sys/stat.h>

// Boost libraries
#include <boost/filesystem.hpp>
#include <utility>

// Catch2
#include "../submodules/Catch2/single_include/catch2/catch.hpp"

// Project headers
<<<<<<< HEAD
#include "../src/clp/FileCompressor.hpp"
#include "../src/clp/run.hpp"
#include "../src/clp/utils.hpp"
#include "../src/compressor_frontend/LogParser.hpp"
#include "../src/compressor_frontend/SchemaParser.hpp"
#include "../src/ErrorCode.hpp"
#include "../src/FileReader.hpp"
#include "../src/GlobalMetadataDBConfig.hpp"
#include "../src/GlobalMySQLMetadataDB.hpp"
#include "../src/GlobalSQLiteMetadataDB.hpp"
#include "../src/Stopwatch.hpp"
#include "../src/streaming_archive/writer/Archive.hpp"
=======
#include "../src/compressor_frontend/utils.hpp"
#include "../src/compressor_frontend/LogParser.hpp"
#include "../src/GlobalMySQLMetadataDB.hpp"
#include "../src/clp/clp_main.hpp"
>>>>>>> 9c9e6302

using compressor_frontend::DelimiterStringAST;
using compressor_frontend::LALR1Parser;
using compressor_frontend::lexers::ByteLexer;
using compressor_frontend::LogParser;
using compressor_frontend::ParserAST;
using compressor_frontend::SchemaFileAST;
using compressor_frontend::SchemaParser;
using compressor_frontend::SchemaVarAST;
using compressor_frontend::Token;

std::unique_ptr<SchemaFileAST> generate_schema_ast(const std::string& schema_file) {
    SchemaParser schema_parser;
    FileReader schema_file_reader;
    schema_file_reader.open(schema_file);
    REQUIRE(schema_file_reader.is_open());
    std::unique_ptr<SchemaFileAST> schema_ast = schema_parser.generate_schema_ast(schema_file_reader);
    REQUIRE(schema_ast.get() != nullptr);
    return schema_ast;
}

std::unique_ptr<LogParser> generate_log_parser(const std::string& schema_file) {
    std::unique_ptr<SchemaFileAST> schema_ast = generate_schema_ast(schema_file);
    std::unique_ptr<LogParser> log_parser = std::make_unique<LogParser>(schema_file);
    REQUIRE(log_parser.get() != nullptr);
    return log_parser;
}

void parse(const std::string& log_file, const std::string& schema_file) {
    std::unique_ptr<LogParser> log_parser = generate_log_parser(schema_file);
    FileReader log_file_reader;
    log_file_reader.open(log_file);
    log_parser->parse(log_file_reader);
}

<<<<<<< HEAD
void compress(std::string output_dir, std::string file_to_compress, std::string schema_file, bool old = false) {
=======
std::string compress(const std::string& output_dir, const std::string& file_to_compress, std::string schema_file, bool old = false) {
>>>>>>> 9c9e6302
    std::vector<std::string> arguments;
    if(old) {
        arguments = {"main.cpp", "c", output_dir, file_to_compress};        
    } else {
        arguments = {"main.cpp", "c", output_dir, file_to_compress, "--schema-path", std::move(schema_file)};
    }
    std::vector<char*> argv;
    for (const auto& arg : arguments)
        argv.push_back((char*)arg.data());
    argv.push_back(nullptr);
    clp::run(argv.size() - 1, (const char**) argv.data());
}

<<<<<<< HEAD
void decompress(std::string archive_dir, std::string output_dir) {
    std::vector<std::string> arguments = {"main.cpp", "x", archive_dir, output_dir};
=======
std::string decompress(std::string archive_dir, std::string output_dir) {
    std::vector<std::string> arguments = {"main.cpp", "x", std::move(archive_dir), std::move(output_dir)};
>>>>>>> 9c9e6302
    std::vector<char*> argv;
    for (const auto& arg : arguments)
        argv.push_back((char*)arg.data());
    argv.push_back(nullptr);
    std::string archive_path;
    clp::run(argv.size() - 1, (const char**) argv.data());
}

TEST_CASE("Test error for missing schema file", "[LALR1Parser][SchemaParser]") {
    std::string file_path = "../tests/test_schema_files/missing_schema.txt";
    std::string file_name = boost::filesystem::weakly_canonical(file_path).string();
    REQUIRE_THROWS_WITH(generate_schema_ast(file_path), "File not found: " + file_name + "\n");
    SPDLOG_INFO("File not found: " + file_name + "\n");
}

TEST_CASE("Test error for empty schema file", "[LALR1Parser][SchemaParser]") {
    std::string file_path = "../tests/test_schema_files/empty_schema.txt";
    std::string file_name = boost::filesystem::canonical(file_path).string();
    REQUIRE_THROWS_WITH(generate_schema_ast(file_path), file_name +":1:1: error: empty file\n"
                                                                  +"          \n"
                                                                  +"^\n");
}

TEST_CASE("Test error for colon missing schema file", "[LALR1Parser][SchemaParser]") {
    std::string file_path = "../tests/test_schema_files/colon_missing_schema.txt";
    std::string file_name = boost::filesystem::canonical(file_path).string(); 
    REQUIRE_THROWS_WITH(generate_schema_ast(file_path), file_name +":3:4: error: expected ':','AlphaNumeric' before ' ' token\n"
                                                                  +"          int [0-9]+\n"
                                                                  +"             ^\n");
}

TEST_CASE("Test error for multi-character tokens in schema file", "[LALR1Parser][SchemaParser]") {
    std::string file_path = "../tests/test_schema_files/schema_with_multicharacter_token_error.txt";
    std::string file_name = boost::filesystem::canonical(file_path).string();
    REQUIRE_THROWS_WITH(generate_schema_ast(file_path), file_name +":2:11: error: expected ':' before ' ' token\n"
                                                                  +"          delimiters : \\r\\n\n"
                                                                  +"                    ^\n");
}

TEST_CASE("Test creating schema parser", "[LALR1Parser][SchemaParser]") {
    generate_schema_ast("../tests/test_schema_files/easy_schema.txt");
}

TEST_CASE("Test creating log parser with delimiters", "[LALR1Parser][LogParser]") {
    generate_log_parser("../tests/test_schema_files/schema_with_delimiters.txt");
}

TEST_CASE("Test creating log parser without delimiters", "[LALR1Parser][LogParser]") {
    REQUIRE_THROWS_WITH(generate_log_parser("../tests/test_schema_files/schema_without_delimiters.txt"),
                        "When using --schema-path, \"delimiters:\" line must be used.");
}

TEST_CASE("Test error for creating log file with delimiter in regex pattern", "[LALR1Parser][SchemaParser]") {
    std::string file_path = "../tests/test_schema_files/schema_with_delimiter_in_regex_error.txt";
    std::string file_name = boost::filesystem::canonical(file_path).string();
    REQUIRE_THROWS_WITH(generate_log_parser(file_path), file_name + ":2: error: 'equals' has regex pattern which contains delimiter '='.\n"
                                                        + "          equals:.*=.*\n"
                                                        + "                 ^^^^^\n");
}

/// TODO: This error check is performed correctly by CLP, but it is handled by something different now so this test will fail as is
//TEST_CASE("Test error for missing log file", "[LALR1Parser][LogParser]") {
//    std::string file_name = "../tests/test_log_files/missing_log.txt";
//    std::string file_path = boost::filesystem::weakly_canonical(file_name).string();
//    REQUIRE_THROWS(compress("../tests/test_archives", file_name, "../tests/test_schema_files/schema_that_does_not_exist.txt"),
//                   "Specified schema file does not exist.");
//}

TEST_CASE("Test parsing", "[LALR1Parser][LogParser]") {
    compress("../tests/test_archives", "../tests/test_log_files/log.txt", "../tests/test_schema_files/schema_without_delimiters.txt");
}

/// TODO: add the test logs to the git repo
/// TODO: add the directory structure to support compress_dir_path
TEST_CASE("Test compression", "[Compression][Benchmark]") {
    Stopwatch compression_watch;
    std::string compress_dir_path = "../tests/test_archives/openstack_logs_new/";
    std::string input_path = "../tests/test_log_files/openstack_logs/test";
    std::string schema_file = "../tests/test_schema_files/real_schema.txt";
    compression_watch.start();
<<<<<<< HEAD
    compress(compress_dir_path, input_path, schema_file);
=======
    std::string archive_path = compress(compress_dir_path, input_path, schema_file);
    SPDLOG_INFO("Compressed to: " + archive_path + "\n");
>>>>>>> 9c9e6302
    compression_watch.stop();
    SPDLOG_INFO("Compression took {}", compression_watch.get_time_taken_in_seconds());
}

TEST_CASE("Test compression old", "[Compression][Benchmark]") {
    Stopwatch compression_watch;
    std::string compress_dir_path = "../tests/test_archives/openstack_logs_old/";
    std::string input_path = "../tests/test_log_files/openstack_logs/test";
    std::string schema_file = "../tests/test_schema_files/real_schema.txt";
    compression_watch.start();
<<<<<<< HEAD
    compress(compress_dir_path, input_path, schema_file, true);
=======
    std::string archive_path = compress(compress_dir_path, input_path, schema_file, true);
    SPDLOG_INFO("Compressed to: " + archive_path + "\n");
>>>>>>> 9c9e6302
    compression_watch.stop();
    SPDLOG_INFO("Compression took {}", compression_watch.get_time_taken_in_seconds());
}


TEST_CASE("Test compression without timestamps", "[Compression][Benchmark]") {
    std::string compress_dir_path = "../tests/test_archives/openstack_logs_new/";
    std::string input_path = "../tests/test_log_files/openstack_logs/test_no_timestamps";
    std::string schema_file = "../tests/test_schema_files/real_schema.txt";
<<<<<<< HEAD
    std::string decompress_dir_path = "../tests/decompressed/";
    compress(compress_dir_path, input_path, schema_file);
=======
    std::string archive_path = compress(compress_dir_path, input_path, schema_file);
    SPDLOG_INFO("Compressed to: " + archive_path + "\n");
>>>>>>> 9c9e6302
}

TEST_CASE("Test decompression", "[Compression][Benchmark]") {
    std::string compress_dir_path = "../tests/test_archives/openstack_logs_new/";
    std::string decompress_dir_path = "../tests/decompressed/";
    decompress(compress_dir_path, decompress_dir_path);
}

TEST_CASE("Test compression real", "[Compression][Benchmark]") {
<<<<<<< HEAD
    Stopwatch compression_watch;

    std::string input_path = "../tests/test_log_files/openstack_logs/n-cpu.log.2016-05-08-072252";
    //std::string input_path = "../../../logs";
    //std::string input_path = "../../../logs/yarn--resourcemanager-8d30a2c150ca.log.2018-07-13ir"; //breaks at line 55 if its timestamp format isn't in the schema 

=======
    Stopwatch compression_watch("compression_watch");
    std::string input_path = "../tests/test_log_files/openstack_logs/n-cpu.log.2016-05-08-072252";
>>>>>>> 9c9e6302
    std::string compress_dir_path = "../tests/test_archives/openstack_logs_new/";
    std::string schema_file = "../tests/test_schema_files/real_schema.txt";
    compression_watch.start();
<<<<<<< HEAD
    compress(compress_dir_path, input_path, schema_file);
=======
    std::string archive_path = compress(compress_dir_path, input_path, schema_file);
    SPDLOG_INFO("Compressed to: " + archive_path + "\n");
>>>>>>> 9c9e6302
    compression_watch.stop();
    SPDLOG_INFO("Compression took {}", compression_watch.get_time_taken_in_seconds());
}

TEST_CASE("Test compression real old", "[Compression][Benchmark]") {
    Stopwatch compression_watch;
    std::string compress_dir_path = "../tests/test_archives/openstack_logs_old/";
    std::string input_path = "../tests/test_log_files/openstack_logs/n-cpu.log.2016-05-08-072252";
    std::string schema_file = "../tests/test_schema_files/real_schema.txt";
    compression_watch.start();
<<<<<<< HEAD
    compress(compress_dir_path, input_path, schema_file, true);
=======
    std::string archive_path = compress(compress_dir_path, input_path, schema_file, true);
    SPDLOG_INFO("Compressed to: " + archive_path + "\n");
>>>>>>> 9c9e6302
    compression_watch.stop();
    SPDLOG_INFO("Compression took {}", compression_watch.get_time_taken_in_seconds());
}
 
TEST_CASE("Test compression directory", "[Compression][Benchmark]") {
    Stopwatch compression_watch;
    std::string compress_dir_path = "../tests/test_archives/openstack_logs_new/";
    std::string input_path = "../tests/test_log_files/openstack_logs";
    std::string schema_file = "../tests/test_schema_files/real_schema.txt";
    compression_watch.start();
<<<<<<< HEAD
    compress(compress_dir_path, input_path, schema_file);
=======
    std::string archive_path = compress(compress_dir_path, input_path, schema_file);
    SPDLOG_INFO("Compressed to: " + archive_path + "\n");
>>>>>>> 9c9e6302
    compression_watch.stop();
    SPDLOG_INFO("Compression took {}", compression_watch.get_time_taken_in_seconds());
}

TEST_CASE("Test compression no timestamp", "[Compression][Benchmark]") {
<<<<<<< HEAD
    Stopwatch compression_watch;

    std::string input_path = "../tests/test_log_files/openstack_logs/test_no_timestamp";
    //std::string input_path = "../../../logs";
    //std::string input_path = "../../../logs/yarn--resourcemanager-8d30a2c150ca.log.2018-07-13ir"; //breaks at line 55 if its timestamp format isn't in the schema 

=======
    Stopwatch compression_watch("compression_watch");
    std::string input_path = "../tests/test_log_files/openstack_logs/test_no_timestamp";
    //std::string input_path = "../../../logs/yarn--resourcemanager-8d30a2c150ca.log.2018-07-13ir"; //breaks at line 55 if its timestamp format isn't in schema
>>>>>>> 9c9e6302
    std::string compress_dir_path = "../tests/test_archives/openstack_logs_new/";
    std::string schema_file = "../tests/test_schema_files/real_schema.txt";
    compression_watch.start();
<<<<<<< HEAD
    compress(compress_dir_path, input_path, schema_file);
=======
    std::string archive_path = compress(compress_dir_path, input_path, schema_file);
    SPDLOG_INFO("Compressed to: " + archive_path + "\n");
>>>>>>> 9c9e6302
    compression_watch.stop();
    SPDLOG_INFO("Compression took {}", compression_watch.get_time_taken_in_seconds());
}

TEST_CASE("Test compression hadoop", "[Compression][Benchmark]") {
    Stopwatch compression_watch;
    std::string compress_dir_path = "../../../archive/";
    std::string input_path = "../../../logs";
    std::string schema_file = "../tests/test_schema_files/real_schema.txt";
    compression_watch.start();
<<<<<<< HEAD
    compress(compress_dir_path, input_path, schema_file);
=======
    std::string archive_path = compress(compress_dir_path, input_path, schema_file);
    SPDLOG_INFO("Compressed to: " + archive_path + "\n");
>>>>>>> 9c9e6302
    compression_watch.stop();
    SPDLOG_INFO("Compression took {}", compression_watch.get_time_taken_in_seconds());
}

TEST_CASE("Test decompression hadoop", "[Compression][Benchmark]") {
    std::string compress_dir_path = "../../../archive/";
    std::string decompress_dir_path = "../../../decompressed/";
    decompress(compress_dir_path, decompress_dir_path);
}

TEST_CASE("Test forward lexer", "[Search]") {
    ByteLexer forward_lexer;
    std::string schema_file_name = "../tests/test_schema_files/search_schema.txt";
    std::string schema_file_path = boost::filesystem::weakly_canonical(schema_file_name).string();
    compressor_frontend::load_lexer_from_file(schema_file_path, false, forward_lexer);
    FileReader reader;
    reader.open("../tests/test_search_queries/easy.txt");
    forward_lexer.reset(reader);
    Token token = forward_lexer.scan();
    while (token.m_type_ids->at(0) != (int)compressor_frontend::SymbolID::TokenEndID) {
        SPDLOG_INFO("token:" + token.get_string() + "\n");
        SPDLOG_INFO("token.m_type_ids->back():" + forward_lexer.m_id_symbol[token.m_type_ids->back()] + "\n");
        token = forward_lexer.scan();
    }
}

TEST_CASE("Test reverse lexer", "[Search]") {
    ByteLexer reverse_lexer;
    std::string schema_file_name = "../tests/test_schema_files/search_schema.txt";
    std::string schema_file_path = boost::filesystem::weakly_canonical(schema_file_name).string();
    compressor_frontend::load_lexer_from_file(schema_file_path, true, reverse_lexer);
    FileReader reader;
    reader.open("../tests/test_search_queries/easy.txt");
    reverse_lexer.reset(reader);
    Token token = reverse_lexer.scan();
    while (token.m_type_ids->at(0) != (int)compressor_frontend::SymbolID::TokenEndID) {
        SPDLOG_INFO("token:" + token.get_string() + "\n");
        SPDLOG_INFO("token.m_type_ids->back():" + reverse_lexer.m_id_symbol[token.m_type_ids->back()] + "\n");
        token = reverse_lexer.scan();
    }
}<|MERGE_RESOLUTION|>--- conflicted
+++ resolved
@@ -9,25 +9,10 @@
 #include "../submodules/Catch2/single_include/catch2/catch.hpp"
 
 // Project headers
-<<<<<<< HEAD
-#include "../src/clp/FileCompressor.hpp"
 #include "../src/clp/run.hpp"
-#include "../src/clp/utils.hpp"
-#include "../src/compressor_frontend/LogParser.hpp"
-#include "../src/compressor_frontend/SchemaParser.hpp"
-#include "../src/ErrorCode.hpp"
-#include "../src/FileReader.hpp"
-#include "../src/GlobalMetadataDBConfig.hpp"
-#include "../src/GlobalMySQLMetadataDB.hpp"
-#include "../src/GlobalSQLiteMetadataDB.hpp"
-#include "../src/Stopwatch.hpp"
-#include "../src/streaming_archive/writer/Archive.hpp"
-=======
 #include "../src/compressor_frontend/utils.hpp"
 #include "../src/compressor_frontend/LogParser.hpp"
 #include "../src/GlobalMySQLMetadataDB.hpp"
-#include "../src/clp/clp_main.hpp"
->>>>>>> 9c9e6302
 
 using compressor_frontend::DelimiterStringAST;
 using compressor_frontend::LALR1Parser;
@@ -63,11 +48,7 @@
     log_parser->parse(log_file_reader);
 }
 
-<<<<<<< HEAD
-void compress(std::string output_dir, std::string file_to_compress, std::string schema_file, bool old = false) {
-=======
-std::string compress(const std::string& output_dir, const std::string& file_to_compress, std::string schema_file, bool old = false) {
->>>>>>> 9c9e6302
+void compress(const std::string& output_dir, const std::string& file_to_compress, std::string schema_file, bool old = false) {
     std::vector<std::string> arguments;
     if(old) {
         arguments = {"main.cpp", "c", output_dir, file_to_compress};        
@@ -81,13 +62,8 @@
     clp::run(argv.size() - 1, (const char**) argv.data());
 }
 
-<<<<<<< HEAD
 void decompress(std::string archive_dir, std::string output_dir) {
-    std::vector<std::string> arguments = {"main.cpp", "x", archive_dir, output_dir};
-=======
-std::string decompress(std::string archive_dir, std::string output_dir) {
     std::vector<std::string> arguments = {"main.cpp", "x", std::move(archive_dir), std::move(output_dir)};
->>>>>>> 9c9e6302
     std::vector<char*> argv;
     for (const auto& arg : arguments)
         argv.push_back((char*)arg.data());
@@ -168,12 +144,7 @@
     std::string input_path = "../tests/test_log_files/openstack_logs/test";
     std::string schema_file = "../tests/test_schema_files/real_schema.txt";
     compression_watch.start();
-<<<<<<< HEAD
-    compress(compress_dir_path, input_path, schema_file);
-=======
-    std::string archive_path = compress(compress_dir_path, input_path, schema_file);
-    SPDLOG_INFO("Compressed to: " + archive_path + "\n");
->>>>>>> 9c9e6302
+    compress(compress_dir_path, input_path, schema_file);
     compression_watch.stop();
     SPDLOG_INFO("Compression took {}", compression_watch.get_time_taken_in_seconds());
 }
@@ -184,12 +155,7 @@
     std::string input_path = "../tests/test_log_files/openstack_logs/test";
     std::string schema_file = "../tests/test_schema_files/real_schema.txt";
     compression_watch.start();
-<<<<<<< HEAD
     compress(compress_dir_path, input_path, schema_file, true);
-=======
-    std::string archive_path = compress(compress_dir_path, input_path, schema_file, true);
-    SPDLOG_INFO("Compressed to: " + archive_path + "\n");
->>>>>>> 9c9e6302
     compression_watch.stop();
     SPDLOG_INFO("Compression took {}", compression_watch.get_time_taken_in_seconds());
 }
@@ -199,13 +165,7 @@
     std::string compress_dir_path = "../tests/test_archives/openstack_logs_new/";
     std::string input_path = "../tests/test_log_files/openstack_logs/test_no_timestamps";
     std::string schema_file = "../tests/test_schema_files/real_schema.txt";
-<<<<<<< HEAD
-    std::string decompress_dir_path = "../tests/decompressed/";
-    compress(compress_dir_path, input_path, schema_file);
-=======
-    std::string archive_path = compress(compress_dir_path, input_path, schema_file);
-    SPDLOG_INFO("Compressed to: " + archive_path + "\n");
->>>>>>> 9c9e6302
+    compress(compress_dir_path, input_path, schema_file);
 }
 
 TEST_CASE("Test decompression", "[Compression][Benchmark]") {
@@ -215,26 +175,12 @@
 }
 
 TEST_CASE("Test compression real", "[Compression][Benchmark]") {
-<<<<<<< HEAD
-    Stopwatch compression_watch;
-
+    Stopwatch compression_watch;
     std::string input_path = "../tests/test_log_files/openstack_logs/n-cpu.log.2016-05-08-072252";
-    //std::string input_path = "../../../logs";
-    //std::string input_path = "../../../logs/yarn--resourcemanager-8d30a2c150ca.log.2018-07-13ir"; //breaks at line 55 if its timestamp format isn't in the schema 
-
-=======
-    Stopwatch compression_watch("compression_watch");
-    std::string input_path = "../tests/test_log_files/openstack_logs/n-cpu.log.2016-05-08-072252";
->>>>>>> 9c9e6302
-    std::string compress_dir_path = "../tests/test_archives/openstack_logs_new/";
-    std::string schema_file = "../tests/test_schema_files/real_schema.txt";
-    compression_watch.start();
-<<<<<<< HEAD
-    compress(compress_dir_path, input_path, schema_file);
-=======
-    std::string archive_path = compress(compress_dir_path, input_path, schema_file);
-    SPDLOG_INFO("Compressed to: " + archive_path + "\n");
->>>>>>> 9c9e6302
+    std::string compress_dir_path = "../tests/test_archives/openstack_logs_new/";
+    std::string schema_file = "../tests/test_schema_files/real_schema.txt";
+    compression_watch.start();
+    compress(compress_dir_path, input_path, schema_file);
     compression_watch.stop();
     SPDLOG_INFO("Compression took {}", compression_watch.get_time_taken_in_seconds());
 }
@@ -245,12 +191,7 @@
     std::string input_path = "../tests/test_log_files/openstack_logs/n-cpu.log.2016-05-08-072252";
     std::string schema_file = "../tests/test_schema_files/real_schema.txt";
     compression_watch.start();
-<<<<<<< HEAD
     compress(compress_dir_path, input_path, schema_file, true);
-=======
-    std::string archive_path = compress(compress_dir_path, input_path, schema_file, true);
-    SPDLOG_INFO("Compressed to: " + archive_path + "\n");
->>>>>>> 9c9e6302
     compression_watch.stop();
     SPDLOG_INFO("Compression took {}", compression_watch.get_time_taken_in_seconds());
 }
@@ -261,38 +202,19 @@
     std::string input_path = "../tests/test_log_files/openstack_logs";
     std::string schema_file = "../tests/test_schema_files/real_schema.txt";
     compression_watch.start();
-<<<<<<< HEAD
-    compress(compress_dir_path, input_path, schema_file);
-=======
-    std::string archive_path = compress(compress_dir_path, input_path, schema_file);
-    SPDLOG_INFO("Compressed to: " + archive_path + "\n");
->>>>>>> 9c9e6302
+    compress(compress_dir_path, input_path, schema_file);
     compression_watch.stop();
     SPDLOG_INFO("Compression took {}", compression_watch.get_time_taken_in_seconds());
 }
 
 TEST_CASE("Test compression no timestamp", "[Compression][Benchmark]") {
-<<<<<<< HEAD
-    Stopwatch compression_watch;
-
-    std::string input_path = "../tests/test_log_files/openstack_logs/test_no_timestamp";
-    //std::string input_path = "../../../logs";
-    //std::string input_path = "../../../logs/yarn--resourcemanager-8d30a2c150ca.log.2018-07-13ir"; //breaks at line 55 if its timestamp format isn't in the schema 
-
-=======
-    Stopwatch compression_watch("compression_watch");
+    Stopwatch compression_watch;
     std::string input_path = "../tests/test_log_files/openstack_logs/test_no_timestamp";
     //std::string input_path = "../../../logs/yarn--resourcemanager-8d30a2c150ca.log.2018-07-13ir"; //breaks at line 55 if its timestamp format isn't in schema
->>>>>>> 9c9e6302
-    std::string compress_dir_path = "../tests/test_archives/openstack_logs_new/";
-    std::string schema_file = "../tests/test_schema_files/real_schema.txt";
-    compression_watch.start();
-<<<<<<< HEAD
-    compress(compress_dir_path, input_path, schema_file);
-=======
-    std::string archive_path = compress(compress_dir_path, input_path, schema_file);
-    SPDLOG_INFO("Compressed to: " + archive_path + "\n");
->>>>>>> 9c9e6302
+    std::string compress_dir_path = "../tests/test_archives/openstack_logs_new/";
+    std::string schema_file = "../tests/test_schema_files/real_schema.txt";
+    compression_watch.start();
+    compress(compress_dir_path, input_path, schema_file);
     compression_watch.stop();
     SPDLOG_INFO("Compression took {}", compression_watch.get_time_taken_in_seconds());
 }
@@ -303,12 +225,7 @@
     std::string input_path = "../../../logs";
     std::string schema_file = "../tests/test_schema_files/real_schema.txt";
     compression_watch.start();
-<<<<<<< HEAD
-    compress(compress_dir_path, input_path, schema_file);
-=======
-    std::string archive_path = compress(compress_dir_path, input_path, schema_file);
-    SPDLOG_INFO("Compressed to: " + archive_path + "\n");
->>>>>>> 9c9e6302
+    compress(compress_dir_path, input_path, schema_file);
     compression_watch.stop();
     SPDLOG_INFO("Compression took {}", compression_watch.get_time_taken_in_seconds());
 }
