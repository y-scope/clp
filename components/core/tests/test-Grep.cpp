#include <iostream>
#include <string>
#include <string_view>
#include <unordered_map>

#include <catch2/catch.hpp>
#include <fmt/core.h>
#include <log_surgeon/Lexer.hpp>
#include <log_surgeon/SchemaParser.hpp>

#include "../src/clp/Grep.hpp"
#include "../src/clp/ir/types.hpp"
#include "../src/clp/QueryInterpretation.hpp"
#include "../src/clp/type_utils.hpp"
#include "log_surgeon/LogParser.hpp"

using clp::enum_to_underlying_type;
using clp::Grep;
using clp::ir::VariablePlaceholder;
using clp::load_lexer_from_file;
using clp::QueryInterpretation;
using clp::WildcardExpression;
using clp::WildcardExpressionView;
using fmt::format;
using fmt::join;
using fmt::make_format_args;
using fmt::vformat;
using log_surgeon::DelimiterStringAST;
using log_surgeon::lexers::ByteLexer;
using log_surgeon::ParserAST;
using log_surgeon::SchemaAST;
using log_surgeon::SchemaParser;
using log_surgeon::SchemaVarAST;
using std::apply;
using std::back_inserter;
using std::forward;
using std::index_sequence;
using std::make_index_sequence;
using std::ostream;
using std::ranges::transform;
using std::set;
using std::size_t;
using std::string;
using std::string_view;
using std::unordered_map;
using std::vector;

<<<<<<< HEAD
auto operator<<(ostream& os, unordered_map<uint32_t, string> const& map) -> ostream& {
    os << "{ ";
    for (auto const& [key, value] : map) {
        os << "{" << key << ": " << value << "} ";
    }
    os << "}";
    return os;
}

class ExpectedInterpretation {
public:
    explicit ExpectedInterpretation(ByteLexer& lexer) : lexer(lexer) {}

    // Handles the case where `force_add_to_dictionary_list` is empty
    static auto get_placeholder(string const& variable_type_name) -> char {
        if (variable_type_name == "int") {
            return enum_to_underlying_type(VariablePlaceholder::Integer);
        }
        if (variable_type_name == "float") {
            return enum_to_underlying_type(VariablePlaceholder::Float);
        }
        return enum_to_underlying_type(VariablePlaceholder::Dictionary);
    }

    static auto
    get_placeholder(string const& variable_type_name, bool const force_add_to_dictionary) -> char {
        if (force_add_to_dictionary) {
            return enum_to_underlying_type(VariablePlaceholder::Dictionary);
        }
        return get_placeholder(variable_type_name);
    }

    // Handles the case where there are no variable types because we can't call `get_placeholder`.
    auto add_string(
            string const& logtype,
            string const& has_wildcard,
            string const& is_encoded_with_wildcard,
            string const& logtype_string
    ) -> void {
        expected_strings.insert(
                format("logtype='{}', has_wildcard='{}', is_encoded_with_wildcard='{}', "
                       "logtype_string='{}'",
                       logtype,
                       has_wildcard,
                       is_encoded_with_wildcard,
                       logtype_string)
        );
    }

    // TODO: Fix this so you can omit force_add_to_dictionary_list for multiple variable types.
    template <typename... VariableTypeNames, typename... ForceAddToDictionaryList>
    auto add_string(
            string const& logtype,
            string const& has_wildcard,
            string const& is_encoded_with_wildcard,
            string const& logtype_string,
            VariableTypeNames... variable_type_names,
            ForceAddToDictionaryList... force_add_to_dictionary_list
    ) -> void {
        auto formatted_logtype
                = vformat(logtype, make_format_args(lexer.m_symbol_id[variable_type_names]...));
        string formatted_logtype_string;
        if constexpr (0 == sizeof...(force_add_to_dictionary_list)) {
            formatted_logtype_string = vformat(
                    logtype_string,
                    make_format_args((get_placeholder(variable_type_names), ...))
            );
        } else {
            formatted_logtype_string = vformat(
                    logtype_string,
                    make_format_args(get_placeholder(
                            variable_type_names,
                            force_add_to_dictionary_list

                    )...)
            );
        }
        add_string(
                formatted_logtype,
                has_wildcard,
                is_encoded_with_wildcard,
                formatted_logtype_string
        );
    }

    auto compare(string const& search_query_string) -> void {
        WildcardExpression search_query(search_query_string);
        set<QueryInterpretation> const& query_interpretations
                = Grep::generate_query_substring_interpretations(search_query, lexer);
        std::set<std::string> actual_strings;
        for (auto const& query_logtype : query_interpretations) {
            std::ostringstream oss;
            oss << query_logtype;
            actual_strings.insert(oss.str());
        }

        // Compare element by element.
        std::ostringstream oss;
        oss << lexer.m_id_symbol;
        CAPTURE(oss.str());
        CAPTURE(actual_strings);
        CAPTURE(expected_strings);

        while (false == actual_strings.empty() && false == expected_strings.empty()) {
            auto it_actual = actual_strings.begin();
            auto it_expected = expected_strings.begin();
            REQUIRE(*it_actual == *it_expected);
=======
TEST_CASE("get_bounds_of_next_potential_var", "[get_bounds_of_next_potential_var]") {
    ByteLexer lexer;
    load_lexer_from_file("../tests/test_schema_files/search_schema.txt", lexer);
>>>>>>> 6b9452c2

            actual_strings.erase(it_actual);
            expected_strings.erase(it_expected);
        }

        // Make sure all the elements of both sets were used
        REQUIRE(actual_strings == expected_strings);
    }

private:
    set<std::string> expected_strings;
    ByteLexer& lexer;
};

TEST_CASE("get_bounds_of_next_potential_var", "[get_bounds_of_next_potential_var]") {
    string str;
    size_t begin_pos;
    size_t end_pos;
    bool is_var;

    // m_end_pos past the end of the string
    str = "";
    begin_pos = string::npos;
    end_pos = string::npos;
<<<<<<< HEAD
    REQUIRE(Grep::get_bounds_of_next_potential_var(str, begin_pos, end_pos, is_var) == false);
=======
    REQUIRE(Grep::get_bounds_of_next_potential_var(str, begin_pos, end_pos, is_var, lexer)
            == false);
>>>>>>> 6b9452c2

    // Empty string
    str = "";
    begin_pos = 0;
    end_pos = 0;
<<<<<<< HEAD
    REQUIRE(Grep::get_bounds_of_next_potential_var(str, begin_pos, end_pos, is_var) == false);
=======
    REQUIRE(Grep::get_bounds_of_next_potential_var(str, begin_pos, end_pos, is_var, lexer)
            == false);
>>>>>>> 6b9452c2

    // No tokens
    str = "=";
    begin_pos = 0;
    end_pos = 0;
<<<<<<< HEAD
    REQUIRE(Grep::get_bounds_of_next_potential_var(str, begin_pos, end_pos, is_var) == false);
=======
    REQUIRE(Grep::get_bounds_of_next_potential_var(str, begin_pos, end_pos, is_var, lexer)
            == false);
>>>>>>> 6b9452c2

    // No wildcards
    str = " MAC address 95: ad ff 95 24 0d ff =-abc- ";
    begin_pos = 0;
    end_pos = 0;

<<<<<<< HEAD
    REQUIRE(Grep::get_bounds_of_next_potential_var(str, begin_pos, end_pos, is_var) == true);
    REQUIRE("95" == str.substr(begin_pos, end_pos - begin_pos));
    REQUIRE(true == is_var);

    REQUIRE(Grep::get_bounds_of_next_potential_var(str, begin_pos, end_pos, is_var) == true);
    REQUIRE("ad" == str.substr(begin_pos, end_pos - begin_pos));
    REQUIRE(true == is_var);

    REQUIRE(Grep::get_bounds_of_next_potential_var(str, begin_pos, end_pos, is_var) == true);
    REQUIRE("ff" == str.substr(begin_pos, end_pos - begin_pos));
    REQUIRE(true == is_var);

    REQUIRE(Grep::get_bounds_of_next_potential_var(str, begin_pos, end_pos, is_var) == true);
    REQUIRE("95" == str.substr(begin_pos, end_pos - begin_pos));
    REQUIRE(true == is_var);

    REQUIRE(Grep::get_bounds_of_next_potential_var(str, begin_pos, end_pos, is_var) == true);
    REQUIRE("24" == str.substr(begin_pos, end_pos - begin_pos));
    REQUIRE(true == is_var);

    REQUIRE(Grep::get_bounds_of_next_potential_var(str, begin_pos, end_pos, is_var) == true);
    REQUIRE("0d" == str.substr(begin_pos, end_pos - begin_pos));
    REQUIRE(true == is_var);

    REQUIRE(Grep::get_bounds_of_next_potential_var(str, begin_pos, end_pos, is_var) == true);
=======
    REQUIRE(Grep::get_bounds_of_next_potential_var(str, begin_pos, end_pos, is_var, lexer) == true);
    REQUIRE("95" == str.substr(begin_pos, end_pos - begin_pos));
    REQUIRE(true == is_var);

    REQUIRE(Grep::get_bounds_of_next_potential_var(str, begin_pos, end_pos, is_var, lexer) == true);
    REQUIRE("ad" == str.substr(begin_pos, end_pos - begin_pos));
    REQUIRE(true == is_var);

    REQUIRE(Grep::get_bounds_of_next_potential_var(str, begin_pos, end_pos, is_var, lexer) == true);
    REQUIRE("ff" == str.substr(begin_pos, end_pos - begin_pos));
    REQUIRE(true == is_var);

    REQUIRE(Grep::get_bounds_of_next_potential_var(str, begin_pos, end_pos, is_var, lexer) == true);
    REQUIRE("95" == str.substr(begin_pos, end_pos - begin_pos));
    REQUIRE(true == is_var);

    REQUIRE(Grep::get_bounds_of_next_potential_var(str, begin_pos, end_pos, is_var, lexer) == true);
    REQUIRE("24" == str.substr(begin_pos, end_pos - begin_pos));
    REQUIRE(true == is_var);

    REQUIRE(Grep::get_bounds_of_next_potential_var(str, begin_pos, end_pos, is_var, lexer) == true);
    REQUIRE("0d" == str.substr(begin_pos, end_pos - begin_pos));
    REQUIRE(true == is_var);

    REQUIRE(Grep::get_bounds_of_next_potential_var(str, begin_pos, end_pos, is_var, lexer) == true);
>>>>>>> 6b9452c2
    REQUIRE("ff" == str.substr(begin_pos, end_pos - begin_pos));
    REQUIRE(true == is_var);

    REQUIRE(Grep::get_bounds_of_next_potential_var(str, begin_pos, end_pos, is_var) == true);
    REQUIRE("-abc-" == str.substr(begin_pos, end_pos - begin_pos));
    REQUIRE(true == is_var);

<<<<<<< HEAD
    REQUIRE(Grep::get_bounds_of_next_potential_var(str, begin_pos, end_pos, is_var) == false);
=======
    REQUIRE(Grep::get_bounds_of_next_potential_var(str, begin_pos, end_pos, is_var, lexer)
            == false);
>>>>>>> 6b9452c2
    REQUIRE(str.length() == begin_pos);

    // With wildcards
    str = "~=1\\*x\\?!abc*123;1.2%x:+394/-=-*abc-";
    begin_pos = 0;
    end_pos = 0;

<<<<<<< HEAD
    REQUIRE(Grep::get_bounds_of_next_potential_var(str, begin_pos, end_pos, is_var) == true);
    REQUIRE(str.substr(begin_pos, end_pos - begin_pos) == "1");
    REQUIRE(is_var == true);

    REQUIRE(Grep::get_bounds_of_next_potential_var(str, begin_pos, end_pos, is_var) == true);
    REQUIRE(str.substr(begin_pos, end_pos - begin_pos) == "abc*123");
    REQUIRE(is_var == true);

    REQUIRE(Grep::get_bounds_of_next_potential_var(str, begin_pos, end_pos, is_var) == true);
    REQUIRE(str.substr(begin_pos, end_pos - begin_pos) == "1.2");
    REQUIRE(is_var == true);

    REQUIRE(Grep::get_bounds_of_next_potential_var(str, begin_pos, end_pos, is_var) == true);
    REQUIRE(str.substr(begin_pos, end_pos - begin_pos) == "+394");
    REQUIRE(is_var == true);

    REQUIRE(Grep::get_bounds_of_next_potential_var(str, begin_pos, end_pos, is_var) == true);
    REQUIRE(str.substr(begin_pos, end_pos - begin_pos) == "-*abc-");
    REQUIRE(is_var == false);

    REQUIRE(Grep::get_bounds_of_next_potential_var(str, begin_pos, end_pos, is_var) == false);
}

TEST_CASE("SearchString", "[SearchString][schema_search]") {
    ByteLexer lexer;
    load_lexer_from_file("../tests/test_schema_files/search_schema.txt", false, lexer);

    WildcardExpression const search_string("* test\\* *");
    REQUIRE(search_string.substr(0, search_string.length()) == "* test\\* *");
    for (uint32_t idx = 0; idx < search_string.length(); idx++) {
        CAPTURE(idx);
        if (idx == 6) {
            REQUIRE(search_string.char_is_escape(idx));
        } else {
            REQUIRE(false == search_string.char_is_escape(idx));
        }
    }

    SECTION("surrounded_by_delims_or_wildcards and starts_or_ends_with_greedy_wildcard") {
        auto search_string_view1 = WildcardExpressionView{search_string, 0, search_string.length()};
        REQUIRE(search_string_view1.surrounded_by_delims_or_wildcards(lexer));
        REQUIRE(search_string_view1.starts_or_ends_with_greedy_wildcard());
        auto search_string_view2 = WildcardExpressionView{search_string, 1, search_string.length()};
        REQUIRE(search_string_view2.surrounded_by_delims_or_wildcards(lexer));
        REQUIRE(search_string_view2.starts_or_ends_with_greedy_wildcard());
        auto search_string_view3
                = WildcardExpressionView{search_string, 0, search_string.length() - 1};
        REQUIRE(search_string_view3.surrounded_by_delims_or_wildcards(lexer));
        REQUIRE(search_string_view3.starts_or_ends_with_greedy_wildcard());
        auto search_string_view4
                = WildcardExpressionView{search_string, 2, search_string.length() - 2};
        REQUIRE(search_string_view4.surrounded_by_delims_or_wildcards(lexer));
        REQUIRE(false == search_string_view4.starts_or_ends_with_greedy_wildcard());
        auto search_string_view5
                = WildcardExpressionView{search_string, 3, search_string.length() - 3};
        REQUIRE(false == search_string_view5.surrounded_by_delims_or_wildcards(lexer));
        REQUIRE(false == search_string_view5.starts_or_ends_with_greedy_wildcard());
        auto search_string_view6
                = WildcardExpressionView{search_string, 1, search_string.length() - 1};
        REQUIRE(search_string_view6.surrounded_by_delims_or_wildcards(lexer));
        REQUIRE(false == search_string_view6.starts_or_ends_with_greedy_wildcard());
    }

    SECTION("extend_to_adjacent_greedy_wildcards") {
        auto search_string_view
                = WildcardExpressionView{search_string, 1, search_string.length() - 1};
        REQUIRE(8 == search_string_view.length());
        auto extended_search_string_view = search_string_view.extend_to_adjacent_greedy_wildcards();
        REQUIRE(extended_search_string_view.surrounded_by_delims_or_wildcards(lexer));
        REQUIRE(10 == extended_search_string_view.length());
        REQUIRE(extended_search_string_view.get_value() == "* test\\* *");

        auto search_string_view2
                = WildcardExpressionView{search_string, 2, search_string.length() - 2};
        REQUIRE(6 == search_string_view2.length());
        auto extended_search_string_view2
                = search_string_view2.extend_to_adjacent_greedy_wildcards();
        REQUIRE(extended_search_string_view2.surrounded_by_delims_or_wildcards(lexer));
        REQUIRE(6 == extended_search_string_view2.length());
        REQUIRE(extended_search_string_view2.get_value() == "test\\*");
    }

    SECTION("getters") {
        auto search_string_view = WildcardExpressionView{search_string, 2, search_string.length()};
        REQUIRE(false == search_string_view.is_greedy_wildcard());
        REQUIRE(false == search_string_view.is_non_greedy_wildcard());
        REQUIRE('t' == search_string_view.get_char(0));
        REQUIRE(false == search_string_view.char_is_escape(0));
        REQUIRE(false == search_string_view.char_is_greedy_wildcard(0));
        REQUIRE(false == search_string_view.char_is_non_greedy_wildcard(0));
        REQUIRE('\\' == search_string_view.get_char(4));
        REQUIRE(search_string_view.char_is_escape(4));
        REQUIRE(false == search_string_view.char_is_greedy_wildcard(4));
        REQUIRE(false == search_string_view.char_is_non_greedy_wildcard(4));
        REQUIRE('*' == search_string_view.get_char(5));
        REQUIRE(false == search_string_view.char_is_escape(5));
        REQUIRE(false == search_string_view.char_is_greedy_wildcard(5));
        REQUIRE(false == search_string_view.char_is_non_greedy_wildcard(5));
        REQUIRE('*' == search_string_view.get_char(7));
        REQUIRE(false == search_string_view.char_is_escape(7));
        REQUIRE(search_string_view.char_is_greedy_wildcard(7));
        REQUIRE(false == search_string_view.char_is_non_greedy_wildcard(7));
    }

    SECTION("Greedy Wildcard") {
        auto search_string_view = WildcardExpressionView{search_string, 0, 1};
        REQUIRE(search_string_view.is_greedy_wildcard());
        REQUIRE(false == search_string_view.is_non_greedy_wildcard());
    }
}

TEST_CASE("get_matching_variable_types", "[get_matching_variable_types][schema_search]") {
    ByteLexer lexer;
    load_lexer_from_file("../tests/test_schema_files/search_schema.txt", false, lexer);

    SECTION("Non-wildcard search query") {
        constexpr std::string_view cWildcardExprValue("* 10000 reply: *");
        constexpr std::string_view cNumber = "10000";
        constexpr size_t cFirstGreedyWildcardIdx = cWildcardExprValue.find_first_of('*');
        constexpr size_t cLastGreedyWildcardIdx = cWildcardExprValue.find_last_of('*');
        constexpr size_t cECharIdx = cWildcardExprValue.find('e');
        constexpr size_t cNumberBeginIdx = cWildcardExprValue.find(cNumber);
        constexpr size_t cNumberEndIdx = cNumberBeginIdx + cNumber.length();
        WildcardExpression const wildcard_expr{string{cWildcardExprValue}};

        // Test all subexpressions of `wildcard_expr`
        for (uint32_t end_idx = 1; end_idx <= wildcard_expr.length(); end_idx++) {
            for (uint32_t begin_idx = 0; begin_idx < end_idx; begin_idx++) {
                auto [variable_types, contains_wildcard] = Grep::get_matching_variable_types(
                        WildcardExpressionView{wildcard_expr, begin_idx, end_idx},
                        lexer
                );

                std::set<uint32_t> expected_variable_types;
                if ((cFirstGreedyWildcardIdx == begin_idx && cFirstGreedyWildcardIdx + 1 == end_idx)
                    || (cLastGreedyWildcardIdx == begin_idx && cLastGreedyWildcardIdx + 1 == end_idx
                    ))
                {
                    // "*"
                    expected_variable_types
                            = {lexer.m_symbol_id["timestamp"],
                               lexer.m_symbol_id["int"],
                               lexer.m_symbol_id["float"],
                               lexer.m_symbol_id["hex"],
                               lexer.m_symbol_id["hasNumber"],
                               lexer.m_symbol_id["uniqueVariable"],
                               lexer.m_symbol_id["test"]};
                } else if (cNumberBeginIdx <= begin_idx && end_idx <= cNumberEndIdx) {
                    // Substrings of "10000"
                    expected_variable_types
                            = {lexer.m_symbol_id["int"], lexer.m_symbol_id["hasNumber"]};
                } else if (cECharIdx == begin_idx && cECharIdx + 1 == end_idx) {
                    // "e"
                    expected_variable_types = {lexer.m_symbol_id["hex"]};
                }

                bool expected_contains_wildcard = false;
                if (cFirstGreedyWildcardIdx == begin_idx || cLastGreedyWildcardIdx + 1 == end_idx) {
                    expected_contains_wildcard = true;
                }

                CAPTURE(wildcard_expr.substr(begin_idx, end_idx - begin_idx));
                CAPTURE(begin_idx);
                CAPTURE(end_idx);
                REQUIRE(variable_types == expected_variable_types);
                REQUIRE(contains_wildcard == expected_contains_wildcard);
            }
        }
    }

    SECTION("Non-greedy wildcard followed by a greedy wildcard") {
        constexpr std::string_view cWildcardExprValue("?*");

        WildcardExpression const wildcard_expr{string{cWildcardExprValue}};
        auto [variable_types, contains_wildcard] = Grep::get_matching_variable_types(
                WildcardExpressionView{wildcard_expr, 0, wildcard_expr.length()},
                lexer
        );

        set expected_variable_types
                = {lexer.m_symbol_id["timestamp"],
                   lexer.m_symbol_id["int"],
                   lexer.m_symbol_id["float"],
                   lexer.m_symbol_id["hex"],
                   lexer.m_symbol_id["hasNumber"],
                   lexer.m_symbol_id["uniqueVariable"],
                   lexer.m_symbol_id["test"]};
        bool expected_contains_wildcard = true;

        REQUIRE(variable_types == expected_variable_types);
        REQUIRE(contains_wildcard == expected_contains_wildcard);
    }
}

TEST_CASE(
        "get_interpretations_for_whole_wildcard_expr",
        "[get_interpretations_for_whole_wildcard_expr][schema_search]"
) {
    ByteLexer lexer;
    load_lexer_from_file("../tests/test_schema_files/search_schema.txt", false, lexer);

    SECTION("Non-wildcard search query") {
        constexpr string_view cWildcardExprValue("* 10000 reply: *");
        constexpr string_view cNumber = "10000";
        constexpr size_t cNumberBeginIdx = cWildcardExprValue.find(cNumber);
        constexpr size_t cNumberEndIdx = cNumberBeginIdx + cNumber.length();
        WildcardExpression const wildcard_expr{string{cWildcardExprValue}};

        for (uint32_t end_idx = 1; end_idx <= wildcard_expr.length(); end_idx++) {
            for (uint32_t begin_idx = 0; begin_idx < end_idx; begin_idx++) {
                auto interpretations = Grep::get_interpretations_for_whole_wildcard_expr(
                        WildcardExpressionView{wildcard_expr, begin_idx, end_idx},
                        lexer
                );

                vector<QueryInterpretation> expected_interpretations(0);
                if (cNumberBeginIdx == begin_idx && cNumberEndIdx == end_idx) {
                    QueryInterpretation expected_interpretation;
                    expected_interpretation.append_variable_token(
                            static_cast<int>(lexer.m_symbol_id["int"]),
                            string{cNumber},
                            false,
                            false
                    );
                    expected_interpretations.emplace_back(expected_interpretation);
                } else if ((0 != begin_idx && wildcard_expr.length() != end_idx)
                           || (end_idx - begin_idx == 1))
                {
                    QueryInterpretation expected_interpretation;
                    for (uint32_t idx = begin_idx; idx < end_idx; idx++) {
                        expected_interpretation.append_static_token(wildcard_expr.substr(idx, 1));
                    }
                    expected_interpretations.emplace_back(expected_interpretation);
                }

                CAPTURE(begin_idx);
                CAPTURE(end_idx);
                REQUIRE(interpretations == expected_interpretations);
            }
        }
    }

    SECTION("Non-greedy wildcard followed by a greedy wildcard") {
        constexpr string_view cWildcardExprValue(" ?* ");
        WildcardExpression const wildcard_expr{string{cWildcardExprValue}};

        auto interpretations = Grep::get_interpretations_for_whole_wildcard_expr(
                WildcardExpressionView{wildcard_expr, 1, 2},
                lexer
        );
        vector<QueryInterpretation> expected_interpretations(0);

        {
            QueryInterpretation expected_interpretation;
            expected_interpretation.append_static_token("?");
            expected_interpretations.emplace_back(expected_interpretation);
        }

        for (auto const& var_type : {"int", "float"}) {
            for (auto const encoded : {true, false}) {
                QueryInterpretation expected_interpretation;
                expected_interpretation.append_variable_token(
                        static_cast<int>(lexer.m_symbol_id[var_type]),
                        string{"?*"},
                        true,
                        encoded
                );
                expected_interpretations.emplace_back(expected_interpretation);
            }
        }

        // Note: all the other non-encodable variable types are ignored because CLP considers them
        // to be the same as timestamp (i.e., they're all stored in the dictionary).
        for (auto const& var_type : {"timestamp"}) {
            QueryInterpretation expected_interpretation;
            expected_interpretation.append_variable_token(
                    static_cast<int>(lexer.m_symbol_id[var_type]),
                    string{"?*"},
                    true,
                    false
            );
            expected_interpretations.emplace_back(expected_interpretation);
        }

        std::ostringstream oss;
        oss << lexer.m_id_symbol;
        CAPTURE(oss.str());
        REQUIRE(interpretations == expected_interpretations);
    }
}

TEST_CASE(
        "generate_query_substring_interpretations",
        "[generate_query_substring_interpretations][schema_search]"
) {
    ByteLexer lexer;
    load_lexer_from_file("../tests/test_schema_files/search_schema.txt", false, lexer);

    SECTION("Query with static text") {
        ExpectedInterpretation exp_interp(lexer);

        exp_interp.add_string("* z *", "0", "0", "* z *");

        exp_interp.compare("* z *");
    }
    SECTION("Query with a hex value") {
        ExpectedInterpretation exp_interp(lexer);

        // "* a *"
        exp_interp.add_string("* a *", "0", "0", "* a *");
        // "* <hex>(a) *"
        exp_interp.add_string<string>("* <{}>(a) *", "000", "000", "* {} *", "hex");

        exp_interp.compare("* a *");
    }
    SECTION("Query with an integer") {
        ExpectedInterpretation exp_interp(lexer);

        // "* 10000 reply: *"
        exp_interp.add_string("* 10000 reply: *", "0", "0", "* 10000 reply: *");
        // "* <int>(10000) reply: *"
        exp_interp
                .add_string<string>("* <{}>(10000) reply: *", "000", "000", "* {} reply: *", "int");

        exp_interp.compare("* 10000 reply: *");
    }
    SECTION("Query with a non-greedy wildcard at the start of a variable") {
        ExpectedInterpretation exp_interp(lexer);

        // "* ?10000 *"
        exp_interp.add_string("* ?10000 *", "0", "0", "* ?10000 *");
        // "* ?<int>(10000) *"
        exp_interp.add_string<string>("* ?<{}>(10000) *", "000", "000", "* ?{} *", "int");
        // "* <int>(?10000) *"
        // TODO: Add logic to determine this case is impossible.
        exp_interp.add_string<string>("* <{}>(?10000) *", "010", "000", "* {} *", "int", true);
        exp_interp.add_string<string>("* <{}>(?10000) *", "010", "010", "* {} *", "int", false);
        // "* <hasNumber>(?10000) *"
        exp_interp.add_string<string>("* <{}>(?10000) *", "010", "000", "* {} *", "hasNumber");

        exp_interp.compare("* ?10000 *");
    }
    SECTION("Query with a non-greedy wildcard at the end of a variable") {
        ExpectedInterpretation exp_interp(lexer);

        // "* 10000? *"
        exp_interp.add_string("* 10000? *", "0", "0", "* 10000? *");
        // "* <int>(10000)? *"
        exp_interp.add_string<string>("* <{}>(10000)? *", "000", "000", "* {}? *", "int");
        // "* <int>(10000?) *"
        exp_interp.add_string<string>("* <{}>(10000?) *", "010", "000", "* {} *", "int", true);
        exp_interp.add_string<string>("* <{}>(10000?) *", "010", "010", "* {} *", "int", false);
        // "* <hasNumber>(10000?) *"
        exp_interp.add_string<string>("* <{}>(10000?) *", "010", "000", "* {} *", "hasNumber");

        exp_interp.compare("* 10000? *");
    }
    SECTION("Query with a non-greedy wildcard in the middle of a variable") {
        ExpectedInterpretation exp_interp(lexer);

        // "* 10000? *"
        exp_interp.add_string("* 100?00 *", "0", "0", "* 100?00 *");
        // "* <int>(100?00) *"
        exp_interp.add_string<string>("* <{}>(100?00) *", "010", "010", "* {} *", "int", false);
        // TODO: add logic to determine this case is impossible
        exp_interp.add_string<string>("* <{}>(100?00) *", "010", "000", "* {} *", "int", true);
        // "* <float>(100?00) *"
        exp_interp.add_string<string>("* <{}>(100?00) *", "010", "010", "* {} *", "float", false);
        // TODO: add logic to determine this case is impossible
        exp_interp.add_string<string>("* <{}>(100?00) *", "010", "000", "* {} *", "float", true);
        // "* <hasNumber>(100?00) *"
        exp_interp.add_string<string>("* <{}>(100?00) *", "010", "000", "* {} *", "hasNumber");
        // "* <int>(100)?00 *"
        // TODO: Add logic to determine this case is impossible.
        exp_interp.add_string<string>("* <{}>(100)?00 *", "000", "000", "* {}?00 *", "int");
        // "* 100?<int>(00) *"
        // TODO: Add logic to determine this case is impossible.
        exp_interp.add_string<string>("* 100?<{}>(00) *", "000", "000", "* 100?{} *", "int", true);
        // "* <int>(100)?<int>(00) *"
        exp_interp.add_string<string, string>(
                "* <{}>(100)?<{}>(00) *",
                "00000",
                "00000",
                "* {}?{} *",
                "int",
                "int",
                false,
                true
        );

        exp_interp.compare("* 100?00 *");
    }
    SECTION("Query with a non-greedy wildcard and escaped wildcard") {
        ExpectedInterpretation exp_interp(lexer);

        // "* 10\\?000? *"
        exp_interp.add_string("* 10\\?000? *", "0", "0", "* 10\\?000? *");
        // "* <int>(10)\\?000? *"
        exp_interp.add_string<string>(
                "* <{}>(10)\\?000? *",
                "000",
                "000",
                "* {}\\?000? *",
                "int",
                false
        );
        // "* <int>(10)\\?<int>(000)? *"
        exp_interp.add_string<string, string>(
                "* <{}>(10)\\?<{}>(000)? *",
                "00000",
                "00000",
                "* {}\\?{}? *",
                "int",
                "int",
                false,
                true
        );
        // "* <int>(10)\\?<int>(000?) *"
        exp_interp.add_string<string, string>(
                "* <{}>(10)\\?<{}>(000?) *",
                "00010",
                "00010",
                "* {}\\?{} *",
                "int",
                "int",
                false,
                false
        );
        exp_interp.add_string<string, string>(
                "* <{}>(10)\\?<{}>(000?) *",
                "00010",
                "00000",
                "* {}\\?{} *",
                "int",
                "int",
                false,
                true
        );
        // "* <int>(10)\\?<hasNumber>(000?) *"
        exp_interp.add_string<string, string>(
                "* <{}>(10)\\?<{}>(000?) *",
                "00010",
                "00000",
                "* {}\\?{} *",
                "int",
                "hasNumber",
                false,
                true
        );
        // "* 10\\?<int>(000)? *"
        exp_interp.add_string<string>(
                "* 10\\?<{}>(000)? *",
                "000",
                "000",
                "* 10\\?{}? *",
                "int",
                true
        );
        // "* 10\\?<int>(000?) *"
        exp_interp.add_string<string>(
                "* 10\\?<{}>(000?) *",
                "010",
                "000",
                "* 10\\?{} *",
                "int",
                true
        );
        exp_interp.add_string<string>(
                "* 10\\?<{}>(000?) *",
                "010",
                "010",
                "* 10\\?{} *",
                "int",
                false
        );
        // "* 10\\?<hasNumber>(000?) *"
        exp_interp.add_string<string>(
                "* 10\\?<{}>(000?) *",
                "010",
                "000",
                "* 10\\?{} *",
                "hasNumber",
                false
        );

        exp_interp.compare("* 10\\?000? *");
    }
    SECTION("Query with greedy wildcard") {
        ExpectedInterpretation exp_interp(lexer);

        // "* *10000 *"
        exp_interp.add_string("* *10000 *", "0", "0", "* *10000 *");
        // "*<timestamp>(* *)*10000 *"
        exp_interp.add_string<string>(
                "*<{}>(* *)*10000 *",
                "010",
                "000",
                "*{}*10000 *",
                "timestamp",
                false
        );
        // "* *<int>(*10000) *"
        exp_interp.add_string<string>("* *<{}>(*10000) *", "010", "000", "* *{} *", "int", true);
        exp_interp.add_string<string>("* *<{}>(*10000) *", "010", "010", "* *{} *", "int", false);
        // "* *<float>(*10000) *"
        exp_interp.add_string<string>("* *<{}>(*10000) *", "010", "000", "* *{} *", "float", true);
        exp_interp.add_string<string>("* *<{}>(*10000) *", "010", "010", "* *{} *", "float", false);
        // "* *<hasNumber>(*10000) *"
        exp_interp.add_string<string>("* *<{}>(*10000) *", "010", "000", "* *{} *", "hasNumber");
        // "*<timestamp>(* *)*<int>(*10000) *"
        exp_interp.add_string<string, string>(
                "*<{}>(* *)*<{}>(*10000) *",
                "01010",
                "00000",
                "*{}*{} *",
                "timestamp",
                "int",
                false,
                true
        );
        exp_interp.add_string<string, string>(
                "*<{}>(* *)*<{}>(*10000) *",
                "01010",
                "00010",
                "*{}*{} *",
                "timestamp",
                "int",
                false,
                false
        );
        // "*<timestamp>(* *)*<float>(*10000) *"
        exp_interp.add_string<string, string>(
                "*<{}>(* *)*<{}>(*10000) *",
                "01010",
                "00000",
                "*{}*{} *",
                "timestamp",
                "float",
                false,
                true
        );
        exp_interp.add_string<string, string>(
                "*<{}>(* *)*<{}>(*10000) *",
                "01010",
                "00010",
                "*{}*{} *",
                "timestamp",
                "float",
                false,
                false
        );
        // "*<timestamp>(* *)*<hasNumber>(*10000) *"
        exp_interp.add_string<string, string>(
                "*<{}>(* *)*<{}>(*10000) *",
                "01010",
                "00000",
                "*{}*{} *",
                "timestamp",
                "hasNumber",
                false,
                false
        );

        exp_interp.compare("* *10000 *");
    }
    SECTION("Query with greedy wildcard followed by non-greedy wildcard") {
        ExpectedInterpretation exp_interp(lexer);

        // "* *?10000 *"
        exp_interp.add_string("* *?10000 *", "0", "0", "* *?10000 *");
        // "*<timestamp>(* *)*?10000 *"
        exp_interp.add_string<string>(
                "*<{}>(* *)*?10000 *",
                "010",
                "000",
                "*{}*?10000 *",
                "timestamp"
        );
        // "*<timestamp>(* *)*<int>(*?10000) *"
        exp_interp.add_string<string, string>(
                "*<{}>(* *)*<{}>(*?10000) *",
                "01010",
                "00000",
                "*{}*{} *",
                "timestamp",
                "int",
                false,
                true
        );
        exp_interp.add_string<string, string>(
                "*<{}>(* *)*<{}>(*?10000) *",
                "01010",
                "00010",
                "*{}*{} *",
                "timestamp",
                "int",
                false,
                false
        );
        // "*<timestamp>(* *)*<float>(*?10000) *"
        exp_interp.add_string<string, string>(
                "*<{}>(* *)*<{}>(*?10000) *",
                "01010",
                "00000",
                "*{}*{} *",
                "timestamp",
                "float",
                false,
                true
        );
        exp_interp.add_string<string, string>(
                "*<{}>(* *)*<{}>(*?10000) *",
                "01010",
                "00010",
                "*{}*{} *",
                "timestamp",
                "float",
                false,
                false
        );
        // "*<timestamp>(* *)*<hasNumber>(*?10000) *"
        exp_interp.add_string<string, string>(
                "*<{}>(* *)*<{}>(*?10000) *",
                "01010",
                "00000",
                "*{}*{} *",
                "timestamp",
                "hasNumber",
                false,
                false
        );
        // "*<timestamp>(* *)*?<int>(10000) *"
        exp_interp.add_string<string, string>(
                "*<{}>(* *)*?<{}>(10000) *",
                "01000",
                "00000",
                "*{}*?{} *",
                "timestamp",
                "int",
                false,
                false
        );
        // "* *<int>(*?10000) *"
        exp_interp.add_string<string>("* *<{}>(*?10000) *", "010", "000", "* *{} *", "int", true);
        exp_interp.add_string<string>("* *<{}>(*?10000) *", "010", "010", "* *{} *", "int", false);
        // "* *<float>(*?10000) *"
        exp_interp.add_string<string>("* *<{}>(*?10000) *", "010", "000", "* *{} *", "float", true);
        exp_interp
                .add_string<string>("* *<{}>(*?10000) *", "010", "010", "* *{} *", "float", false);
        // "* *<hasNumber>(*?10000) *"
        exp_interp.add_string<string>("* *<{}>(*?10000) *", "010", "000", "* *{} *", "hasNumber");
        // "* *?<int>(10000) *"
        exp_interp.add_string<string>("* *?<{}>(10000) *", "000", "000", "* *?{} *", "int");

        exp_interp.compare("* *?10000 *");
    }
    SECTION("Query with non-greedy wildcard followed by greedy wildcard") {
        ExpectedInterpretation exp_interp(lexer);

        // "* ?*10000 *"
        exp_interp.add_string("* ?*10000 *", "0", "0", "* ?*10000 *");
        // "*<timestamp>(* ?*)*10000 *"
        exp_interp.add_string<string>(
                "*<{}>(* ?*)*10000 *",
                "010",
                "000",
                "*{}*10000 *",
                "timestamp"
        );
        // "*<timestamp>(* ?*)*<hasNumber>(*10000) *"
        exp_interp.add_string<string, string>(
                "*<{}>(* ?*)*<{}>(*10000) *",
                "01010",
                "00000",
                "*{}*{} *",
                "timestamp",
                "hasNumber",
                false,
                false
        );
        // "* <hasNumber>(?*10000) *"
        exp_interp.add_string<string>("* <{}>(?*10000) *", "010", "000", "* {} *", "hasNumber");
        // "* <hasNumber>(*10000) *"
        exp_interp.add_string<string>("* ?*<{}>(*10000) *", "010", "000", "* ?*{} *", "hasNumber");
        // Note: all the other non-encodable variable types are ignored because CLP considers them
        // to be the same as timestamp (i.e., they're all stored in the dictionary).
        for (auto type1 : {"timestamp"}) {
            // "* <hasNumber/timestamp>(?*)*10000 *"
            exp_interp
                    .add_string<string>("* <{}>(?*)*10000 *", "010", "000", "* {}*10000 *", type1);
            for (auto type2 : {"int", "float"}) {
                // "* <hasNumber/Timestamp>(?*)*<int/float>(*10000) *"
                exp_interp.add_string<string, string>(
                        "* <{}>(?*)*<{}>(*10000) *",
                        "01010",
                        "00000",
                        "* {}*{} *",
                        type1,
                        type2,
                        false,
                        true
                );
                exp_interp.add_string<string, string>(
                        "* <{}>(?*)*<{}>(*10000) *",
                        "01010",
                        "00010",
                        "* {}*{} *",
                        type1,
                        type2,
                        false,
                        false
                );
            }
            // "* <hasNumber/Timestamp>(?*)*<hasNumber>(*10000) *"
            exp_interp.add_string<string, string>(
                    "* <{}>(?*)*<{}>(*10000) *",
                    "01010",
                    "00000",
                    "* {}*{} *",
                    type1,
                    "hasNumber",
                    false,
                    false
            );
        }
        for (auto type1 : {"int", "float"}) {
            // "*<timestamp>(* ?*)*<int/float>(*10000) *"
            exp_interp.add_string<string, string>(
                    "*<{}>(* ?*)*<{}>(*10000) *",
                    "01010",
                    "00000",
                    "*{}*{} *",
                    "timestamp",
                    type1,
                    false,
                    true
            );
            exp_interp.add_string<string, string>(
                    "*<{}>(* ?*)*<{}>(*10000) *",
                    "01010",
                    "00010",
                    "*{}*{} *",
                    "timestamp",
                    type1,
                    false,
                    false
            );
            // "* ?*<int/float>(*10000) *"
            exp_interp.add_string<string>(
                    "* ?*<{}>(*10000) *",
                    "010",
                    "000",
                    "* ?*{} *",
                    type1,
                    true
            );
            exp_interp.add_string<string>(
                    "* ?*<{}>(*10000) *",
                    "010",
                    "010",
                    "* ?*{} *",
                    type1,
                    false
            );
            // "* <int/float>(?*10000) *"
            exp_interp.add_string<string>("* <{}>(?*10000) *", "010", "000", "* {} *", type1, true);
            exp_interp
                    .add_string<string>("* <{}>(?*10000) *", "010", "010", "* {} *", type1, false);
            // "* <int/float>(?*)*10000 *"
            exp_interp.add_string<string>(
                    "* <{}>(?*)*10000 *",
                    "010",
                    "000",
                    "* {}*10000 *",
                    type1,
                    true
            );
            exp_interp.add_string<string>(
                    "* <{}>(?*)*10000 *",
                    "010",
                    "010",
                    "* {}*10000 *",
                    type1,
                    false
            );
            for (auto type2 : {"int", "float"}) {
                // "* <int/float>(?*)*<int/float>(*10000) *"
                exp_interp.add_string<string, string>(
                        "* <{}>(?*)*<{}>(*10000) *",
                        "01010",
                        "00000",
                        "* {}*{} *",
                        type1,
                        type2,
                        true,
                        true
                );
                exp_interp.add_string<string, string>(
                        "* <{}>(?*)*<{}>(*10000) *",
                        "01010",
                        "00010",
                        "* {}*{} *",
                        type1,
                        type2,
                        true,
                        false
                );
                exp_interp.add_string<string, string>(
                        "* <{}>(?*)*<{}>(*10000) *",
                        "01010",
                        "01000",
                        "* {}*{} *",
                        type1,
                        type2,
                        false,
                        true
                );
                exp_interp.add_string<string, string>(
                        "* <{}>(?*)*<{}>(*10000) *",
                        "01010",
                        "01010",
                        "* {}*{} *",
                        type1,
                        type2,
                        false,
                        false
                );
            }
            // "* <int/float>(?*)*<hasNumber>(*10000) *"
            exp_interp.add_string<string, string>(
                    "* <{}>(?*)*<{}>(*10000) *",
                    "01010",
                    "00000",
                    "* {}*{} *",
                    type1,
                    "hasNumber",
                    true,
                    false
            );
            exp_interp.add_string<string, string>(
                    "* <{}>(?*)*<{}>(*10000) *",
                    "01010",
                    "01000",
                    "* {}*{} *",
                    type1,
                    "hasNumber",
                    false,
                    false
            );
        }
        exp_interp.compare("* ?*10000 *");
    }
=======
    REQUIRE(Grep::get_bounds_of_next_potential_var(str, begin_pos, end_pos, is_var, lexer) == true);
    REQUIRE(str.substr(begin_pos, end_pos - begin_pos) == "1\\*x");
    REQUIRE(is_var == true);
    // REQUIRE(is_var == true);

    REQUIRE(Grep::get_bounds_of_next_potential_var(str, begin_pos, end_pos, is_var, lexer) == true);
    REQUIRE(str.substr(begin_pos, end_pos - begin_pos) == "abc*123");
    REQUIRE(is_var == false);
    // REQUIRE(is_var == true);

    REQUIRE(Grep::get_bounds_of_next_potential_var(str, begin_pos, end_pos, is_var, lexer) == true);
    REQUIRE(str.substr(begin_pos, end_pos - begin_pos) == "1.2");
    REQUIRE(is_var == true);

    REQUIRE(Grep::get_bounds_of_next_potential_var(str, begin_pos, end_pos, is_var, lexer) == true);
    REQUIRE(str.substr(begin_pos, end_pos - begin_pos) == "+394/-");
    REQUIRE(is_var == true);

    REQUIRE(Grep::get_bounds_of_next_potential_var(str, begin_pos, end_pos, is_var, lexer) == true);
    REQUIRE(str.substr(begin_pos, end_pos - begin_pos) == "-*abc-");
    REQUIRE(is_var == false);

    REQUIRE(Grep::get_bounds_of_next_potential_var(str, begin_pos, end_pos, is_var, lexer)
            == false);
>>>>>>> 6b9452c2
}<|MERGE_RESOLUTION|>--- conflicted
+++ resolved
@@ -45,7 +45,6 @@
 using std::unordered_map;
 using std::vector;
 
-<<<<<<< HEAD
 auto operator<<(ostream& os, unordered_map<uint32_t, string> const& map) -> ostream& {
     os << "{ ";
     for (auto const& [key, value] : map) {
@@ -57,25 +56,21 @@
 
 class ExpectedInterpretation {
 public:
-    explicit ExpectedInterpretation(ByteLexer& lexer) : lexer(lexer) {}
-
-    // Handles the case where `force_add_to_dictionary_list` is empty
-    static auto get_placeholder(string const& variable_type_name) -> char {
-        if (variable_type_name == "int") {
-            return enum_to_underlying_type(VariablePlaceholder::Integer);
-        }
-        if (variable_type_name == "float") {
-            return enum_to_underlying_type(VariablePlaceholder::Float);
-        }
-        return enum_to_underlying_type(VariablePlaceholder::Dictionary);
-    }
-
-    static auto
-    get_placeholder(string const& variable_type_name, bool const force_add_to_dictionary) -> char {
-        if (force_add_to_dictionary) {
-            return enum_to_underlying_type(VariablePlaceholder::Dictionary);
-        }
-        return get_placeholder(variable_type_name);
+    explicit ExpectedInterpretation(ByteLexer& lexer) : lexer(lexer) {
+      m_placeholder_map = {
+        {{"int",false}, enum_to_underlying_type(VariablePlaceholder::Integer)},
+        {{"int",true}, enum_to_underlying_type(VariablePlaceholder::Dictionary)},
+        {{"float",false}, enum_to_underlying_type(VariablePlaceholder::Float)},
+        {{"float",true}, enum_to_underlying_type(VariablePlaceholder::Dictionary)},
+        {{"hex",false}, enum_to_underlying_type(VariablePlaceholder::Dictionary)},
+        {{"hex",true}, enum_to_underlying_type(VariablePlaceholder::Dictionary)},
+        {{"hasNumber",false}, enum_to_underlying_type(VariablePlaceholder::Dictionary)},
+        {{"hasNumber",true}, enum_to_underlying_type(VariablePlaceholder::Dictionary)},
+        {{"uniqueVariable",false}, enum_to_underlying_type(VariablePlaceholder::Dictionary)},
+        {{"uniqueVariable",true}, enum_to_underlying_type(VariablePlaceholder::Dictionary)},
+        {{"test",false}, enum_to_underlying_type(VariablePlaceholder::Dictionary)},
+        {{"test",true}, enum_to_underlying_type(VariablePlaceholder::Dictionary)}
+      };
     }
 
     // Handles the case where there are no variable types because we can't call `get_placeholder`.
@@ -95,7 +90,6 @@
         );
     }
 
-    // TODO: Fix this so you can omit force_add_to_dictionary_list for multiple variable types.
     template <typename... VariableTypeNames, typename... ForceAddToDictionaryList>
     auto add_string(
             string const& logtype,
@@ -111,16 +105,15 @@
         if constexpr (0 == sizeof...(force_add_to_dictionary_list)) {
             formatted_logtype_string = vformat(
                     logtype_string,
-                    make_format_args((get_placeholder(variable_type_names), ...))
+                    make_format_args(m_placeholder_map[{variable_type_names, false}]...)
             );
         } else {
             formatted_logtype_string = vformat(
                     logtype_string,
-                    make_format_args(get_placeholder(
+                    make_format_args(m_placeholder_map[{
                             variable_type_names,
-                            force_add_to_dictionary_list
-
-                    )...)
+                            force_add_to_dictionary_list}
+                    ]...)
             );
         }
         add_string(
@@ -153,11 +146,6 @@
             auto it_actual = actual_strings.begin();
             auto it_expected = expected_strings.begin();
             REQUIRE(*it_actual == *it_expected);
-=======
-TEST_CASE("get_bounds_of_next_potential_var", "[get_bounds_of_next_potential_var]") {
-    ByteLexer lexer;
-    load_lexer_from_file("../tests/test_schema_files/search_schema.txt", lexer);
->>>>>>> 6b9452c2
 
             actual_strings.erase(it_actual);
             expected_strings.erase(it_expected);
@@ -168,6 +156,7 @@
     }
 
 private:
+    std::map<std::pair<string, bool>, char> m_placeholder_map;
     set<std::string> expected_strings;
     ByteLexer& lexer;
 };
@@ -182,41 +171,25 @@
     str = "";
     begin_pos = string::npos;
     end_pos = string::npos;
-<<<<<<< HEAD
     REQUIRE(Grep::get_bounds_of_next_potential_var(str, begin_pos, end_pos, is_var) == false);
-=======
-    REQUIRE(Grep::get_bounds_of_next_potential_var(str, begin_pos, end_pos, is_var, lexer)
-            == false);
->>>>>>> 6b9452c2
 
     // Empty string
     str = "";
     begin_pos = 0;
     end_pos = 0;
-<<<<<<< HEAD
     REQUIRE(Grep::get_bounds_of_next_potential_var(str, begin_pos, end_pos, is_var) == false);
-=======
-    REQUIRE(Grep::get_bounds_of_next_potential_var(str, begin_pos, end_pos, is_var, lexer)
-            == false);
->>>>>>> 6b9452c2
 
     // No tokens
     str = "=";
     begin_pos = 0;
     end_pos = 0;
-<<<<<<< HEAD
     REQUIRE(Grep::get_bounds_of_next_potential_var(str, begin_pos, end_pos, is_var) == false);
-=======
-    REQUIRE(Grep::get_bounds_of_next_potential_var(str, begin_pos, end_pos, is_var, lexer)
-            == false);
->>>>>>> 6b9452c2
 
     // No wildcards
     str = " MAC address 95: ad ff 95 24 0d ff =-abc- ";
     begin_pos = 0;
     end_pos = 0;
 
-<<<<<<< HEAD
     REQUIRE(Grep::get_bounds_of_next_potential_var(str, begin_pos, end_pos, is_var) == true);
     REQUIRE("95" == str.substr(begin_pos, end_pos - begin_pos));
     REQUIRE(true == is_var);
@@ -242,46 +215,14 @@
     REQUIRE(true == is_var);
 
     REQUIRE(Grep::get_bounds_of_next_potential_var(str, begin_pos, end_pos, is_var) == true);
-=======
-    REQUIRE(Grep::get_bounds_of_next_potential_var(str, begin_pos, end_pos, is_var, lexer) == true);
-    REQUIRE("95" == str.substr(begin_pos, end_pos - begin_pos));
-    REQUIRE(true == is_var);
-
-    REQUIRE(Grep::get_bounds_of_next_potential_var(str, begin_pos, end_pos, is_var, lexer) == true);
-    REQUIRE("ad" == str.substr(begin_pos, end_pos - begin_pos));
-    REQUIRE(true == is_var);
-
-    REQUIRE(Grep::get_bounds_of_next_potential_var(str, begin_pos, end_pos, is_var, lexer) == true);
     REQUIRE("ff" == str.substr(begin_pos, end_pos - begin_pos));
     REQUIRE(true == is_var);
 
-    REQUIRE(Grep::get_bounds_of_next_potential_var(str, begin_pos, end_pos, is_var, lexer) == true);
-    REQUIRE("95" == str.substr(begin_pos, end_pos - begin_pos));
-    REQUIRE(true == is_var);
-
-    REQUIRE(Grep::get_bounds_of_next_potential_var(str, begin_pos, end_pos, is_var, lexer) == true);
-    REQUIRE("24" == str.substr(begin_pos, end_pos - begin_pos));
-    REQUIRE(true == is_var);
-
-    REQUIRE(Grep::get_bounds_of_next_potential_var(str, begin_pos, end_pos, is_var, lexer) == true);
-    REQUIRE("0d" == str.substr(begin_pos, end_pos - begin_pos));
-    REQUIRE(true == is_var);
-
-    REQUIRE(Grep::get_bounds_of_next_potential_var(str, begin_pos, end_pos, is_var, lexer) == true);
->>>>>>> 6b9452c2
-    REQUIRE("ff" == str.substr(begin_pos, end_pos - begin_pos));
-    REQUIRE(true == is_var);
-
     REQUIRE(Grep::get_bounds_of_next_potential_var(str, begin_pos, end_pos, is_var) == true);
     REQUIRE("-abc-" == str.substr(begin_pos, end_pos - begin_pos));
     REQUIRE(true == is_var);
 
-<<<<<<< HEAD
     REQUIRE(Grep::get_bounds_of_next_potential_var(str, begin_pos, end_pos, is_var) == false);
-=======
-    REQUIRE(Grep::get_bounds_of_next_potential_var(str, begin_pos, end_pos, is_var, lexer)
-            == false);
->>>>>>> 6b9452c2
     REQUIRE(str.length() == begin_pos);
 
     // With wildcards
@@ -289,7 +230,6 @@
     begin_pos = 0;
     end_pos = 0;
 
-<<<<<<< HEAD
     REQUIRE(Grep::get_bounds_of_next_potential_var(str, begin_pos, end_pos, is_var) == true);
     REQUIRE(str.substr(begin_pos, end_pos - begin_pos) == "1");
     REQUIRE(is_var == true);
@@ -315,7 +255,7 @@
 
 TEST_CASE("SearchString", "[SearchString][schema_search]") {
     ByteLexer lexer;
-    load_lexer_from_file("../tests/test_schema_files/search_schema.txt", false, lexer);
+    load_lexer_from_file("../tests/test_schema_files/search_schema.txt", lexer);
 
     WildcardExpression const search_string("* test\\* *");
     REQUIRE(search_string.substr(0, search_string.length()) == "* test\\* *");
@@ -403,7 +343,7 @@
 
 TEST_CASE("get_matching_variable_types", "[get_matching_variable_types][schema_search]") {
     ByteLexer lexer;
-    load_lexer_from_file("../tests/test_schema_files/search_schema.txt", false, lexer);
+    load_lexer_from_file("../tests/test_schema_files/search_schema.txt", lexer);
 
     SECTION("Non-wildcard search query") {
         constexpr std::string_view cWildcardExprValue("* 10000 reply: *");
@@ -489,7 +429,7 @@
         "[get_interpretations_for_whole_wildcard_expr][schema_search]"
 ) {
     ByteLexer lexer;
-    load_lexer_from_file("../tests/test_schema_files/search_schema.txt", false, lexer);
+    load_lexer_from_file("../tests/test_schema_files/search_schema.txt", lexer);
 
     SECTION("Non-wildcard search query") {
         constexpr string_view cWildcardExprValue("* 10000 reply: *");
@@ -586,7 +526,7 @@
         "[generate_query_substring_interpretations][schema_search]"
 ) {
     ByteLexer lexer;
-    load_lexer_from_file("../tests/test_schema_files/search_schema.txt", false, lexer);
+    load_lexer_from_file("../tests/test_schema_files/search_schema.txt", lexer);
 
     SECTION("Query with static text") {
         ExpectedInterpretation exp_interp(lexer);
@@ -1142,30 +1082,4 @@
         }
         exp_interp.compare("* ?*10000 *");
     }
-=======
-    REQUIRE(Grep::get_bounds_of_next_potential_var(str, begin_pos, end_pos, is_var, lexer) == true);
-    REQUIRE(str.substr(begin_pos, end_pos - begin_pos) == "1\\*x");
-    REQUIRE(is_var == true);
-    // REQUIRE(is_var == true);
-
-    REQUIRE(Grep::get_bounds_of_next_potential_var(str, begin_pos, end_pos, is_var, lexer) == true);
-    REQUIRE(str.substr(begin_pos, end_pos - begin_pos) == "abc*123");
-    REQUIRE(is_var == false);
-    // REQUIRE(is_var == true);
-
-    REQUIRE(Grep::get_bounds_of_next_potential_var(str, begin_pos, end_pos, is_var, lexer) == true);
-    REQUIRE(str.substr(begin_pos, end_pos - begin_pos) == "1.2");
-    REQUIRE(is_var == true);
-
-    REQUIRE(Grep::get_bounds_of_next_potential_var(str, begin_pos, end_pos, is_var, lexer) == true);
-    REQUIRE(str.substr(begin_pos, end_pos - begin_pos) == "+394/-");
-    REQUIRE(is_var == true);
-
-    REQUIRE(Grep::get_bounds_of_next_potential_var(str, begin_pos, end_pos, is_var, lexer) == true);
-    REQUIRE(str.substr(begin_pos, end_pos - begin_pos) == "-*abc-");
-    REQUIRE(is_var == false);
-
-    REQUIRE(Grep::get_bounds_of_next_potential_var(str, begin_pos, end_pos, is_var, lexer)
-            == false);
->>>>>>> 6b9452c2
 }