--- conflicted
+++ resolved
@@ -69,11 +69,8 @@
     REQUIRE_NOTHROW(compress_archive(
             get_test_input_local_path(),
             std::string{cTestDeltaEncodeOrderArchiveDirectory},
-<<<<<<< HEAD
             false,
-=======
             std::nullopt,
->>>>>>> 0de99a9e
             true,
             false,
             clp_s::FileType::Json
