#include <cstddef>
#include <cstdint>
#include <filesystem>
#include <memory>
#include <optional>
#include <string>
#include <string_view>
#include <vector>

#include <catch2/catch_test_macros.hpp>
#include <catch2/generators/catch_generators.hpp>

#include "../src/clp_s/archive_constants.hpp"
#include "../src/clp_s/ArchiveReader.hpp"
#include "../src/clp_s/ColumnReader.hpp"
#include "../src/clp_s/InputConfig.hpp"
#include "../src/clp_s/SchemaReader.hpp"
#include "clp_s_test_utils.hpp"
#include "TestOutputCleaner.hpp"

constexpr std::string_view cTestDeltaEncodeOrderArchiveDirectory{"test-delta-encode-order-archive"};
constexpr std::string_view cTestDeltaEncodeOrderInputFileDirectory{"test_log_files"};
constexpr std::string_view cTestDeltaEncodeOrderInputFile{"test_simple_order.jsonl"};
constexpr size_t cNumEntries{3};

namespace {
/**
 * A simple implementation of `clp_s::FilterClass` that allows us to grab the underlying
 * `std::vector<BaseColumnReader*>` from a `SchemaReader`.
 */
class SimpleFilterClass : public clp_s::FilterClass {
public:
    void init(
            clp_s::SchemaReader* reader,
            std::vector<clp_s::BaseColumnReader*> const& column_readers
    ) override {
        m_column_readers = column_readers;
    }

    auto filter(uint64_t cur_message) -> bool override { return true; }

    auto get_column_readers() -> std::vector<clp_s::BaseColumnReader*> const& {
        return m_column_readers;
    }

private:
    std::vector<clp_s::BaseColumnReader*> m_column_readers;
};

auto get_test_input_path_relative_to_tests_dir() -> std::filesystem::path;
auto get_test_input_local_path() -> std::string;

auto get_test_input_path_relative_to_tests_dir() -> std::filesystem::path {
    return std::filesystem::path{cTestDeltaEncodeOrderInputFileDirectory}
           / cTestDeltaEncodeOrderInputFile;
}

auto get_test_input_local_path() -> std::string {
    std::filesystem::path const current_file_path{__FILE__};
    auto const tests_dir{current_file_path.parent_path()};
    return (tests_dir / get_test_input_path_relative_to_tests_dir()).string();
}
}  // namespace

TEST_CASE("clp-s-delta-encode-log-order", "[clp-s][delta-encode-log-order]") {
    auto start_index = GENERATE(0ULL, 1ULL, 2ULL);
    TestOutputCleaner const test_cleanup{{std::string{cTestDeltaEncodeOrderArchiveDirectory}}};

    REQUIRE_NOTHROW(compress_archive(
            get_test_input_local_path(),
            std::string{cTestDeltaEncodeOrderArchiveDirectory},
<<<<<<< HEAD
            false,
=======
            std::nullopt,
>>>>>>> a1382e37
            true,
            false,
            clp_s::FileType::Json
    ));

    std::vector<clp_s::Path> archive_paths;
    REQUIRE(clp_s::get_input_archives_for_raw_path(
            std::string{cTestDeltaEncodeOrderArchiveDirectory},
            archive_paths
    ));
    REQUIRE(1 == archive_paths.size());

    clp_s::ArchiveReader archive_reader;
    REQUIRE_NOTHROW(archive_reader.open(archive_paths.back(), clp_s::NetworkAuthOption{}));
    REQUIRE_NOTHROW(archive_reader.read_dictionaries_and_metadata());
    REQUIRE_NOTHROW(archive_reader.open_packed_streams());
    auto mpt = archive_reader.get_schema_tree();
    auto log_event_idx_node_id = mpt->get_metadata_field_id(clp_s::constants::cLogEventIdxName);
    REQUIRE(-1 != log_event_idx_node_id);

    std::vector<std::shared_ptr<clp_s::SchemaReader>> schema_readers;
    REQUIRE_NOTHROW(schema_readers = archive_reader.read_all_tables());
    REQUIRE(1 == schema_readers.size());
    auto schema_reader = schema_readers.back();
    REQUIRE(cNumEntries == schema_reader->get_num_messages());

    SimpleFilterClass simple_filter_class;
    schema_reader->initialize_filter(&simple_filter_class);
    clp_s::BaseColumnReader* log_event_idx_reader{nullptr};
    for (auto* column_reader : simple_filter_class.get_column_readers()) {
        if (log_event_idx_node_id == column_reader->get_id()) {
            log_event_idx_reader = column_reader;
            break;
        }
    }
    REQUIRE(nullptr != log_event_idx_reader);
    REQUIRE(clp_s::NodeType::DeltaInteger == log_event_idx_reader->get_type());
    REQUIRE(nullptr != dynamic_cast<clp_s::DeltaEncodedInt64ColumnReader*>(log_event_idx_reader));

    // Test forwards and backwards seeks on `DeltaEncodedInt64ColumnReader`.
    size_t i{start_index};
    for (size_t num_iterations{0ULL}; num_iterations < cNumEntries; ++num_iterations) {
        int64_t val{};
        REQUIRE_NOTHROW(val = std::get<int64_t>(log_event_idx_reader->extract_value(i)));
        REQUIRE(val == static_cast<int64_t>(i));
        i = (i + 1) % cNumEntries;
    }
    REQUIRE_NOTHROW(archive_reader.close());
}<|MERGE_RESOLUTION|>--- conflicted
+++ resolved
@@ -69,11 +69,8 @@
     REQUIRE_NOTHROW(compress_archive(
             get_test_input_local_path(),
             std::string{cTestDeltaEncodeOrderArchiveDirectory},
-<<<<<<< HEAD
+            std::nullopt,
             false,
-=======
-            std::nullopt,
->>>>>>> a1382e37
             true,
             false,
             clp_s::FileType::Json
