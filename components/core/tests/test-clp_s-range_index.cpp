--- conflicted
+++ resolved
@@ -225,11 +225,8 @@
             archive_stats = compress_archive(
                     input_file,
                     std::string{cTestRangeIndexArchiveDirectory},
-<<<<<<< HEAD
+                    std::nullopt,
                     false,
-=======
-                    std::nullopt,
->>>>>>> a1382e37
                     single_file_archive,
                     false,
                     input_file_type
