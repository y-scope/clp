--- conflicted
+++ resolved
@@ -225,11 +225,8 @@
             archive_stats = compress_archive(
                     input_file,
                     std::string{cTestRangeIndexArchiveDirectory},
-<<<<<<< HEAD
                     false,
-=======
                     std::nullopt,
->>>>>>> 0de99a9e
                     single_file_archive,
                     false,
                     input_file_type
