#include <cstddef>
#include <exception>
#include <filesystem>
#include <memory>
#include <set>
#include <sstream>
#include <string>
#include <string_view>
#include <utility>
#include <vector>

#include <catch2/catch.hpp>
#include <fmt/format.h>
#include <nlohmann/json.hpp>

#include "../src/clp_s/archive_constants.hpp"
#include "../src/clp_s/ArchiveReader.hpp"
#include "../src/clp_s/CommandLineArguments.hpp"
#include "../src/clp_s/InputConfig.hpp"
<<<<<<< HEAD
#include "../src/clp_s/JsonParser.hpp"
#include "../src/clp_s/search/ast/ColumnDescriptor.hpp"
=======
>>>>>>> 3c516298
#include "../src/clp_s/search/ast/ConvertToExists.hpp"
#include "../src/clp_s/search/ast/EmptyExpr.hpp"
#include "../src/clp_s/search/ast/Expression.hpp"
#include "../src/clp_s/search/ast/FilterExpr.hpp"
#include "../src/clp_s/search/ast/Integral.hpp"
#include "../src/clp_s/search/ast/NarrowTypes.hpp"
#include "../src/clp_s/search/ast/OrExpr.hpp"
#include "../src/clp_s/search/ast/OrOfAndForm.hpp"
#include "../src/clp_s/search/EvaluateTimestampIndex.hpp"
#include "../src/clp_s/search/kql/kql.hpp"
#include "../src/clp_s/search/Output.hpp"
#include "../src/clp_s/search/OutputHandler.hpp"
#include "../src/clp_s/search/Projection.hpp"
#include "../src/clp_s/search/SchemaMatch.hpp"
#include "../src/clp_s/Utils.hpp"
#include "clp_s_test_utils.hpp"
#include "TestOutputCleaner.hpp"

constexpr std::string_view cTestSearchArchiveDirectory{"test-clp-s-search-archive"};
constexpr std::string_view cTestInputFileDirectory{"test_log_files"};
constexpr std::string_view cTestSearchInputFile{"test_search.jsonl"};
constexpr std::string_view cTestIdxKey{"idx"};

namespace {
auto get_test_input_path_relative_to_tests_dir() -> std::filesystem::path;
auto get_test_input_local_path() -> std::string;
<<<<<<< HEAD
auto create_first_record_match_metadata_query() -> std::shared_ptr<clp_s::search::ast::Expression>;
void compress(bool structurize_arrays, bool single_file_archive);
=======
>>>>>>> 3c516298
void
search(std::string const& query, bool ignore_case, std::vector<int64_t> const& expected_results);
void search(
        std::shared_ptr<clp_s::search::ast::Expression> expr,
        bool ignore_case,
        std::vector<int64_t> const& expected_results
);
void validate_results(
        std::vector<clp_s::search::VectorOutputHandler::QueryResult> const& results,
        std::vector<int64_t> const& expected_results
);

auto get_test_input_path_relative_to_tests_dir() -> std::filesystem::path {
    return std::filesystem::path{cTestInputFileDirectory} / cTestSearchInputFile;
}

auto get_test_input_local_path() -> std::string {
    std::filesystem::path const current_file_path{__FILE__};
    auto const tests_dir{current_file_path.parent_path()};
    return (tests_dir / get_test_input_path_relative_to_tests_dir()).string();
}

<<<<<<< HEAD
auto create_first_record_match_metadata_query() -> std::shared_ptr<clp_s::search::ast::Expression> {
    auto zero_literal = clp_s::search::ast::Integral::create_from_int(0);
    auto one_literal = clp_s::search::ast::Integral::create_from_int(1);
    auto non_matching_idx = clp_s::search::ast::ColumnDescriptor::create_from_escaped_tokens(
            {std::string{clp_s::constants::cLogEventIdxName}},
            std::string{clp_s::constants::cDefaultNamespace}
    );
    auto object_subtree_non_matching_idx = non_matching_idx->copy();
    object_subtree_non_matching_idx->set_subtree_type(
            std::string{clp_s::constants::cObjectSubtreeType}
    );
    auto matching_idx = non_matching_idx->copy();
    matching_idx->set_subtree_type(std::string{clp_s::constants::cMetadataSubtreeType});
    auto const op = clp_s::search::ast::FilterOperation::EQ;
    auto matching_filter = clp_s::search::ast::FilterExpr::create(matching_idx, op, zero_literal);
    auto non_matching_filter
            = clp_s::search::ast::FilterExpr::create(non_matching_idx, op, one_literal);
    auto object_subtree_non_matching_filter = clp_s::search::ast::FilterExpr::create(
            object_subtree_non_matching_idx,
            op,
            one_literal
    );
    auto expr = clp_s::search::ast::OrExpr::create(matching_filter, non_matching_filter);
    expr->add_operand(object_subtree_non_matching_filter);
    return expr;
}

void compress(bool structurize_arrays, bool single_file_archive) {
    constexpr auto cDefaultTargetEncodedSize = 8ULL * 1024 * 1024 * 1024;  // 8 GiB
    constexpr auto cDefaultMaxDocumentSize = 512ULL * 1024 * 1024;  // 512 MiB
    constexpr auto cDefaultMinTableSize = 1ULL * 1024 * 1024;  // 1 MiB
    constexpr auto cDefaultCompressionLevel = 3;
    constexpr auto cDefaultPrintArchiveStats = false;

    std::filesystem::create_directory(cTestSearchArchiveDirectory);
    REQUIRE((std::filesystem::is_directory(cTestSearchArchiveDirectory)));

    clp_s::JsonParserOption parser_option{};
    parser_option.input_paths.emplace_back(
            clp_s::Path{
                    .source = clp_s::InputSource::Filesystem,
                    .path = get_test_input_local_path()
            }
    );
    parser_option.archives_dir = cTestSearchArchiveDirectory;
    parser_option.target_encoded_size = cDefaultTargetEncodedSize;
    parser_option.max_document_size = cDefaultMaxDocumentSize;
    parser_option.min_table_size = cDefaultMinTableSize;
    parser_option.compression_level = cDefaultCompressionLevel;
    parser_option.print_archive_stats = cDefaultPrintArchiveStats;
    parser_option.structurize_arrays = structurize_arrays;
    parser_option.single_file_archive = single_file_archive;

    clp_s::JsonParser parser{parser_option};
    REQUIRE(parser.parse());
    parser.store();

    REQUIRE((false == std::filesystem::is_empty(cTestSearchArchiveDirectory)));
}

=======
>>>>>>> 3c516298
void validate_results(
        std::vector<clp_s::search::VectorOutputHandler::QueryResult> const& results,
        std::vector<int64_t> const& expected_results
) {
    std::set<int64_t> results_set;
    bool results_are_valid_json = true;
    for (auto const& result : results) {
        try {
            auto json = nlohmann::json::parse(result.message);
            results_set.insert(json[cTestIdxKey].template get<int64_t>());
        } catch (std::exception const& e) {
            FAIL(fmt::format("Invalid JSON in result: {}", result.message));
            return;
        }
    }
    std::set<int64_t> expected_results_set{expected_results.begin(), expected_results.end()};
    REQUIRE(results_set == expected_results_set);
    REQUIRE(results.size() == expected_results.size());
}

void
search(std::string const& query, bool ignore_case, std::vector<int64_t> const& expected_results) {
    REQUIRE(expected_results.size() > 0);
    auto query_stream = std::istringstream{query};
    auto expr = clp_s::search::kql::parse_kql_expression(query_stream);
    search(expr, ignore_case, expected_results);
}

void search(
        std::shared_ptr<clp_s::search::ast::Expression> expr,
        bool ignore_case,
        std::vector<int64_t> const& expected_results
) {
    REQUIRE(nullptr != expr);
    REQUIRE(nullptr == std::dynamic_pointer_cast<clp_s::search::ast::EmptyExpr>(expr));

    clp_s::search::ast::OrOfAndForm standardize_pass;
    expr = standardize_pass.run(expr);
    REQUIRE(nullptr != expr);

    clp_s::search::ast::NarrowTypes narrow_pass;
    expr = narrow_pass.run(expr);
    REQUIRE(nullptr != expr);

    clp_s::search::ast::ConvertToExists convert_pass;
    expr = convert_pass.run(expr);
    REQUIRE(nullptr != expr);

    std::vector<clp_s::search::VectorOutputHandler::QueryResult> results;
    for (auto const& entry : std::filesystem::directory_iterator(cTestSearchArchiveDirectory)) {
        auto archive_reader = std::make_shared<clp_s::ArchiveReader>();
        auto archive_path = clp_s::Path{
                .source{clp_s::InputSource::Filesystem},
                .path{entry.path().string()}
        };
        archive_reader->open(archive_path, clp_s::NetworkAuthOption{});

        auto archive_expr = expr->copy();

        auto timestamp_dict = archive_reader->get_timestamp_dictionary();
        clp_s::search::EvaluateTimestampIndex timestamp_index_pass(timestamp_dict);
        REQUIRE(clp_s::EvaluatedValue::False != timestamp_index_pass.run(archive_expr));

        auto match_pass = std::make_shared<clp_s::search::SchemaMatch>(
                archive_reader->get_schema_tree(),
                archive_reader->get_schema_map()
        );
        archive_expr = match_pass->run(archive_expr);
        REQUIRE(nullptr != archive_expr);

        auto output_handler = std::make_unique<clp_s::search::VectorOutputHandler>(results);
        clp_s::search::Output output_pass(
                match_pass,
                archive_expr,
                archive_reader,
                std::move(output_handler),
                ignore_case
        );
        output_pass.filter();
        archive_reader->close();
    }

    validate_results(results, expected_results);
}
}  // namespace

TEST_CASE("clp-s-search", "[clp-s][search]") {
    std::vector<std::pair<std::string, std::vector<int64_t>>> queries_and_results{
            {R"aa(NOT a: b)aa", {0}},
            {R"aa(msg: "Msg 1: \"Abc123\"")aa", {1}},
            {R"aa(msg: "Msg 2: 'Abc123'")aa", {2}},
            {R"aa(msg: "Msg 3: \nAbc123")aa", {3}},
            // CLP incorrectly generates no subqueries in Grep::process_raw_query for the following
            // query, so we skip it for now.
            //{R"aa(msg: "Msg 4: \\Abc123")aa", {4}}
            {R"aa(msg: "Msg 5: \rAbc123")aa", {5}},
            {R"aa(msg: "Msg 6: \tAbc123")aa", {6}},
            {R"aa(msg: "*Abc123*")aa", {1, 2, 3, 5, 6}},
            {R"aa(arr.b > 1000)aa", {7, 8}},
            {R"aa(var_string: *)aa", {9}},
            {R"aa(clp_string: *)aa", {9}}
    };
    auto structurize_arrays = GENERATE(true, false);
    auto single_file_archive = GENERATE(true, false);

    TestOutputCleaner const test_cleanup{{std::string{cTestSearchArchiveDirectory}}};

    REQUIRE_NOTHROW(compress_archive(
            get_test_input_local_path(),
            std::string{cTestSearchArchiveDirectory},
            single_file_archive,
            structurize_arrays,
            clp_s::CommandLineArguments::FileType::Json
    ));

    for (auto const& [query, expected_results] : queries_and_results) {
        REQUIRE_NOTHROW(search(query, false, expected_results));
    }

    std::shared_ptr<clp_s::search::ast::Expression> expr{nullptr};
    REQUIRE_NOTHROW(expr = create_first_record_match_metadata_query());
    REQUIRE_NOTHROW(search(expr, false, {0}));
}<|MERGE_RESOLUTION|>--- conflicted
+++ resolved
@@ -17,11 +17,7 @@
 #include "../src/clp_s/ArchiveReader.hpp"
 #include "../src/clp_s/CommandLineArguments.hpp"
 #include "../src/clp_s/InputConfig.hpp"
-<<<<<<< HEAD
-#include "../src/clp_s/JsonParser.hpp"
 #include "../src/clp_s/search/ast/ColumnDescriptor.hpp"
-=======
->>>>>>> 3c516298
 #include "../src/clp_s/search/ast/ConvertToExists.hpp"
 #include "../src/clp_s/search/ast/EmptyExpr.hpp"
 #include "../src/clp_s/search/ast/Expression.hpp"
@@ -48,11 +44,7 @@
 namespace {
 auto get_test_input_path_relative_to_tests_dir() -> std::filesystem::path;
 auto get_test_input_local_path() -> std::string;
-<<<<<<< HEAD
 auto create_first_record_match_metadata_query() -> std::shared_ptr<clp_s::search::ast::Expression>;
-void compress(bool structurize_arrays, bool single_file_archive);
-=======
->>>>>>> 3c516298
 void
 search(std::string const& query, bool ignore_case, std::vector<int64_t> const& expected_results);
 void search(
@@ -75,7 +67,6 @@
     return (tests_dir / get_test_input_path_relative_to_tests_dir()).string();
 }
 
-<<<<<<< HEAD
 auto create_first_record_match_metadata_query() -> std::shared_ptr<clp_s::search::ast::Expression> {
     auto zero_literal = clp_s::search::ast::Integral::create_from_int(0);
     auto one_literal = clp_s::search::ast::Integral::create_from_int(1);
@@ -103,41 +94,6 @@
     return expr;
 }
 
-void compress(bool structurize_arrays, bool single_file_archive) {
-    constexpr auto cDefaultTargetEncodedSize = 8ULL * 1024 * 1024 * 1024;  // 8 GiB
-    constexpr auto cDefaultMaxDocumentSize = 512ULL * 1024 * 1024;  // 512 MiB
-    constexpr auto cDefaultMinTableSize = 1ULL * 1024 * 1024;  // 1 MiB
-    constexpr auto cDefaultCompressionLevel = 3;
-    constexpr auto cDefaultPrintArchiveStats = false;
-
-    std::filesystem::create_directory(cTestSearchArchiveDirectory);
-    REQUIRE((std::filesystem::is_directory(cTestSearchArchiveDirectory)));
-
-    clp_s::JsonParserOption parser_option{};
-    parser_option.input_paths.emplace_back(
-            clp_s::Path{
-                    .source = clp_s::InputSource::Filesystem,
-                    .path = get_test_input_local_path()
-            }
-    );
-    parser_option.archives_dir = cTestSearchArchiveDirectory;
-    parser_option.target_encoded_size = cDefaultTargetEncodedSize;
-    parser_option.max_document_size = cDefaultMaxDocumentSize;
-    parser_option.min_table_size = cDefaultMinTableSize;
-    parser_option.compression_level = cDefaultCompressionLevel;
-    parser_option.print_archive_stats = cDefaultPrintArchiveStats;
-    parser_option.structurize_arrays = structurize_arrays;
-    parser_option.single_file_archive = single_file_archive;
-
-    clp_s::JsonParser parser{parser_option};
-    REQUIRE(parser.parse());
-    parser.store();
-
-    REQUIRE((false == std::filesystem::is_empty(cTestSearchArchiveDirectory)));
-}
-
-=======
->>>>>>> 3c516298
 void validate_results(
         std::vector<clp_s::search::VectorOutputHandler::QueryResult> const& results,
         std::vector<int64_t> const& expected_results
