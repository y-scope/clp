--- conflicted
+++ resolved
@@ -238,11 +238,8 @@
             std::ignore = compress_archive(
                     get_test_input_local_path(cTestSearchInputFile),
                     std::string{cTestSearchArchiveDirectory},
-<<<<<<< HEAD
+                    std::string{cTestIdxKey},
                     false,
-=======
-                    std::string{cTestIdxKey},
->>>>>>> a1382e37
                     single_file_archive,
                     structurize_arrays,
                     clp_s::FileType::Json
@@ -279,6 +276,7 @@
             std::ignore = compress_archive(
                     get_test_input_local_path(cTestSearchFormattedFloatFile),
                     std::string{cTestSearchArchiveDirectory},
+                    std::nullopt,
                     true,
                     single_file_archive,
                     false,
