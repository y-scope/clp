#ifndef CLP_S_TEST_UTILS_HPP
#define CLP_S_TEST_UTILS_HPP

#include <optional>
#include <string>
#include <vector>

#include "../src/clp_s/ArchiveWriter.hpp"
#include "../src/clp_s/InputConfig.hpp"

/**
 * Compresses a file into an archive directory according to a given set of configuration options.
 *
 * This helper uses `REQUIRE...` statements to assert that compression was successful.
 *
 * @param file_path
 * @param archive_directory
 * @param retain_float_format
 * @param single_file_archive
 * @param structurize_arrays
 * @param file_type
 * @return Statistics for every compressed archive.
 */
[[nodiscard]] auto compress_archive(
        std::string const& file_path,
        std::string const& archive_directory,
<<<<<<< HEAD
        bool retain_float_format,
=======
        std::optional<std::string> timestamp_key,
>>>>>>> a1382e37
        bool single_file_archive,
        bool structurize_arrays,
        clp_s::FileType file_type
) -> std::vector<clp_s::ArchiveStats>;
#endif  // CLP_S_TEST_UTILS_HPP<|MERGE_RESOLUTION|>--- conflicted
+++ resolved
@@ -15,6 +15,7 @@
  *
  * @param file_path
  * @param archive_directory
+ * @param timestamp_key
  * @param retain_float_format
  * @param single_file_archive
  * @param structurize_arrays
@@ -24,11 +25,8 @@
 [[nodiscard]] auto compress_archive(
         std::string const& file_path,
         std::string const& archive_directory,
-<<<<<<< HEAD
+        std::optional<std::string> timestamp_key,
         bool retain_float_format,
-=======
-        std::optional<std::string> timestamp_key,
->>>>>>> a1382e37
         bool single_file_archive,
         bool structurize_arrays,
         clp_s::FileType file_type
