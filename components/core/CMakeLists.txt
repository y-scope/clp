cmake_minimum_required(VERSION 3.16.3)

# Toolchain setup must come before the first project() call in the entire CMake buildsystem.
# If CLP is not the top-level project, the following setup has no effect.
include("${CMAKE_CURRENT_SOURCE_DIR}/cmake/Toolchains/utils.cmake")
setup_toolchains()

project(CLP LANGUAGES CXX C)

validate_compiler_versions()

if (NOT CMAKE_BUILD_TYPE AND NOT CMAKE_CONFIGURATION_TYPES)
    set(default_build_type "Release")
    message(STATUS "No build type specified. Setting to '${default_build_type}'.")
    set(CMAKE_BUILD_TYPE "${default_build_type}" CACHE STRING "Choose the type of build." FORCE)
endif()

set(CMAKE_EXPORT_COMPILE_COMMANDS ON)

# Set general compressor
set(GENERAL_COMPRESSOR "zstd" CACHE STRING "The general-purpose compressor used as the 2nd-stage compressor")
set_property(CACHE GENERAL_COMPRESSOR PROPERTY STRINGS lzma passthrough zstd)
if ("${GENERAL_COMPRESSOR}" STREQUAL "lzma")
    add_definitions(-DUSE_LZMA_COMPRESSION=1)
    message(STATUS "Using Lempel–Ziv–Markov chain Algorithm compression")
elseif ("${GENERAL_COMPRESSOR}" STREQUAL "passthrough")
    add_definitions(-DUSE_PASSTHROUGH_COMPRESSION=1)
    message(STATUS "Using passthrough compression")
elseif ("${GENERAL_COMPRESSOR}" STREQUAL "zstd")
    add_definitions(-DUSE_ZSTD_COMPRESSION=1)
    message(STATUS "Using Zstandard compression")
else()
    message(SEND_ERROR "GENERAL_COMPRESSOR=${GENERAL_COMPRESSOR} is unimplemented.")
endif()

# Add local CMake module directory to CMake's modules path
set(CMAKE_MODULE_PATH ${CMAKE_MODULE_PATH} "${CMAKE_SOURCE_DIR}/cmake/Modules/")

# Macro providing the length of the absolute source directory path so we can
# create a relative (rather than absolute) __FILE__ macro
string(LENGTH "${CMAKE_SOURCE_DIR}/" SOURCE_PATH_SIZE)
add_definitions("-DSOURCE_PATH_SIZE=${SOURCE_PATH_SIZE}")

# Profiling options
add_definitions(-DPROF_ENABLED=0)

# Compile-in debug logging statements
#add_definitions(-DSPDLOG_ACTIVE_LEVEL=SPDLOG_LEVEL_DEBUG)

# Flush to disk switch
add_definitions(-DFLUSH_TO_DISK_ENABLED=1)

# Make off_t 64-bit
add_definitions(-D_FILE_OFFSET_BITS=64)

# Ensure we're compiling for a little-endian machine (we don't support big-endian)
include(TestBigEndian)
TEST_BIG_ENDIAN(IS_BIG_ENDIAN)
if (IS_BIG_ENDIAN)
    message(FATAL_ERROR "Big-endian machines are not supported")
endif()

# Detect linking mode (static or shared); Default to static.
set(CLP_USE_STATIC_LIBS ON CACHE BOOL "Whether to link against static libraries")
if (CLP_USE_STATIC_LIBS)
    if (APPLE)
        set(CLP_STATIC_LIBS_UNSUPPORTED_PLATFORM "macOS")
    elseif (EXISTS "/etc/centos-release")
        set(CLP_STATIC_LIBS_UNSUPPORTED_PLATFORM "CentOS")
    endif()

    if (DEFINED CLP_STATIC_LIBS_UNSUPPORTED_PLATFORM)
        message(
            AUTHOR_WARNING
            "Building with static libraries is unsupported on"
            " ${CLP_STATIC_LIBS_UNSUPPORTED_PLATFORM}. Switching to shared libraries.")
        set(CLP_USE_STATIC_LIBS OFF)
    endif()
endif ()
if(CLP_USE_STATIC_LIBS)
    set(CLP_LIBS_STRING "static")
else()
    set(CLP_LIBS_STRING "shared")
endif()
message(STATUS "Building using ${CLP_LIBS_STRING} libraries")

# Link against c++fs if required by the compiler being used
set(STD_FS_LIBS "")
if (CMAKE_CXX_COMPILER_ID STREQUAL "GNU")
    if (CMAKE_CXX_COMPILER_VERSION VERSION_LESS "9.1.0")
        set(STD_FS_LIBS "stdc++fs")
    endif ()
elseif (CMAKE_CXX_COMPILER_ID STREQUAL "Clang")
    if (CMAKE_CXX_COMPILER_VERSION VERSION_LESS "9.0.0")
        set(STD_FS_LIBS "c++fs")
    endif ()
endif ()

if(PROJECT_IS_TOP_LEVEL)
    # Include dependency settings if the project isn't being included as a subproject.
    # NOTE: We mark the file optional since it's not required if the user happens to have the
    # dependencies installed already.
    include("${CMAKE_SOURCE_DIR}/../../build/deps/core/cmake-settings/all.cmake"
            OPTIONAL
            RESULT_VARIABLE CLP_DEPS_SETTINGS_FILE_PATH
    )

    if(NOT CLP_DEPS_SETTINGS_FILE_PATH STREQUAL "NOTFOUND")
        # Set CMP0144 since our minimum required CMake version is less than 3.27.
        if(POLICY "CMP0144")
            cmake_policy(SET "CMP0144" "NEW")
        endif()
    endif()
endif()

find_package(absl REQUIRED)
if (absl_FOUND)
    message(STATUS "Found absl ${absl_VERSION}")
endif()

# Find and setup ANTLR Library
# We build and link to the static library
find_package(ANTLR REQUIRED)
if (ANTLR_FOUND)
    message(STATUS "Found ANTLR ${ANTLR_VERSION}")
else()
    message(FATAL_ERROR "Could not find libraries for ANTLR ${ANTLR4_TAG}")
endif()

# Find and setup Boost Library
if(CLP_USE_STATIC_LIBS)
    set(Boost_USE_STATIC_LIBS ON)
endif()
find_package(Boost 1.81 REQUIRED iostreams program_options filesystem system regex url)
if(Boost_FOUND)
    message(STATUS "Found Boost ${Boost_VERSION}")
else()
    message(FATAL_ERROR "Could not find ${CLP_LIBS_STRING} libraries for Boost")
endif()

find_package(Catch2 REQUIRED)
if (Catch2_FOUND)
    message(STATUS "Found Catch2 ${Catch2_VERSION}")
endif()

find_package(date REQUIRED)
if (date_FOUND)
    message(STATUS "Found date ${date_VERSION}")
endif()

find_package(fmt REQUIRED)
if(fmt_FOUND)
    message(STATUS "Found fmt ${fmt_VERSION}")
endif()

find_package(log_surgeon REQUIRED)
if(log_surgeon_FOUND)
    message(STATUS "Found log_surgeon ${log_surgeon_VERSION}")
endif()

find_package(nlohmann_json REQUIRED)
if(nlohmann_json_FOUND)
    message(STATUS "Found nlohmann_json ${nlohmann_json_VERSION}")
endif()

find_package(simdjson REQUIRED)
if(simdjson_FOUND)
    message(STATUS "Found simdjson ${simdjson_VERSION}")
endif()

find_package(spdlog REQUIRED)
if(spdlog_FOUND)
    message(STATUS "Found spdlog ${spdlog_VERSION}")
endif()

# Find and setup libarchive
if(CLP_USE_STATIC_LIBS)
    set(LibArchive_USE_STATIC_LIBS ON)
endif()
find_package(LibArchive REQUIRED)
if(LibArchive_FOUND)
    message(STATUS "Found LibArchive ${LibArchive_VERSION}")
else()
    message(FATAL_ERROR "Could not find ${CLP_LIBS_STRING} libraries for LibArchive")
endif()

# Find and setup libcurl
# By default, CURL does not provide static libraries
find_package(CURL 7.68.0 REQUIRED)
if(CURL_FOUND)
    message(STATUS "Found CURL ${CURL_VERSION_STRING}")
else()
    message(FATAL_ERROR "Could not find ${CLP_LIBS_STRING} libraries for CURL")
endif()

# Find OpenSSL
find_package(OpenSSL REQUIRED)
if (OPENSSL_FOUND)
    message(STATUS "Found OpenSSL (${OPENSSL_VERSION})")
else ()
    message(FATAL_ERROR "OpenSSL not found")
endif ()

# Find and setup MariaDBClient library
if(CLP_USE_STATIC_LIBS)
    # NOTE: We can't statically link to MariaDBClient since it's GPL
    message(AUTHOR_WARNING "MariaDBClient cannot be statically linked due to its license.")
endif()
find_package(MariaDBClient 3.1.0 REQUIRED)
if(MariaDBClient_FOUND)
    message(STATUS "Found MariaDBClient ${MariaDBClient_VERSION}")
else()
    message(FATAL_ERROR "Could not find ${CLP_LIBS_STRING} libraries for MariaDBClient")
endif()

# Find and setup mongocxx
if(CLP_USE_STATIC_LIBS)
    set(MONGOCXX_TARGET mongo::mongocxx_static)
else()
    set(MONGOCXX_TARGET mongo::mongocxx_shared)
endif()

find_package(mongocxx REQUIRED)
if(mongocxx_FOUND)
    message(STATUS "Found mongocxx ${mongocxx_VERSION}")
else()
    message(FATAL_ERROR "Could not find ${CLP_LIBS_STRING} libraries for mongocxx")
endif()

# Find and setup msgpack
find_package(msgpack-cxx 7.0.0 REQUIRED)
if(msgpack-cxx_FOUND)
    message(STATUS "Found msgpack-cxx ${msgpack-cxx_VERSION}")
else()
    message(FATAL_ERROR "Could not find msgpack-cxx")
endif()

find_package(Threads REQUIRED)

find_package(yaml-cpp REQUIRED)
if(yaml-cpp_FOUND)
    message(STATUS "Found yaml-cpp ${yaml-cpp_VERSION}")
endif()

# Add ystdlib
set(YSTDLIB_CPP_BUILD_TESTING OFF)
add_subdirectory("${CLP_YSTDLIB_SOURCE_DIRECTORY}" "${CMAKE_BINARY_DIR}/ystdlib" EXCLUDE_FROM_ALL)

# Find and setup ZStd Library
if(CLP_USE_STATIC_LIBS)
    set(ZStd_USE_STATIC_LIBS ON)
endif()
find_package(ZStd 1.4.4 REQUIRED)
if(ZStd_FOUND)
    message(STATUS "Found ZStd ${ZStd_VERSION}")
else()
    message(FATAL_ERROR "Could not find ${CLP_LIBS_STRING} libraries for ZStd")
endif()

# Find and setup LZMA Library
# TODO: Add a script in ./cmake/Modules to properly import LZMA in find_package()'s module mode
if(CLP_USE_STATIC_LIBS)
    set(LIBLZMA_USE_STATIC_LIBS ON)
endif()
find_package(LibLZMA REQUIRED)
if(LIBLZMA_FOUND)
    message(STATUS "Found Lzma ${LIBLZMA_VERSION_STRING}")
    message(STATUS "Lzma library location: ${LIBLZMA_LIBRARIES}")
    message(STATUS "Lzma Include Dir: ${LIBLZMA_INCLUDE_DIRS}")
else()
    message(FATAL_ERROR "Could not find ${CLP_LIBS_STRING} libraries for Lzma")
endif()
include_directories(${LIBLZMA_INCLUDE_DIRS})

# sqlite dependencies
set(sqlite_DYNAMIC_LIBS "dl;m;pthread")
include(cmake/Modules/FindLibraryDependencies.cmake)
FindDynamicLibraryDependencies(sqlite "${sqlite_DYNAMIC_LIBS}")

add_subdirectory(src/clp/regex_utils)
add_subdirectory(src/clp/string_utils)

add_subdirectory(src/clp/clg)
add_subdirectory(src/clp/clo)
add_subdirectory(src/clp/clp)
add_subdirectory(src/glt/glt)
add_subdirectory(src/clp/make_dictionaries_readable)
add_subdirectory(src/clp_s)
add_subdirectory(src/reducer)

set(SOURCE_FILES_clp_s_unitTest
    src/clp_s/ArchiveReader.cpp
    src/clp_s/ArchiveReader.hpp
    src/clp_s/ArchiveReaderAdaptor.cpp
    src/clp_s/ArchiveReaderAdaptor.hpp
    src/clp_s/ArchiveWriter.cpp
    src/clp_s/ArchiveWriter.hpp
    src/clp_s/ColumnReader.cpp
    src/clp_s/ColumnReader.hpp
    src/clp_s/ColumnWriter.cpp
    src/clp_s/ColumnWriter.hpp
    src/clp_s/DictionaryEntry.cpp
    src/clp_s/DictionaryEntry.hpp
    src/clp_s/DictionaryWriter.cpp
    src/clp_s/DictionaryWriter.hpp
    src/clp_s/FileReader.cpp
    src/clp_s/FileReader.hpp
    src/clp_s/FileWriter.cpp
    src/clp_s/FileWriter.hpp
    src/clp_s/InputConfig.cpp
    src/clp_s/InputConfig.hpp
    src/clp_s/JsonConstructor.cpp
    src/clp_s/JsonConstructor.hpp
    src/clp_s/JsonFileIterator.cpp
    src/clp_s/JsonFileIterator.hpp
    src/clp_s/JsonParser.cpp
    src/clp_s/JsonParser.hpp
    src/clp_s/PackedStreamReader.cpp
    src/clp_s/PackedStreamReader.hpp
    src/clp_s/ReaderUtils.cpp
    src/clp_s/ReaderUtils.hpp
    src/clp_s/Schema.cpp
    src/clp_s/Schema.hpp
    src/clp_s/SchemaMap.cpp
    src/clp_s/SchemaMap.hpp
    src/clp_s/SchemaReader.cpp
    src/clp_s/SchemaReader.hpp
    src/clp_s/SchemaTree.cpp
    src/clp_s/SchemaTree.hpp
    src/clp_s/SchemaWriter.cpp
    src/clp_s/SchemaWriter.hpp
    src/clp_s/search/AddTimestampConditions.cpp
    src/clp_s/search/AddTimestampConditions.hpp
    src/clp_s/search/clp_search/EncodedVariableInterpreter.cpp
    src/clp_s/search/clp_search/EncodedVariableInterpreter.hpp
    src/clp_s/search/clp_search/Grep.cpp
    src/clp_s/search/clp_search/Grep.hpp
    src/clp_s/search/clp_search/Query.cpp
    src/clp_s/search/clp_search/Query.hpp
    src/clp_s/search/EvaluateTimestampIndex.cpp
    src/clp_s/search/EvaluateTimestampIndex.hpp
    src/clp_s/search/Output.cpp
    src/clp_s/search/Output.hpp
    src/clp_s/search/OutputHandler.cpp
    src/clp_s/search/OutputHandler.hpp
    src/clp_s/search/Projection.cpp
    src/clp_s/search/Projection.hpp
    src/clp_s/search/QueryRunner.cpp
    src/clp_s/search/QueryRunner.hpp
    src/clp_s/search/SchemaMatch.cpp
    src/clp_s/search/SchemaMatch.hpp
    src/clp_s/TimestampDictionaryReader.cpp
    src/clp_s/TimestampDictionaryReader.hpp
    src/clp_s/TimestampDictionaryWriter.cpp
    src/clp_s/TimestampDictionaryWriter.hpp
    src/clp_s/TimestampEntry.cpp
    src/clp_s/TimestampEntry.hpp
    src/clp_s/Utils.cpp
    src/clp_s/Utils.hpp
    src/clp_s/VariableDecoder.cpp
    src/clp_s/VariableDecoder.hpp
    src/clp_s/VariableEncoder.cpp
    src/clp_s/VariableEncoder.hpp
    src/clp_s/ZstdCompressor.cpp
    src/clp_s/ZstdCompressor.hpp
    src/clp_s/ZstdDecompressor.cpp
    src/clp_s/ZstdDecompressor.hpp
    )

set(SOURCE_FILES_reducer_unitTest
    src/reducer/BufferedSocketWriter.cpp
    src/reducer/BufferedSocketWriter.hpp
    src/reducer/ConstRecordIterator.hpp
    src/reducer/CountOperator.cpp
    src/reducer/CountOperator.hpp
    src/reducer/DeserializedRecordGroup.cpp
    src/reducer/DeserializedRecordGroup.hpp
    src/reducer/GroupTags.hpp
    src/reducer/network_utils.cpp
    src/reducer/network_utils.hpp
    src/reducer/Operator.cpp
    src/reducer/Operator.hpp
    src/reducer/Pipeline.cpp
    src/reducer/Pipeline.hpp
    src/reducer/Record.hpp
    src/reducer/RecordGroup.hpp
    src/reducer/RecordGroupIterator.hpp
    src/reducer/RecordTypedKeyIterator.hpp
    src/reducer/types.hpp
    )

set(SOURCE_FILES_unitTest
        "${CLP_SQLITE3_SOURCE_DIRECTORY}/sqlite3.c"
        src/clp/aws/AwsAuthenticationSigner.cpp
        src/clp/aws/AwsAuthenticationSigner.hpp
        src/clp/aws/constants.hpp
        src/clp/BoundedReader.cpp
        src/clp/BoundedReader.hpp
        src/clp/BufferedFileReader.cpp
        src/clp/BufferedFileReader.hpp
        src/clp/BufferReader.cpp
        src/clp/BufferReader.hpp
        src/clp/clp/CommandLineArguments.cpp
        src/clp/clp/CommandLineArguments.hpp
        src/clp/clp/compression.cpp
        src/clp/clp/compression.hpp
        src/clp/clp/decompression.cpp
        src/clp/clp/decompression.hpp
        src/clp/clp/FileCompressor.cpp
        src/clp/clp/FileCompressor.hpp
        src/clp/clp/FileDecompressor.cpp
        src/clp/clp/FileDecompressor.hpp
        src/clp/clp/FileToCompress.hpp
        src/clp/clp/run.cpp
        src/clp/clp/run.hpp
        src/clp/clp/utils.cpp
        src/clp/clp/utils.hpp
        src/clp/CurlDownloadHandler.cpp
        src/clp/CurlDownloadHandler.hpp
        src/clp/CurlEasyHandle.hpp
        src/clp/CurlGlobalInstance.cpp
        src/clp/CurlGlobalInstance.hpp
        src/clp/CurlOperationFailed.hpp
        src/clp/CurlStringList.hpp
        src/clp/database_utils.cpp
        src/clp/database_utils.hpp
        src/clp/Defs.h
        src/clp/dictionary_utils.cpp
        src/clp/dictionary_utils.hpp
        src/clp/DictionaryEntry.hpp
        src/clp/DictionaryReader.hpp
        src/clp/DictionaryWriter.hpp
        src/clp/EncodedVariableInterpreter.cpp
        src/clp/EncodedVariableInterpreter.hpp
        src/clp/ErrorCode.hpp
        src/clp/ffi/encoding_methods.cpp
        src/clp/ffi/encoding_methods.hpp
        src/clp/ffi/encoding_methods.inc
        src/clp/ffi/ir_stream/byteswap.hpp
        src/clp/ffi/ir_stream/Deserializer.hpp
        src/clp/ffi/ir_stream/decoding_methods.cpp
        src/clp/ffi/ir_stream/decoding_methods.hpp
        src/clp/ffi/ir_stream/decoding_methods.inc
        src/clp/ffi/ir_stream/encoding_methods.cpp
        src/clp/ffi/ir_stream/encoding_methods.hpp
        src/clp/ffi/ir_stream/IrErrorCode.cpp
        src/clp/ffi/ir_stream/IrErrorCode.hpp
        src/clp/ffi/ir_stream/IrUnitHandlerInterface.hpp
        src/clp/ffi/ir_stream/IrUnitType.hpp
        src/clp/ffi/ir_stream/ir_unit_deserialization_methods.cpp
        src/clp/ffi/ir_stream/ir_unit_deserialization_methods.hpp
        src/clp/ffi/ir_stream/protocol_constants.hpp
        src/clp/ffi/ir_stream/Serializer.cpp
        src/clp/ffi/ir_stream/Serializer.hpp
        src/clp/ffi/ir_stream/search/AstEvaluationResult.hpp
        src/clp/ffi/ir_stream/search/ErrorCode.cpp
        src/clp/ffi/ir_stream/search/ErrorCode.hpp
        src/clp/ffi/ir_stream/search/NewProjectedSchemaTreeNodeCallbackReq.hpp
        src/clp/ffi/ir_stream/search/QueryHandler.hpp
<<<<<<< HEAD
        src/clp/ffi/ir_stream/search/QueryHandlerImpl.cpp
        src/clp/ffi/ir_stream/search/QueryHandlerImpl.hpp
=======
        src/clp/ffi/ir_stream/search/utils.cpp
        src/clp/ffi/ir_stream/search/utils.hpp
>>>>>>> 45f949bd
        src/clp/ffi/ir_stream/utils.cpp
        src/clp/ffi/ir_stream/utils.hpp
        src/clp/ffi/KeyValuePairLogEvent.cpp
        src/clp/ffi/KeyValuePairLogEvent.hpp
        src/clp/ffi/SchemaTree.cpp
        src/clp/ffi/SchemaTree.hpp
        src/clp/ffi/search/CompositeWildcardToken.cpp
        src/clp/ffi/search/CompositeWildcardToken.hpp
        src/clp/ffi/search/ExactVariableToken.cpp
        src/clp/ffi/search/ExactVariableToken.hpp
        src/clp/ffi/search/query_methods.cpp
        src/clp/ffi/search/query_methods.hpp
        src/clp/ffi/search/QueryMethodFailed.hpp
        src/clp/ffi/search/QueryToken.hpp
        src/clp/ffi/search/QueryWildcard.cpp
        src/clp/ffi/search/QueryWildcard.hpp
        src/clp/ffi/search/Subquery.cpp
        src/clp/ffi/search/Subquery.hpp
        src/clp/ffi/search/WildcardToken.cpp
        src/clp/ffi/search/WildcardToken.hpp
        src/clp/ffi/utils.cpp
        src/clp/ffi/utils.hpp
        src/clp/ffi/Value.hpp
        src/clp/FileDescriptor.cpp
        src/clp/FileDescriptor.hpp
        src/clp/FileDescriptorReader.cpp
        src/clp/FileDescriptorReader.hpp
        src/clp/FileReader.cpp
        src/clp/FileReader.hpp
        src/clp/FileWriter.cpp
        src/clp/FileWriter.hpp
        src/clp/GlobalMetadataDB.hpp
        src/clp/GlobalMetadataDBConfig.cpp
        src/clp/GlobalMetadataDBConfig.hpp
        src/clp/GlobalMySQLMetadataDB.cpp
        src/clp/GlobalMySQLMetadataDB.hpp
        src/clp/GlobalSQLiteMetadataDB.cpp
        src/clp/GlobalSQLiteMetadataDB.hpp
        src/clp/Grep.cpp
        src/clp/Grep.hpp
        src/clp/hash_utils.cpp
        src/clp/hash_utils.hpp
        src/clp/ir/constants.hpp
        src/clp/ir/EncodedTextAst.cpp
        src/clp/ir/EncodedTextAst.hpp
        src/clp/ir/LogEvent.hpp
        src/clp/ir/LogEventDeserializer.cpp
        src/clp/ir/LogEventDeserializer.hpp
        src/clp/ir/LogEventSerializer.cpp
        src/clp/ir/LogEventSerializer.hpp
        src/clp/ir/parsing.cpp
        src/clp/ir/parsing.hpp
        src/clp/ir/parsing.inc
        src/clp/ir/types.hpp
        src/clp/ir/utils.cpp
        src/clp/ir/utils.hpp
        src/clp/LibarchiveFileReader.cpp
        src/clp/LibarchiveFileReader.hpp
        src/clp/LibarchiveReader.cpp
        src/clp/LibarchiveReader.hpp
        src/clp/LogSurgeonReader.cpp
        src/clp/LogSurgeonReader.hpp
        src/clp/LogTypeDictionaryEntry.cpp
        src/clp/LogTypeDictionaryEntry.hpp
        src/clp/LogTypeDictionaryReader.hpp
        src/clp/LogTypeDictionaryWriter.cpp
        src/clp/LogTypeDictionaryWriter.hpp
        src/clp/math_utils.hpp
        src/clp/MessageParser.cpp
        src/clp/MessageParser.hpp
        src/clp/MySQLDB.cpp
        src/clp/MySQLDB.hpp
        src/clp/MySQLParamBindings.cpp
        src/clp/MySQLParamBindings.hpp
        src/clp/MySQLPreparedStatement.cpp
        src/clp/MySQLPreparedStatement.hpp
        src/clp/networking/socket_utils.cpp
        src/clp/networking/socket_utils.hpp
        src/clp/NetworkReader.cpp
        src/clp/NetworkReader.hpp
        src/clp/PageAllocatedVector.hpp
        src/clp/ParsedMessage.cpp
        src/clp/ParsedMessage.hpp
        src/clp/Platform.hpp
        src/clp/Profiler.cpp
        src/clp/Profiler.hpp
        src/clp/Query.cpp
        src/clp/Query.hpp
        src/clp/ReaderInterface.cpp
        src/clp/ReaderInterface.hpp
        src/clp/ReadOnlyMemoryMappedFile.cpp
        src/clp/ReadOnlyMemoryMappedFile.hpp
        src/clp/spdlog_with_specializations.hpp
        src/clp/SQLiteDB.cpp
        src/clp/SQLiteDB.hpp
        src/clp/SQLitePreparedStatement.cpp
        src/clp/SQLitePreparedStatement.hpp
        src/clp/Stopwatch.cpp
        src/clp/Stopwatch.hpp
        src/clp/streaming_archive/ArchiveMetadata.cpp
        src/clp/streaming_archive/ArchiveMetadata.hpp
        src/clp/streaming_archive/Constants.hpp
        src/clp/streaming_archive/MetadataDB.cpp
        src/clp/streaming_archive/MetadataDB.hpp
        src/clp/streaming_archive/reader/Archive.cpp
        src/clp/streaming_archive/reader/Archive.hpp
        src/clp/streaming_archive/reader/File.cpp
        src/clp/streaming_archive/reader/File.hpp
        src/clp/streaming_archive/reader/Message.cpp
        src/clp/streaming_archive/reader/Message.hpp
        src/clp/streaming_archive/reader/Segment.cpp
        src/clp/streaming_archive/reader/Segment.hpp
        src/clp/streaming_archive/reader/SegmentManager.cpp
        src/clp/streaming_archive/reader/SegmentManager.hpp
        src/clp/streaming_archive/writer/Archive.cpp
        src/clp/streaming_archive/writer/Archive.hpp
        src/clp/streaming_archive/writer/File.cpp
        src/clp/streaming_archive/writer/File.hpp
        src/clp/streaming_archive/writer/Segment.cpp
        src/clp/streaming_archive/writer/Segment.hpp
        src/clp/streaming_archive/writer/utils.cpp
        src/clp/streaming_archive/writer/utils.hpp
        src/clp/streaming_compression/Compressor.hpp
        src/clp/streaming_compression/Constants.hpp
        src/clp/streaming_compression/Decompressor.hpp
        src/clp/streaming_compression/lzma/Compressor.cpp
        src/clp/streaming_compression/lzma/Compressor.hpp
        src/clp/streaming_compression/lzma/Decompressor.cpp
        src/clp/streaming_compression/lzma/Decompressor.hpp
        src/clp/streaming_compression/lzma/Constants.hpp
        src/clp/streaming_compression/passthrough/Compressor.cpp
        src/clp/streaming_compression/passthrough/Compressor.hpp
        src/clp/streaming_compression/passthrough/Decompressor.cpp
        src/clp/streaming_compression/passthrough/Decompressor.hpp
        src/clp/streaming_compression/zstd/Compressor.cpp
        src/clp/streaming_compression/zstd/Compressor.hpp
        src/clp/streaming_compression/zstd/Constants.hpp
        src/clp/streaming_compression/zstd/Decompressor.cpp
        src/clp/streaming_compression/zstd/Decompressor.hpp
        src/clp/StringReader.cpp
        src/clp/StringReader.hpp
        src/clp/Thread.cpp
        src/clp/Thread.hpp
        src/clp/time_types.hpp
        src/clp/TimestampPattern.cpp
        src/clp/TimestampPattern.hpp
        src/clp/TraceableException.hpp
        src/clp/TransactionManager.hpp
        src/clp/type_utils.hpp
        src/clp/utf8_utils.cpp
        src/clp/utf8_utils.hpp
        src/clp/Utils.cpp
        src/clp/Utils.hpp
        src/clp/VariableDictionaryEntry.cpp
        src/clp/VariableDictionaryEntry.hpp
        src/clp/VariableDictionaryReader.hpp
        src/clp/VariableDictionaryWriter.cpp
        src/clp/VariableDictionaryWriter.hpp
        src/clp/version.hpp
        src/clp/WriterInterface.cpp
        src/clp/WriterInterface.hpp
        tests/LogSuppressor.hpp
        tests/TestOutputCleaner.hpp
        tests/test-BoundedReader.cpp
        tests/test-BufferedFileReader.cpp
        tests/test-clp_s-end_to_end.cpp
        tests/test-clp_s-search.cpp
        tests/test-EncodedVariableInterpreter.cpp
        tests/test-encoding_methods.cpp
        tests/test-ffi_ir_stream_search_utils.cpp
        tests/test-ffi_IrUnitHandlerInterface.cpp
        tests/test-ffi_KeyValuePairLogEvent.cpp
        tests/test-ffi_SchemaTree.cpp
        tests/test-FileDescriptorReader.cpp
        tests/test-Grep.cpp
        tests/test-hash_utils.cpp
        tests/test-ir_encoding_methods.cpp
        tests/test-ir_parsing.cpp
        tests/test-ir_serializer.cpp
        tests/test-kql.cpp
        tests/test-main.cpp
        tests/test-math_utils.cpp
        tests/test-MemoryMappedFile.cpp
        tests/test-NetworkReader.cpp
        tests/test-ParserWithUserSchema.cpp
        tests/test-query_methods.cpp
        tests/test-regex_utils.cpp
        tests/test-Segment.cpp
        tests/test-SQLiteDB.cpp
        tests/test-Stopwatch.cpp
        tests/test-StreamingCompression.cpp
        tests/test-string_utils.cpp
        tests/test-sql.cpp
        tests/test-TimestampPattern.cpp
        tests/test-utf8_utils.cpp
        tests/test-Utils.cpp
        )
add_executable(unitTest
        ${SOURCE_FILES_unitTest}
        ${SOURCE_FILES_clp_s_unitTest}
        ${SOURCE_FILES_reducer_unitTest}
        )
target_include_directories(unitTest
        PRIVATE
        ${CLP_OUTCOME_INCLUDE_DIRECTORY}
        ${CLP_SQLITE3_INCLUDE_DIRECTORY}
        )
target_link_libraries(unitTest
        PRIVATE
        absl::flat_hash_map
        Boost::filesystem Boost::iostreams Boost::program_options Boost::regex Boost::url
        Catch2::Catch2
        ${CURL_LIBRARIES}
        clp_s::search::ast
        clp_s::TimestampPattern
        date::date
        fmt::fmt
        kql
        log_surgeon::log_surgeon
        LibArchive::LibArchive
        MariaDBClient::MariaDBClient
        ${MONGOCXX_TARGET}
        nlohmann_json::nlohmann_json
        simdjson::simdjson
        spdlog::spdlog
        sql
        OpenSSL::Crypto
        ${sqlite_LIBRARY_DEPENDENCIES}
        ${STD_FS_LIBS}
        clp::regex_utils
        clp::string_utils
        yaml-cpp
        ystdlib::containers
        ystdlib::error_handling
        ${LIBLZMA_LIBRARIES}
        ZStd::ZStd
        )
target_compile_features(unitTest
        PRIVATE cxx_std_20
        )<|MERGE_RESOLUTION|>--- conflicted
+++ resolved
@@ -457,13 +457,10 @@
         src/clp/ffi/ir_stream/search/ErrorCode.hpp
         src/clp/ffi/ir_stream/search/NewProjectedSchemaTreeNodeCallbackReq.hpp
         src/clp/ffi/ir_stream/search/QueryHandler.hpp
-<<<<<<< HEAD
         src/clp/ffi/ir_stream/search/QueryHandlerImpl.cpp
         src/clp/ffi/ir_stream/search/QueryHandlerImpl.hpp
-=======
         src/clp/ffi/ir_stream/search/utils.cpp
         src/clp/ffi/ir_stream/search/utils.hpp
->>>>>>> 45f949bd
         src/clp/ffi/ir_stream/utils.cpp
         src/clp/ffi/ir_stream/utils.hpp
         src/clp/ffi/KeyValuePairLogEvent.cpp
