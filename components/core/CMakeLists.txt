cmake_minimum_required(VERSION 3.16.3)

# Toolchain setup must come before the first project() call in the entire CMake buildsystem.
# If CLP is not the top-level project, the following setup has no effect.
include("${CMAKE_CURRENT_SOURCE_DIR}/cmake/Toolchains/utils.cmake")
setup_toolchains()

project(CLP LANGUAGES CXX C)

validate_compiler_versions()

if (NOT CMAKE_BUILD_TYPE AND NOT CMAKE_CONFIGURATION_TYPES)
    set(default_build_type "Release")
    message(STATUS "No build type specified. Setting to '${default_build_type}'.")
    set(CMAKE_BUILD_TYPE "${default_build_type}" CACHE STRING "Choose the type of build." FORCE)
endif()

set(CMAKE_EXPORT_COMPILE_COMMANDS ON)

# Set general compressor
set(GENERAL_COMPRESSOR "zstd" CACHE STRING "The general-purpose compressor used as the 2nd-stage compressor")
set_property(CACHE GENERAL_COMPRESSOR PROPERTY STRINGS lzma passthrough zstd)
if ("${GENERAL_COMPRESSOR}" STREQUAL "lzma")
    add_definitions(-DUSE_LZMA_COMPRESSION=1)
    message(STATUS "Using Lempel–Ziv–Markov chain Algorithm compression")
elseif ("${GENERAL_COMPRESSOR}" STREQUAL "passthrough")
    add_definitions(-DUSE_PASSTHROUGH_COMPRESSION=1)
    message(STATUS "Using passthrough compression")
elseif ("${GENERAL_COMPRESSOR}" STREQUAL "zstd")
    add_definitions(-DUSE_ZSTD_COMPRESSION=1)
    message(STATUS "Using Zstandard compression")
else()
    message(SEND_ERROR "GENERAL_COMPRESSOR=${GENERAL_COMPRESSOR} is unimplemented.")
endif()

# Add local CMake module directory to CMake's modules path
set(CMAKE_MODULE_PATH ${CMAKE_MODULE_PATH} "${CMAKE_SOURCE_DIR}/cmake/Modules/")

# Macro providing the length of the absolute source directory path so we can
# create a relative (rather than absolute) __FILE__ macro
string(LENGTH "${CMAKE_SOURCE_DIR}/" SOURCE_PATH_SIZE)
add_definitions("-DSOURCE_PATH_SIZE=${SOURCE_PATH_SIZE}")

# Profiling options
add_definitions(-DPROF_ENABLED=0)

# Compile-in debug logging statements
#add_definitions(-DSPDLOG_ACTIVE_LEVEL=SPDLOG_LEVEL_DEBUG)

# Flush to disk switch
add_definitions(-DFLUSH_TO_DISK_ENABLED=1)

# Make off_t 64-bit
add_definitions(-D_FILE_OFFSET_BITS=64)

# Ensure we're compiling for a little-endian machine (we don't support big-endian)
include(TestBigEndian)
TEST_BIG_ENDIAN(IS_BIG_ENDIAN)
if (IS_BIG_ENDIAN)
    message(FATAL_ERROR "Big-endian machines are not supported")
endif()

# Detect linking mode (static or shared); Default to static.
set(CLP_USE_STATIC_LIBS ON CACHE BOOL "Whether to link against static libraries")
if (CLP_USE_STATIC_LIBS)
    if (APPLE)
        set(CLP_STATIC_LIBS_UNSUPPORTED_PLATFORM "macOS")
    elseif (EXISTS "/etc/centos-release")
        set(CLP_STATIC_LIBS_UNSUPPORTED_PLATFORM "CentOS")
    endif()

    if (DEFINED CLP_STATIC_LIBS_UNSUPPORTED_PLATFORM)
        message(
            AUTHOR_WARNING
            "Building with static libraries is unsupported on"
            " ${CLP_STATIC_LIBS_UNSUPPORTED_PLATFORM}. Switching to shared libraries.")
        set(CLP_USE_STATIC_LIBS OFF)
    endif()
endif ()
if(CLP_USE_STATIC_LIBS)
    set(CLP_LIBS_STRING "static")
else()
    set(CLP_LIBS_STRING "shared")
endif()
message(STATUS "Building using ${CLP_LIBS_STRING} libraries")

# Link against c++fs if required by the compiler being used
set(STD_FS_LIBS "")
if (CMAKE_CXX_COMPILER_ID STREQUAL "GNU")
    if (CMAKE_CXX_COMPILER_VERSION VERSION_LESS "9.1.0")
        set(STD_FS_LIBS "stdc++fs")
    endif ()
elseif (CMAKE_CXX_COMPILER_ID STREQUAL "Clang")
    if (CMAKE_CXX_COMPILER_VERSION VERSION_LESS "9.0.0")
        set(STD_FS_LIBS "c++fs")
    endif ()
endif ()

# Find and setup ANTLR Library
# We build and link to the static library
find_package(ANTLR REQUIRED)
if (ANTLR_FOUND)
    message(STATUS "Found ANTLR ${ANTLR_VERSION}")
else()
    message(FATAL_ERROR "Could not find libraries for ANTLR ${ANTLR4_TAG}")
endif()

# Find and setup Boost Library
if(CLP_USE_STATIC_LIBS)
    set(Boost_USE_STATIC_LIBS ON)
endif()
find_package(Boost 1.81 REQUIRED iostreams program_options filesystem system regex url)
if(Boost_FOUND)
    message(STATUS "Found Boost ${Boost_VERSION}")
else()
    message(FATAL_ERROR "Could not find ${CLP_LIBS_STRING} libraries for Boost")
endif()

# Find and setup fmt
# NOTE:
# - We only try to link to the static library
# - spdlog uses fmt, so their versions need to be kept in-sync
find_package(fmt 8.0.1 REQUIRED)
if(fmt_FOUND)
    message(STATUS "Found fmt ${fmt_VERSION}")
else()
    message(FATAL_ERROR "Could not find static libraries for fmt")
endif()

# Find and setup spdlog
if(CLP_USE_STATIC_LIBS)
    # NOTE: On some Linux distributions (e.g. Ubuntu), the spdlog package only contains a dynamic
    # library. If the `find_package(spdlog)` call below fails, re-run
    # `tools/scripts/lib_install/<dist_name>/install-packages-from-source.sh` to build spdlog from
    # source.
    set(spdlog_USE_STATIC_LIBS ON)
endif()
find_package(spdlog 1.9.2 REQUIRED)
if(spdlog_FOUND)
    message(STATUS "Found spdlog ${spdlog_VERSION}")
else()
    if (CLP_USE_STATIC_LIBS)
        message(FATAL_ERROR "Could not find static libraries for spdlog. You may want to re-run
            `components/core/tools/scripts/lib_install/<dist>/install-packages-from-source.sh`")
    else()
        message(FATAL_ERROR "Could not find libraries for spdlog.")
    endif()
endif()

# Find and setup libarchive
if(CLP_USE_STATIC_LIBS)
    set(LibArchive_USE_STATIC_LIBS ON)
endif()
find_package(LibArchive REQUIRED)
if(LibArchive_FOUND)
    message(STATUS "Found LibArchive ${LibArchive_VERSION}")
else()
    message(FATAL_ERROR "Could not find ${CLP_LIBS_STRING} libraries for LibArchive")
endif()

# Find and setup libcurl
# By default, CURL does not provide static libraries
find_package(CURL 7.68.0 REQUIRED)
if(CURL_FOUND)
    message(STATUS "Found CURL ${CURL_VERSION_STRING}")
else()
    message(FATAL_ERROR "Could not find ${CLP_LIBS_STRING} libraries for CURL")
endif()

# Find OpenSSL
find_package(OpenSSL REQUIRED)
if (OPENSSL_FOUND)
    message(STATUS "Found OpenSSL (${OPENSSL_VERSION})")
else ()
    message(FATAL_ERROR "OpenSSL not found")
endif ()

# Add log surgeon
add_subdirectory(submodules/log-surgeon EXCLUDE_FROM_ALL)

# Find and setup MariaDBClient library
if(CLP_USE_STATIC_LIBS)
    # NOTE: We can't statically link to MariaDBClient since it's GPL
    message(AUTHOR_WARNING "MariaDBClient cannot be statically linked due to its license.")
endif()
find_package(MariaDBClient 3.1.0 REQUIRED)
if(MariaDBClient_FOUND)
    message(STATUS "Found MariaDBClient ${MariaDBClient_VERSION}")
else()
    message(FATAL_ERROR "Could not find ${CLP_LIBS_STRING} libraries for MariaDBClient")
endif()

# Find and setup mongocxx
if(CLP_USE_STATIC_LIBS)
    set(MONGOCXX_TARGET mongo::mongocxx_static)
else()
    set(MONGOCXX_TARGET mongo::mongocxx_shared)
endif()

find_package(mongocxx REQUIRED)
if(mongocxx_FOUND)
    message(STATUS "Found mongocxx ${mongocxx_VERSION}")
else()
    message(FATAL_ERROR "Could not find ${CLP_LIBS_STRING} libraries for mongocxx")
endif()

# Find and setup msgpack
find_package(msgpack-cxx 7.0.0 REQUIRED)
if(msgpack-cxx_FOUND)
    message(STATUS "Found msgpack-cxx ${msgpack-cxx_VERSION}")
else()
    message(FATAL_ERROR "Could not find msgpack-cxx")
endif()

# Add abseil-cpp
set(ABSL_PROPAGATE_CXX_STD ON)
add_subdirectory(submodules/abseil-cpp EXCLUDE_FROM_ALL)

# Add simdjson
add_subdirectory(submodules/simdjson EXCLUDE_FROM_ALL)

find_package(Threads REQUIRED)

# Add yaml-cpp
add_subdirectory(submodules/yaml-cpp EXCLUDE_FROM_ALL)

# Add ystdlib-cpp
set(YSTDLIB_CPP_BUILD_TESTING OFF)
add_subdirectory(submodules/ystdlib-cpp EXCLUDE_FROM_ALL)

# Find and setup ZStd Library
if(CLP_USE_STATIC_LIBS)
    set(ZStd_USE_STATIC_LIBS ON)
endif()
find_package(ZStd 1.4.4 REQUIRED)
if(ZStd_FOUND)
    message(STATUS "Found ZStd ${ZStd_VERSION}")
else()
    message(FATAL_ERROR "Could not find ${CLP_LIBS_STRING} libraries for ZStd")
endif()

# Find and setup LZMA Library
# TODO: Add a script in ./cmake/Modules to properly import LZMA in find_package()'s module mode
if(CLP_USE_STATIC_LIBS)
    set(LIBLZMA_USE_STATIC_LIBS ON)
endif()
find_package(LibLZMA REQUIRED)
if(LIBLZMA_FOUND)
    message(STATUS "Found Lzma ${LIBLZMA_VERSION_STRING}")
    message(STATUS "Lzma library location: ${LIBLZMA_LIBRARIES}")
    message(STATUS "Lzma Include Dir: ${LIBLZMA_INCLUDE_DIRS}")
else()
    message(FATAL_ERROR "Could not find ${CLP_LIBS_STRING} libraries for Lzma")
endif()
include_directories(${LIBLZMA_INCLUDE_DIRS})

# sqlite dependencies
set(sqlite_DYNAMIC_LIBS "dl;m;pthread")
include(cmake/Modules/FindLibraryDependencies.cmake)
FindDynamicLibraryDependencies(sqlite "${sqlite_DYNAMIC_LIBS}")

add_subdirectory(src/clp/regex_utils)
add_subdirectory(src/clp/string_utils)

add_subdirectory(src/clp/clg)
add_subdirectory(src/clp/clo)
add_subdirectory(src/clp/clp)
add_subdirectory(src/glt/glt)
add_subdirectory(src/clp/make_dictionaries_readable)
add_subdirectory(src/clp_s)
add_subdirectory(src/reducer)

set(SOURCE_FILES_clp_s_unitTest
    src/clp_s/ArchiveReader.cpp
    src/clp_s/ArchiveReader.hpp
    src/clp_s/ArchiveReaderAdaptor.cpp
    src/clp_s/ArchiveReaderAdaptor.hpp
    src/clp_s/ArchiveWriter.cpp
    src/clp_s/ArchiveWriter.hpp
    src/clp_s/ColumnReader.cpp
    src/clp_s/ColumnReader.hpp
    src/clp_s/ColumnWriter.cpp
    src/clp_s/ColumnWriter.hpp
    src/clp_s/DictionaryEntry.cpp
    src/clp_s/DictionaryEntry.hpp
    src/clp_s/DictionaryWriter.cpp
    src/clp_s/DictionaryWriter.hpp
    src/clp_s/FileReader.cpp
    src/clp_s/FileReader.hpp
    src/clp_s/FileWriter.cpp
    src/clp_s/FileWriter.hpp
    src/clp_s/InputConfig.cpp
    src/clp_s/InputConfig.hpp
    src/clp_s/JsonConstructor.cpp
    src/clp_s/JsonConstructor.hpp
    src/clp_s/JsonFileIterator.cpp
    src/clp_s/JsonFileIterator.hpp
    src/clp_s/JsonParser.cpp
    src/clp_s/JsonParser.hpp
    src/clp_s/PackedStreamReader.cpp
    src/clp_s/PackedStreamReader.hpp
    src/clp_s/ReaderUtils.cpp
    src/clp_s/ReaderUtils.hpp
    src/clp_s/Schema.cpp
    src/clp_s/Schema.hpp
    src/clp_s/SchemaMap.cpp
    src/clp_s/SchemaMap.hpp
    src/clp_s/SchemaReader.cpp
    src/clp_s/SchemaReader.hpp
    src/clp_s/SchemaTree.cpp
    src/clp_s/SchemaTree.hpp
    src/clp_s/SchemaWriter.cpp
    src/clp_s/SchemaWriter.hpp
    src/clp_s/search/AddTimestampConditions.cpp
    src/clp_s/search/AddTimestampConditions.hpp
    src/clp_s/search/clp_search/EncodedVariableInterpreter.cpp
    src/clp_s/search/clp_search/EncodedVariableInterpreter.hpp
    src/clp_s/search/clp_search/Grep.cpp
    src/clp_s/search/clp_search/Grep.hpp
    src/clp_s/search/clp_search/Query.cpp
    src/clp_s/search/clp_search/Query.hpp
    src/clp_s/search/EvaluateTimestampIndex.cpp
    src/clp_s/search/EvaluateTimestampIndex.hpp
    src/clp_s/search/Output.cpp
    src/clp_s/search/Output.hpp
    src/clp_s/search/OutputHandler.cpp
    src/clp_s/search/OutputHandler.hpp
    src/clp_s/search/Projection.cpp
    src/clp_s/search/Projection.hpp
    src/clp_s/search/QueryRunner.cpp
    src/clp_s/search/QueryRunner.hpp
    src/clp_s/search/SchemaMatch.cpp
    src/clp_s/search/SchemaMatch.hpp
    src/clp_s/TimestampDictionaryReader.cpp
    src/clp_s/TimestampDictionaryReader.hpp
    src/clp_s/TimestampDictionaryWriter.cpp
    src/clp_s/TimestampDictionaryWriter.hpp
    src/clp_s/TimestampEntry.cpp
    src/clp_s/TimestampEntry.hpp
    src/clp_s/Utils.cpp
    src/clp_s/Utils.hpp
    src/clp_s/VariableDecoder.cpp
    src/clp_s/VariableDecoder.hpp
    src/clp_s/VariableEncoder.cpp
    src/clp_s/VariableEncoder.hpp
    src/clp_s/ZstdCompressor.cpp
    src/clp_s/ZstdCompressor.hpp
    src/clp_s/ZstdDecompressor.cpp
    src/clp_s/ZstdDecompressor.hpp
    )

set(SOURCE_FILES_reducer_unitTest
    src/reducer/BufferedSocketWriter.cpp
    src/reducer/BufferedSocketWriter.hpp
    src/reducer/ConstRecordIterator.hpp
    src/reducer/CountOperator.cpp
    src/reducer/CountOperator.hpp
    src/reducer/DeserializedRecordGroup.cpp
    src/reducer/DeserializedRecordGroup.hpp
    src/reducer/GroupTags.hpp
    src/reducer/network_utils.cpp
    src/reducer/network_utils.hpp
    src/reducer/Operator.cpp
    src/reducer/Operator.hpp
    src/reducer/Pipeline.cpp
    src/reducer/Pipeline.hpp
    src/reducer/Record.hpp
    src/reducer/RecordGroup.hpp
    src/reducer/RecordGroupIterator.hpp
    src/reducer/RecordTypedKeyIterator.hpp
    src/reducer/types.hpp
    )

set(SOURCE_FILES_unitTest
        src/clp/aws/AwsAuthenticationSigner.cpp
        src/clp/aws/AwsAuthenticationSigner.hpp
        src/clp/aws/constants.hpp
        src/clp/BoundedReader.cpp
        src/clp/BoundedReader.hpp
        src/clp/BufferedFileReader.cpp
        src/clp/BufferedFileReader.hpp
        src/clp/BufferReader.cpp
        src/clp/BufferReader.hpp
        src/clp/clp/CommandLineArguments.cpp
        src/clp/clp/CommandLineArguments.hpp
        src/clp/clp/compression.cpp
        src/clp/clp/compression.hpp
        src/clp/clp/decompression.cpp
        src/clp/clp/decompression.hpp
        src/clp/clp/FileCompressor.cpp
        src/clp/clp/FileCompressor.hpp
        src/clp/clp/FileDecompressor.cpp
        src/clp/clp/FileDecompressor.hpp
        src/clp/clp/FileToCompress.hpp
        src/clp/clp/run.cpp
        src/clp/clp/run.hpp
        src/clp/clp/utils.cpp
        src/clp/clp/utils.hpp
        src/clp/CurlDownloadHandler.cpp
        src/clp/CurlDownloadHandler.hpp
        src/clp/CurlEasyHandle.hpp
        src/clp/CurlGlobalInstance.cpp
        src/clp/CurlGlobalInstance.hpp
        src/clp/CurlOperationFailed.hpp
        src/clp/CurlStringList.hpp
        src/clp/database_utils.cpp
        src/clp/database_utils.hpp
        src/clp/Defs.h
        src/clp/dictionary_utils.cpp
        src/clp/dictionary_utils.hpp
        src/clp/DictionaryEntry.hpp
        src/clp/DictionaryReader.hpp
        src/clp/DictionaryWriter.hpp
        src/clp/EncodedVariableInterpreter.cpp
        src/clp/EncodedVariableInterpreter.hpp
        src/clp/ErrorCode.hpp
        src/clp/ffi/encoding_methods.cpp
        src/clp/ffi/encoding_methods.hpp
        src/clp/ffi/encoding_methods.inc
        src/clp/ffi/ir_stream/byteswap.hpp
        src/clp/ffi/ir_stream/Deserializer.hpp
        src/clp/ffi/ir_stream/decoding_methods.cpp
        src/clp/ffi/ir_stream/decoding_methods.hpp
        src/clp/ffi/ir_stream/decoding_methods.inc
        src/clp/ffi/ir_stream/encoding_methods.cpp
        src/clp/ffi/ir_stream/encoding_methods.hpp
        src/clp/ffi/ir_stream/IrErrorCode.cpp
        src/clp/ffi/ir_stream/IrErrorCode.hpp
        src/clp/ffi/ir_stream/IrUnitHandlerInterface.hpp
        src/clp/ffi/ir_stream/IrUnitType.hpp
        src/clp/ffi/ir_stream/ir_unit_deserialization_methods.cpp
        src/clp/ffi/ir_stream/ir_unit_deserialization_methods.hpp
        src/clp/ffi/ir_stream/protocol_constants.hpp
        src/clp/ffi/ir_stream/Serializer.cpp
        src/clp/ffi/ir_stream/Serializer.hpp
<<<<<<< HEAD
        src/clp/ffi/ir_stream/search/utils.cpp
        src/clp/ffi/ir_stream/search/utils.hpp
=======
        src/clp/ffi/ir_stream/search/NewProjectedSchemaTreeNodeCallbackReq.hpp
>>>>>>> ecc6d0d6
        src/clp/ffi/ir_stream/utils.cpp
        src/clp/ffi/ir_stream/utils.hpp
        src/clp/ffi/KeyValuePairLogEvent.cpp
        src/clp/ffi/KeyValuePairLogEvent.hpp
        src/clp/ffi/SchemaTree.cpp
        src/clp/ffi/SchemaTree.hpp
        src/clp/ffi/search/CompositeWildcardToken.cpp
        src/clp/ffi/search/CompositeWildcardToken.hpp
        src/clp/ffi/search/ExactVariableToken.cpp
        src/clp/ffi/search/ExactVariableToken.hpp
        src/clp/ffi/search/query_methods.cpp
        src/clp/ffi/search/query_methods.hpp
        src/clp/ffi/search/QueryMethodFailed.hpp
        src/clp/ffi/search/QueryToken.hpp
        src/clp/ffi/search/QueryWildcard.cpp
        src/clp/ffi/search/QueryWildcard.hpp
        src/clp/ffi/search/Subquery.cpp
        src/clp/ffi/search/Subquery.hpp
        src/clp/ffi/search/WildcardToken.cpp
        src/clp/ffi/search/WildcardToken.hpp
        src/clp/ffi/utils.cpp
        src/clp/ffi/utils.hpp
        src/clp/ffi/Value.hpp
        src/clp/FileDescriptor.cpp
        src/clp/FileDescriptor.hpp
        src/clp/FileDescriptorReader.cpp
        src/clp/FileDescriptorReader.hpp
        src/clp/FileReader.cpp
        src/clp/FileReader.hpp
        src/clp/FileWriter.cpp
        src/clp/FileWriter.hpp
        src/clp/GlobalMetadataDB.hpp
        src/clp/GlobalMetadataDBConfig.cpp
        src/clp/GlobalMetadataDBConfig.hpp
        src/clp/GlobalMySQLMetadataDB.cpp
        src/clp/GlobalMySQLMetadataDB.hpp
        src/clp/GlobalSQLiteMetadataDB.cpp
        src/clp/GlobalSQLiteMetadataDB.hpp
        src/clp/Grep.cpp
        src/clp/Grep.hpp
        src/clp/hash_utils.cpp
        src/clp/hash_utils.hpp
        src/clp/ir/constants.hpp
        src/clp/ir/EncodedTextAst.cpp
        src/clp/ir/EncodedTextAst.hpp
        src/clp/ir/LogEvent.hpp
        src/clp/ir/LogEventDeserializer.cpp
        src/clp/ir/LogEventDeserializer.hpp
        src/clp/ir/LogEventSerializer.cpp
        src/clp/ir/LogEventSerializer.hpp
        src/clp/ir/parsing.cpp
        src/clp/ir/parsing.hpp
        src/clp/ir/parsing.inc
        src/clp/ir/types.hpp
        src/clp/ir/utils.cpp
        src/clp/ir/utils.hpp
        src/clp/LibarchiveFileReader.cpp
        src/clp/LibarchiveFileReader.hpp
        src/clp/LibarchiveReader.cpp
        src/clp/LibarchiveReader.hpp
        src/clp/LogSurgeonReader.cpp
        src/clp/LogSurgeonReader.hpp
        src/clp/LogTypeDictionaryEntry.cpp
        src/clp/LogTypeDictionaryEntry.hpp
        src/clp/LogTypeDictionaryReader.hpp
        src/clp/LogTypeDictionaryWriter.cpp
        src/clp/LogTypeDictionaryWriter.hpp
        src/clp/math_utils.hpp
        src/clp/MessageParser.cpp
        src/clp/MessageParser.hpp
        src/clp/MySQLDB.cpp
        src/clp/MySQLDB.hpp
        src/clp/MySQLParamBindings.cpp
        src/clp/MySQLParamBindings.hpp
        src/clp/MySQLPreparedStatement.cpp
        src/clp/MySQLPreparedStatement.hpp
        src/clp/networking/socket_utils.cpp
        src/clp/networking/socket_utils.hpp
        src/clp/NetworkReader.cpp
        src/clp/NetworkReader.hpp
        src/clp/PageAllocatedVector.hpp
        src/clp/ParsedMessage.cpp
        src/clp/ParsedMessage.hpp
        src/clp/Platform.hpp
        src/clp/Profiler.cpp
        src/clp/Profiler.hpp
        src/clp/Query.cpp
        src/clp/Query.hpp
        src/clp/ReaderInterface.cpp
        src/clp/ReaderInterface.hpp
        src/clp/ReadOnlyMemoryMappedFile.cpp
        src/clp/ReadOnlyMemoryMappedFile.hpp
        src/clp/spdlog_with_specializations.hpp
        src/clp/SQLiteDB.cpp
        src/clp/SQLiteDB.hpp
        src/clp/SQLitePreparedStatement.cpp
        src/clp/SQLitePreparedStatement.hpp
        src/clp/Stopwatch.cpp
        src/clp/Stopwatch.hpp
        src/clp/streaming_archive/ArchiveMetadata.cpp
        src/clp/streaming_archive/ArchiveMetadata.hpp
        src/clp/streaming_archive/Constants.hpp
        src/clp/streaming_archive/MetadataDB.cpp
        src/clp/streaming_archive/MetadataDB.hpp
        src/clp/streaming_archive/reader/Archive.cpp
        src/clp/streaming_archive/reader/Archive.hpp
        src/clp/streaming_archive/reader/File.cpp
        src/clp/streaming_archive/reader/File.hpp
        src/clp/streaming_archive/reader/Message.cpp
        src/clp/streaming_archive/reader/Message.hpp
        src/clp/streaming_archive/reader/Segment.cpp
        src/clp/streaming_archive/reader/Segment.hpp
        src/clp/streaming_archive/reader/SegmentManager.cpp
        src/clp/streaming_archive/reader/SegmentManager.hpp
        src/clp/streaming_archive/writer/Archive.cpp
        src/clp/streaming_archive/writer/Archive.hpp
        src/clp/streaming_archive/writer/File.cpp
        src/clp/streaming_archive/writer/File.hpp
        src/clp/streaming_archive/writer/Segment.cpp
        src/clp/streaming_archive/writer/Segment.hpp
        src/clp/streaming_archive/writer/utils.cpp
        src/clp/streaming_archive/writer/utils.hpp
        src/clp/streaming_compression/Compressor.hpp
        src/clp/streaming_compression/Constants.hpp
        src/clp/streaming_compression/Decompressor.hpp
        src/clp/streaming_compression/lzma/Compressor.cpp
        src/clp/streaming_compression/lzma/Compressor.hpp
        src/clp/streaming_compression/lzma/Decompressor.cpp
        src/clp/streaming_compression/lzma/Decompressor.hpp
        src/clp/streaming_compression/lzma/Constants.hpp
        src/clp/streaming_compression/passthrough/Compressor.cpp
        src/clp/streaming_compression/passthrough/Compressor.hpp
        src/clp/streaming_compression/passthrough/Decompressor.cpp
        src/clp/streaming_compression/passthrough/Decompressor.hpp
        src/clp/streaming_compression/zstd/Compressor.cpp
        src/clp/streaming_compression/zstd/Compressor.hpp
        src/clp/streaming_compression/zstd/Constants.hpp
        src/clp/streaming_compression/zstd/Decompressor.cpp
        src/clp/streaming_compression/zstd/Decompressor.hpp
        src/clp/StringReader.cpp
        src/clp/StringReader.hpp
        src/clp/Thread.cpp
        src/clp/Thread.hpp
        src/clp/time_types.hpp
        src/clp/TimestampPattern.cpp
        src/clp/TimestampPattern.hpp
        src/clp/TraceableException.hpp
        src/clp/TransactionManager.hpp
        src/clp/type_utils.hpp
        src/clp/utf8_utils.cpp
        src/clp/utf8_utils.hpp
        src/clp/Utils.cpp
        src/clp/Utils.hpp
        src/clp/VariableDictionaryEntry.cpp
        src/clp/VariableDictionaryEntry.hpp
        src/clp/VariableDictionaryReader.hpp
        src/clp/VariableDictionaryWriter.cpp
        src/clp/VariableDictionaryWriter.hpp
        src/clp/version.hpp
        src/clp/WriterInterface.cpp
        src/clp/WriterInterface.hpp
        submodules/sqlite3/sqlite3.c
        submodules/sqlite3/sqlite3.h
        submodules/sqlite3/sqlite3ext.h
        tests/LogSuppressor.hpp
        tests/TestOutputCleaner.hpp
        tests/test-BoundedReader.cpp
        tests/test-BufferedFileReader.cpp
        tests/test-clp_s-end_to_end.cpp
        tests/test-clp_s-search.cpp
        tests/test-EncodedVariableInterpreter.cpp
        tests/test-encoding_methods.cpp
        tests/test-ffi_ir_stream_search_utils.cpp
        tests/test-ffi_IrUnitHandlerInterface.cpp
        tests/test-ffi_KeyValuePairLogEvent.cpp
        tests/test-ffi_SchemaTree.cpp
        tests/test-FileDescriptorReader.cpp
        tests/test-Grep.cpp
        tests/test-hash_utils.cpp
        tests/test-ir_encoding_methods.cpp
        tests/test-ir_parsing.cpp
        tests/test-ir_serializer.cpp
        tests/test-kql.cpp
        tests/test-main.cpp
        tests/test-math_utils.cpp
        tests/test-MemoryMappedFile.cpp
        tests/test-NetworkReader.cpp
        tests/test-ParserWithUserSchema.cpp
        tests/test-query_methods.cpp
        tests/test-regex_utils.cpp
        tests/test-Segment.cpp
        tests/test-SQLiteDB.cpp
        tests/test-Stopwatch.cpp
        tests/test-StreamingCompression.cpp
        tests/test-string_utils.cpp
        tests/test-sql.cpp
        tests/test-TimestampPattern.cpp
        tests/test-utf8_utils.cpp
        tests/test-Utils.cpp
        )
add_executable(unitTest
        ${SOURCE_FILES_unitTest}
        ${SOURCE_FILES_clp_s_unitTest}
        ${SOURCE_FILES_reducer_unitTest}
        )
target_include_directories(unitTest
        PRIVATE
        ${CMAKE_SOURCE_DIR}/submodules
        )
target_link_libraries(unitTest
        PRIVATE
        absl::flat_hash_map
        Boost::filesystem Boost::iostreams Boost::program_options Boost::regex Boost::url
        ${CURL_LIBRARIES}
        clp_s::search::ast
        clp_s::TimestampPattern
        fmt::fmt
        kql
        log_surgeon::log_surgeon
        LibArchive::LibArchive
        MariaDBClient::MariaDBClient
        ${MONGOCXX_TARGET}
        simdjson
        spdlog::spdlog
        sql
        OpenSSL::Crypto
        ${sqlite_LIBRARY_DEPENDENCIES}
        ${STD_FS_LIBS}
        clp::regex_utils
        clp::string_utils
        yaml-cpp::yaml-cpp
        ystdlib::containers
        ystdlib::error_handling
        ${LIBLZMA_LIBRARIES}
        ZStd::ZStd
        )
target_compile_features(unitTest
        PRIVATE cxx_std_20
        )<|MERGE_RESOLUTION|>--- conflicted
+++ resolved
@@ -433,12 +433,9 @@
         src/clp/ffi/ir_stream/protocol_constants.hpp
         src/clp/ffi/ir_stream/Serializer.cpp
         src/clp/ffi/ir_stream/Serializer.hpp
-<<<<<<< HEAD
+        src/clp/ffi/ir_stream/search/NewProjectedSchemaTreeNodeCallbackReq.hpp
         src/clp/ffi/ir_stream/search/utils.cpp
         src/clp/ffi/ir_stream/search/utils.hpp
-=======
-        src/clp/ffi/ir_stream/search/NewProjectedSchemaTreeNodeCallbackReq.hpp
->>>>>>> ecc6d0d6
         src/clp/ffi/ir_stream/utils.cpp
         src/clp/ffi/ir_stream/utils.hpp
         src/clp/ffi/KeyValuePairLogEvent.cpp
