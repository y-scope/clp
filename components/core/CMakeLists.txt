cmake_minimum_required(VERSION 3.16.3)

# Toolchain setup must come before the first project() call in the entire CMake buildsystem.
# If CLP is not the top-level project, the following setup has no effect.
include("${CMAKE_CURRENT_SOURCE_DIR}/cmake/Toolchains/utils.cmake")
setup_toolchains()

project(CLP LANGUAGES CXX C)

validate_compiler_versions()

if (NOT CMAKE_BUILD_TYPE AND NOT CMAKE_CONFIGURATION_TYPES)
    set(default_build_type "Release")
    message(STATUS "No build type specified. Setting to '${default_build_type}'.")
    set(CMAKE_BUILD_TYPE "${default_build_type}" CACHE STRING "Choose the type of build." FORCE)
endif()

set(CMAKE_EXPORT_COMPILE_COMMANDS ON)

# Set general compressor
set(GENERAL_COMPRESSOR "zstd" CACHE STRING "The general-purpose compressor used as the 2nd-stage compressor")
set_property(CACHE GENERAL_COMPRESSOR PROPERTY STRINGS lzma passthrough zstd)
if ("${GENERAL_COMPRESSOR}" STREQUAL "lzma")
    add_definitions(-DUSE_LZMA_COMPRESSION=1)
    message(STATUS "Using Lempel–Ziv–Markov chain Algorithm compression")
elseif ("${GENERAL_COMPRESSOR}" STREQUAL "passthrough")
    add_definitions(-DUSE_PASSTHROUGH_COMPRESSION=1)
    message(STATUS "Using passthrough compression")
elseif ("${GENERAL_COMPRESSOR}" STREQUAL "zstd")
    add_definitions(-DUSE_ZSTD_COMPRESSION=1)
    message(STATUS "Using Zstandard compression")
else()
    message(SEND_ERROR "GENERAL_COMPRESSOR=${GENERAL_COMPRESSOR} is unimplemented.")
endif()

# Add local CMake module directory to CMake's modules path
set(CMAKE_MODULE_PATH ${CMAKE_MODULE_PATH} "${CMAKE_SOURCE_DIR}/cmake/Modules/")

# Macro providing the length of the absolute source directory path so we can
# create a relative (rather than absolute) __FILE__ macro
string(LENGTH "${CMAKE_SOURCE_DIR}/" SOURCE_PATH_SIZE)
add_definitions("-DSOURCE_PATH_SIZE=${SOURCE_PATH_SIZE}")

# Profiling options
add_definitions(-DPROF_ENABLED=0)

# Compile-in debug logging statements
#add_definitions(-DSPDLOG_ACTIVE_LEVEL=SPDLOG_LEVEL_DEBUG)

# Flush to disk switch
add_definitions(-DFLUSH_TO_DISK_ENABLED=1)

# Make off_t 64-bit
add_definitions(-D_FILE_OFFSET_BITS=64)

# Ensure we're compiling for a little-endian machine (we don't support big-endian)
include(TestBigEndian)
TEST_BIG_ENDIAN(IS_BIG_ENDIAN)
if (IS_BIG_ENDIAN)
    message(FATAL_ERROR "Big-endian machines are not supported")
endif()

# Detect linking mode (static or shared); Default to static.
set(CLP_USE_STATIC_LIBS ON CACHE BOOL "Whether to link against static libraries")
if (CLP_USE_STATIC_LIBS)
    if (APPLE)
        set(CLP_STATIC_LIBS_UNSUPPORTED_PLATFORM "macOS")
    elseif (EXISTS "/etc/centos-release")
        set(CLP_STATIC_LIBS_UNSUPPORTED_PLATFORM "CentOS")
    endif()

    if (DEFINED CLP_STATIC_LIBS_UNSUPPORTED_PLATFORM)
        message(
            AUTHOR_WARNING
            "Building with static libraries is unsupported on"
            " ${CLP_STATIC_LIBS_UNSUPPORTED_PLATFORM}. Switching to shared libraries.")
        set(CLP_USE_STATIC_LIBS OFF)
    endif()
endif ()
if(CLP_USE_STATIC_LIBS)
    set(CLP_LIBS_STRING "static")
else()
    set(CLP_LIBS_STRING "shared")
endif()
message(STATUS "Building using ${CLP_LIBS_STRING} libraries")

# Link against c++fs if required by the compiler being used
set(STD_FS_LIBS "")
if (CMAKE_CXX_COMPILER_ID STREQUAL "GNU")
    if (CMAKE_CXX_COMPILER_VERSION VERSION_LESS "9.1.0")
        set(STD_FS_LIBS "stdc++fs")
    endif ()
elseif (CMAKE_CXX_COMPILER_ID STREQUAL "Clang")
    if (CMAKE_CXX_COMPILER_VERSION VERSION_LESS "9.0.0")
        set(STD_FS_LIBS "c++fs")
    endif ()
endif ()

if(PROJECT_IS_TOP_LEVEL)
    # Include dependency settings if the project isn't being included as a subproject.
    # NOTE: We mark the file optional since it's not required if the user happens to have the
    # dependencies installed already.
    include("${CMAKE_SOURCE_DIR}/../../build/deps/core/cmake-settings/all.cmake"
            OPTIONAL
            RESULT_VARIABLE CLP_DEPS_SETTINGS_FILE_PATH
    )

    if(NOT CLP_DEPS_SETTINGS_FILE_PATH STREQUAL "NOTFOUND")
        # Set CMP0144 since our minimum required CMake version is less than 3.27.
        if(POLICY "CMP0144")
            cmake_policy(SET "CMP0144" "NEW")
        endif()
    endif()
endif()

find_package(absl REQUIRED)
if (absl_FOUND)
    message(STATUS "Found absl ${absl_VERSION}")
endif()

# Find and setup ANTLR Library
# We build and link to the static library
find_package(ANTLR REQUIRED)
if (ANTLR_FOUND)
    message(STATUS "Found ANTLR ${ANTLR_VERSION}")
else()
    message(FATAL_ERROR "Could not find libraries for ANTLR ${ANTLR4_TAG}")
endif()

# Find and setup Boost Library
if(CLP_USE_STATIC_LIBS)
    set(Boost_USE_STATIC_LIBS ON)
endif()
find_package(Boost 1.81 REQUIRED iostreams program_options filesystem system regex url)
if(Boost_FOUND)
    message(STATUS "Found Boost ${Boost_VERSION}")
else()
    message(FATAL_ERROR "Could not find ${CLP_LIBS_STRING} libraries for Boost")
endif()

find_package(Catch2 REQUIRED)
if (Catch2_FOUND)
    message(STATUS "Found Catch2 ${Catch2_VERSION}")
endif()

find_package(date REQUIRED)
if (date_FOUND)
    message(STATUS "Found date ${date_VERSION}")
endif()

find_package(fmt REQUIRED)
if(fmt_FOUND)
    message(STATUS "Found fmt ${fmt_VERSION}")
endif()

find_package(log_surgeon REQUIRED)
if(log_surgeon_FOUND)
    message(STATUS "Found log_surgeon ${log_surgeon_VERSION}")
endif()

find_package(nlohmann_json REQUIRED)
if(nlohmann_json_FOUND)
    message(STATUS "Found nlohmann_json ${nlohmann_json_VERSION}")
endif()

find_package(simdjson REQUIRED)
if(simdjson_FOUND)
    message(STATUS "Found simdjson ${simdjson_VERSION}")
endif()

find_package(spdlog REQUIRED)
if(spdlog_FOUND)
    message(STATUS "Found spdlog ${spdlog_VERSION}")
endif()

# Find and setup libarchive
if(CLP_USE_STATIC_LIBS)
    set(LibArchive_USE_STATIC_LIBS ON)
endif()
find_package(LibArchive REQUIRED)
if(LibArchive_FOUND)
    message(STATUS "Found LibArchive ${LibArchive_VERSION}")
else()
    message(FATAL_ERROR "Could not find ${CLP_LIBS_STRING} libraries for LibArchive")
endif()

# Find and setup libcurl
# By default, CURL does not provide static libraries
find_package(CURL 7.68.0 REQUIRED)
if(CURL_FOUND)
    message(STATUS "Found CURL ${CURL_VERSION_STRING}")
else()
    message(FATAL_ERROR "Could not find ${CLP_LIBS_STRING} libraries for CURL")
endif()

# Find OpenSSL
find_package(OpenSSL REQUIRED)
if (OPENSSL_FOUND)
    message(STATUS "Found OpenSSL (${OPENSSL_VERSION})")
else ()
    message(FATAL_ERROR "OpenSSL not found")
endif ()

# Find and setup MariaDBClient library
if(CLP_USE_STATIC_LIBS)
    # NOTE: We can't statically link to MariaDBClient since it's GPL
    message(AUTHOR_WARNING "MariaDBClient cannot be statically linked due to its license.")
endif()
find_package(MariaDBClient 3.1.0 REQUIRED)
if(MariaDBClient_FOUND)
    message(STATUS "Found MariaDBClient ${MariaDBClient_VERSION}")
else()
    message(FATAL_ERROR "Could not find ${CLP_LIBS_STRING} libraries for MariaDBClient")
endif()

# Find and setup mongocxx
if(CLP_USE_STATIC_LIBS)
    set(MONGOCXX_TARGET mongo::mongocxx_static)
else()
    set(MONGOCXX_TARGET mongo::mongocxx_shared)
endif()

find_package(mongocxx REQUIRED)
if(mongocxx_FOUND)
    message(STATUS "Found mongocxx ${mongocxx_VERSION}")
else()
    message(FATAL_ERROR "Could not find ${CLP_LIBS_STRING} libraries for mongocxx")
endif()

# Find and setup msgpack
find_package(msgpack-cxx 7.0.0 REQUIRED)
if(msgpack-cxx_FOUND)
    message(STATUS "Found msgpack-cxx ${msgpack-cxx_VERSION}")
else()
    message(FATAL_ERROR "Could not find msgpack-cxx")
endif()

find_package(Threads REQUIRED)

find_package(yaml-cpp REQUIRED)
if(yaml-cpp_FOUND)
    message(STATUS "Found yaml-cpp ${yaml-cpp_VERSION}")
endif()

# Add ystdlib
set(YSTDLIB_CPP_BUILD_TESTING OFF)
add_subdirectory("${CLP_YSTDLIB_SOURCE_DIRECTORY}" "${CMAKE_BINARY_DIR}/ystdlib" EXCLUDE_FROM_ALL)

# Find and setup ZStd Library
if(CLP_USE_STATIC_LIBS)
    set(ZStd_USE_STATIC_LIBS ON)
endif()
find_package(ZStd 1.4.4 REQUIRED)
if(ZStd_FOUND)
    message(STATUS "Found ZStd ${ZStd_VERSION}")
else()
    message(FATAL_ERROR "Could not find ${CLP_LIBS_STRING} libraries for ZStd")
endif()

# Find and setup LZMA Library
# TODO: Add a script in ./cmake/Modules to properly import LZMA in find_package()'s module mode
if(CLP_USE_STATIC_LIBS)
    set(LIBLZMA_USE_STATIC_LIBS ON)
endif()
find_package(LibLZMA REQUIRED)
if(LIBLZMA_FOUND)
    message(STATUS "Found Lzma ${LIBLZMA_VERSION_STRING}")
    message(STATUS "Lzma library location: ${LIBLZMA_LIBRARIES}")
    message(STATUS "Lzma Include Dir: ${LIBLZMA_INCLUDE_DIRS}")
else()
    message(FATAL_ERROR "Could not find ${CLP_LIBS_STRING} libraries for Lzma")
endif()
include_directories(${LIBLZMA_INCLUDE_DIRS})

# sqlite dependencies
set(sqlite_DYNAMIC_LIBS "dl;m;pthread")
include(cmake/Modules/FindLibraryDependencies.cmake)
FindDynamicLibraryDependencies(sqlite "${sqlite_DYNAMIC_LIBS}")

add_subdirectory(src/clp/regex_utils)
add_subdirectory(src/clp/string_utils)

add_subdirectory(src/clp/clg)
add_subdirectory(src/clp/clo)
add_subdirectory(src/clp/clp)
add_subdirectory(src/glt/glt)
add_subdirectory(src/clp/make_dictionaries_readable)
add_subdirectory(src/clp_s)
add_subdirectory(src/reducer)

set(SOURCE_FILES_clp_s_unitTest
    src/clp_s/ArchiveReader.cpp
    src/clp_s/ArchiveReader.hpp
    src/clp_s/ArchiveReaderAdaptor.cpp
    src/clp_s/ArchiveReaderAdaptor.hpp
    src/clp_s/ArchiveWriter.cpp
    src/clp_s/ArchiveWriter.hpp
    src/clp_s/ColumnReader.cpp
    src/clp_s/ColumnReader.hpp
    src/clp_s/ColumnWriter.cpp
    src/clp_s/ColumnWriter.hpp
    src/clp_s/DictionaryEntry.cpp
    src/clp_s/DictionaryEntry.hpp
    src/clp_s/DictionaryWriter.cpp
    src/clp_s/DictionaryWriter.hpp
    src/clp_s/FileReader.cpp
    src/clp_s/FileReader.hpp
    src/clp_s/FileWriter.cpp
    src/clp_s/FileWriter.hpp
    src/clp_s/InputConfig.cpp
    src/clp_s/InputConfig.hpp
    src/clp_s/JsonConstructor.cpp
    src/clp_s/JsonConstructor.hpp
    src/clp_s/JsonFileIterator.cpp
    src/clp_s/JsonFileIterator.hpp
    src/clp_s/JsonParser.cpp
    src/clp_s/JsonParser.hpp
    src/clp_s/PackedStreamReader.cpp
    src/clp_s/PackedStreamReader.hpp
    src/clp_s/ReaderUtils.cpp
    src/clp_s/ReaderUtils.hpp
    src/clp_s/Schema.cpp
    src/clp_s/Schema.hpp
    src/clp_s/SchemaMap.cpp
    src/clp_s/SchemaMap.hpp
    src/clp_s/SchemaReader.cpp
    src/clp_s/SchemaReader.hpp
    src/clp_s/SchemaTree.cpp
    src/clp_s/SchemaTree.hpp
    src/clp_s/SchemaWriter.cpp
    src/clp_s/SchemaWriter.hpp
    src/clp_s/search/AddTimestampConditions.cpp
    src/clp_s/search/AddTimestampConditions.hpp
    src/clp_s/search/clp_search/EncodedVariableInterpreter.cpp
    src/clp_s/search/clp_search/EncodedVariableInterpreter.hpp
    src/clp_s/search/clp_search/Grep.cpp
    src/clp_s/search/clp_search/Grep.hpp
    src/clp_s/search/clp_search/Query.cpp
    src/clp_s/search/clp_search/Query.hpp
    src/clp_s/search/EvaluateTimestampIndex.cpp
    src/clp_s/search/EvaluateTimestampIndex.hpp
    src/clp_s/search/Output.cpp
    src/clp_s/search/Output.hpp
    src/clp_s/search/OutputHandler.cpp
    src/clp_s/search/OutputHandler.hpp
    src/clp_s/search/Projection.cpp
    src/clp_s/search/Projection.hpp
    src/clp_s/search/QueryRunner.cpp
    src/clp_s/search/QueryRunner.hpp
    src/clp_s/search/SchemaMatch.cpp
    src/clp_s/search/SchemaMatch.hpp
    src/clp_s/TimestampDictionaryReader.cpp
    src/clp_s/TimestampDictionaryReader.hpp
    src/clp_s/TimestampDictionaryWriter.cpp
    src/clp_s/TimestampDictionaryWriter.hpp
    src/clp_s/TimestampEntry.cpp
    src/clp_s/TimestampEntry.hpp
    src/clp_s/Utils.cpp
    src/clp_s/Utils.hpp
    src/clp_s/VariableDecoder.cpp
    src/clp_s/VariableDecoder.hpp
    src/clp_s/VariableEncoder.cpp
    src/clp_s/VariableEncoder.hpp
    src/clp_s/ZstdCompressor.cpp
    src/clp_s/ZstdCompressor.hpp
    src/clp_s/ZstdDecompressor.cpp
    src/clp_s/ZstdDecompressor.hpp
    )

set(SOURCE_FILES_reducer_unitTest
    src/reducer/BufferedSocketWriter.cpp
    src/reducer/BufferedSocketWriter.hpp
    src/reducer/ConstRecordIterator.hpp
    src/reducer/CountOperator.cpp
    src/reducer/CountOperator.hpp
    src/reducer/DeserializedRecordGroup.cpp
    src/reducer/DeserializedRecordGroup.hpp
    src/reducer/GroupTags.hpp
    src/reducer/network_utils.cpp
    src/reducer/network_utils.hpp
    src/reducer/Operator.cpp
    src/reducer/Operator.hpp
    src/reducer/Pipeline.cpp
    src/reducer/Pipeline.hpp
    src/reducer/Record.hpp
    src/reducer/RecordGroup.hpp
    src/reducer/RecordGroupIterator.hpp
    src/reducer/RecordTypedKeyIterator.hpp
    src/reducer/types.hpp
    )

set(SOURCE_FILES_unitTest
        "${CLP_SQLITE3_SOURCE_DIRECTORY}/sqlite3.c"
        src/clp/aws/AwsAuthenticationSigner.cpp
        src/clp/aws/AwsAuthenticationSigner.hpp
        src/clp/aws/constants.hpp
        src/clp/BoundedReader.cpp
        src/clp/BoundedReader.hpp
        src/clp/BufferedFileReader.cpp
        src/clp/BufferedFileReader.hpp
        src/clp/BufferReader.cpp
        src/clp/BufferReader.hpp
        src/clp/clp/CommandLineArguments.cpp
        src/clp/clp/CommandLineArguments.hpp
        src/clp/clp/compression.cpp
        src/clp/clp/compression.hpp
        src/clp/clp/decompression.cpp
        src/clp/clp/decompression.hpp
        src/clp/clp/FileCompressor.cpp
        src/clp/clp/FileCompressor.hpp
        src/clp/clp/FileDecompressor.cpp
        src/clp/clp/FileDecompressor.hpp
        src/clp/clp/FileToCompress.hpp
        src/clp/clp/run.cpp
        src/clp/clp/run.hpp
        src/clp/clp/utils.cpp
        src/clp/clp/utils.hpp
        src/clp/CurlDownloadHandler.cpp
        src/clp/CurlDownloadHandler.hpp
        src/clp/CurlEasyHandle.hpp
        src/clp/CurlGlobalInstance.cpp
        src/clp/CurlGlobalInstance.hpp
        src/clp/CurlOperationFailed.hpp
        src/clp/CurlStringList.hpp
        src/clp/database_utils.cpp
        src/clp/database_utils.hpp
        src/clp/Defs.h
        src/clp/dictionary_utils.cpp
        src/clp/dictionary_utils.hpp
        src/clp/DictionaryEntry.hpp
        src/clp/DictionaryReader.hpp
        src/clp/DictionaryWriter.hpp
        src/clp/EncodedVariableInterpreter.cpp
        src/clp/EncodedVariableInterpreter.hpp
        src/clp/ErrorCode.hpp
        src/clp/ffi/encoding_methods.cpp
        src/clp/ffi/encoding_methods.hpp
        src/clp/ffi/encoding_methods.inc
        src/clp/ffi/ir_stream/byteswap.hpp
        src/clp/ffi/ir_stream/Deserializer.hpp
        src/clp/ffi/ir_stream/decoding_methods.cpp
        src/clp/ffi/ir_stream/decoding_methods.hpp
        src/clp/ffi/ir_stream/decoding_methods.inc
        src/clp/ffi/ir_stream/encoding_methods.cpp
        src/clp/ffi/ir_stream/encoding_methods.hpp
        src/clp/ffi/ir_stream/IrErrorCode.cpp
        src/clp/ffi/ir_stream/IrErrorCode.hpp
        src/clp/ffi/ir_stream/IrUnitHandlerInterface.hpp
        src/clp/ffi/ir_stream/IrUnitType.hpp
        src/clp/ffi/ir_stream/ir_unit_deserialization_methods.cpp
        src/clp/ffi/ir_stream/ir_unit_deserialization_methods.hpp
        src/clp/ffi/ir_stream/protocol_constants.hpp
        src/clp/ffi/ir_stream/Serializer.cpp
        src/clp/ffi/ir_stream/Serializer.hpp
        src/clp/ffi/ir_stream/search/AstEvaluationResult.hpp
        src/clp/ffi/ir_stream/search/ErrorCode.cpp
        src/clp/ffi/ir_stream/search/ErrorCode.hpp
        src/clp/ffi/ir_stream/search/NewProjectedSchemaTreeNodeCallbackReq.hpp
        src/clp/ffi/ir_stream/search/QueryHandler.hpp
<<<<<<< HEAD
        src/clp/ffi/ir_stream/search/QueryHandlerImpl.cpp
        src/clp/ffi/ir_stream/search/QueryHandlerImpl.hpp
        src/clp/ffi/ir_stream/search/test/test_QueryHandlerImpl.cpp
        src/clp/ffi/ir_stream/search/test/test_utilis.cpp
        src/clp/ffi/ir_stream/search/test/utils.cpp
        src/clp/ffi/ir_stream/search/test/utils.hpp
=======
        src/clp/ffi/ir_stream/search/test/test_utils.cpp
>>>>>>> 71f1b385
        src/clp/ffi/ir_stream/search/utils.cpp
        src/clp/ffi/ir_stream/search/utils.hpp
        src/clp/ffi/ir_stream/utils.cpp
        src/clp/ffi/ir_stream/utils.hpp
        src/clp/ffi/KeyValuePairLogEvent.cpp
        src/clp/ffi/KeyValuePairLogEvent.hpp
        src/clp/ffi/SchemaTree.cpp
        src/clp/ffi/SchemaTree.hpp
        src/clp/ffi/search/CompositeWildcardToken.cpp
        src/clp/ffi/search/CompositeWildcardToken.hpp
        src/clp/ffi/search/ExactVariableToken.cpp
        src/clp/ffi/search/ExactVariableToken.hpp
        src/clp/ffi/search/query_methods.cpp
        src/clp/ffi/search/query_methods.hpp
        src/clp/ffi/search/QueryMethodFailed.hpp
        src/clp/ffi/search/QueryToken.hpp
        src/clp/ffi/search/QueryWildcard.cpp
        src/clp/ffi/search/QueryWildcard.hpp
        src/clp/ffi/search/Subquery.cpp
        src/clp/ffi/search/Subquery.hpp
        src/clp/ffi/search/WildcardToken.cpp
        src/clp/ffi/search/WildcardToken.hpp
        src/clp/ffi/utils.cpp
        src/clp/ffi/utils.hpp
        src/clp/ffi/Value.hpp
        src/clp/FileDescriptor.cpp
        src/clp/FileDescriptor.hpp
        src/clp/FileDescriptorReader.cpp
        src/clp/FileDescriptorReader.hpp
        src/clp/FileReader.cpp
        src/clp/FileReader.hpp
        src/clp/FileWriter.cpp
        src/clp/FileWriter.hpp
        src/clp/GlobalMetadataDB.hpp
        src/clp/GlobalMetadataDBConfig.cpp
        src/clp/GlobalMetadataDBConfig.hpp
        src/clp/GlobalMySQLMetadataDB.cpp
        src/clp/GlobalMySQLMetadataDB.hpp
        src/clp/GlobalSQLiteMetadataDB.cpp
        src/clp/GlobalSQLiteMetadataDB.hpp
        src/clp/Grep.cpp
        src/clp/Grep.hpp
        src/clp/hash_utils.cpp
        src/clp/hash_utils.hpp
        src/clp/ir/constants.hpp
        src/clp/ir/EncodedTextAst.cpp
        src/clp/ir/EncodedTextAst.hpp
        src/clp/ir/LogEvent.hpp
        src/clp/ir/LogEventDeserializer.cpp
        src/clp/ir/LogEventDeserializer.hpp
        src/clp/ir/LogEventSerializer.cpp
        src/clp/ir/LogEventSerializer.hpp
        src/clp/ir/parsing.cpp
        src/clp/ir/parsing.hpp
        src/clp/ir/parsing.inc
        src/clp/ir/types.hpp
        src/clp/ir/utils.cpp
        src/clp/ir/utils.hpp
        src/clp/LibarchiveFileReader.cpp
        src/clp/LibarchiveFileReader.hpp
        src/clp/LibarchiveReader.cpp
        src/clp/LibarchiveReader.hpp
        src/clp/LogSurgeonReader.cpp
        src/clp/LogSurgeonReader.hpp
        src/clp/LogTypeDictionaryEntry.cpp
        src/clp/LogTypeDictionaryEntry.hpp
        src/clp/LogTypeDictionaryReader.hpp
        src/clp/LogTypeDictionaryWriter.cpp
        src/clp/LogTypeDictionaryWriter.hpp
        src/clp/math_utils.hpp
        src/clp/MessageParser.cpp
        src/clp/MessageParser.hpp
        src/clp/MySQLDB.cpp
        src/clp/MySQLDB.hpp
        src/clp/MySQLParamBindings.cpp
        src/clp/MySQLParamBindings.hpp
        src/clp/MySQLPreparedStatement.cpp
        src/clp/MySQLPreparedStatement.hpp
        src/clp/networking/socket_utils.cpp
        src/clp/networking/socket_utils.hpp
        src/clp/NetworkReader.cpp
        src/clp/NetworkReader.hpp
        src/clp/PageAllocatedVector.hpp
        src/clp/ParsedMessage.cpp
        src/clp/ParsedMessage.hpp
        src/clp/Platform.hpp
        src/clp/Profiler.cpp
        src/clp/Profiler.hpp
        src/clp/Query.cpp
        src/clp/Query.hpp
        src/clp/ReaderInterface.cpp
        src/clp/ReaderInterface.hpp
        src/clp/ReadOnlyMemoryMappedFile.cpp
        src/clp/ReadOnlyMemoryMappedFile.hpp
        src/clp/spdlog_with_specializations.hpp
        src/clp/SQLiteDB.cpp
        src/clp/SQLiteDB.hpp
        src/clp/SQLitePreparedStatement.cpp
        src/clp/SQLitePreparedStatement.hpp
        src/clp/Stopwatch.cpp
        src/clp/Stopwatch.hpp
        src/clp/streaming_archive/ArchiveMetadata.cpp
        src/clp/streaming_archive/ArchiveMetadata.hpp
        src/clp/streaming_archive/Constants.hpp
        src/clp/streaming_archive/MetadataDB.cpp
        src/clp/streaming_archive/MetadataDB.hpp
        src/clp/streaming_archive/reader/Archive.cpp
        src/clp/streaming_archive/reader/Archive.hpp
        src/clp/streaming_archive/reader/File.cpp
        src/clp/streaming_archive/reader/File.hpp
        src/clp/streaming_archive/reader/Message.cpp
        src/clp/streaming_archive/reader/Message.hpp
        src/clp/streaming_archive/reader/Segment.cpp
        src/clp/streaming_archive/reader/Segment.hpp
        src/clp/streaming_archive/reader/SegmentManager.cpp
        src/clp/streaming_archive/reader/SegmentManager.hpp
        src/clp/streaming_archive/writer/Archive.cpp
        src/clp/streaming_archive/writer/Archive.hpp
        src/clp/streaming_archive/writer/File.cpp
        src/clp/streaming_archive/writer/File.hpp
        src/clp/streaming_archive/writer/Segment.cpp
        src/clp/streaming_archive/writer/Segment.hpp
        src/clp/streaming_archive/writer/utils.cpp
        src/clp/streaming_archive/writer/utils.hpp
        src/clp/streaming_compression/Compressor.hpp
        src/clp/streaming_compression/Constants.hpp
        src/clp/streaming_compression/Decompressor.hpp
        src/clp/streaming_compression/lzma/Compressor.cpp
        src/clp/streaming_compression/lzma/Compressor.hpp
        src/clp/streaming_compression/lzma/Decompressor.cpp
        src/clp/streaming_compression/lzma/Decompressor.hpp
        src/clp/streaming_compression/lzma/Constants.hpp
        src/clp/streaming_compression/passthrough/Compressor.cpp
        src/clp/streaming_compression/passthrough/Compressor.hpp
        src/clp/streaming_compression/passthrough/Decompressor.cpp
        src/clp/streaming_compression/passthrough/Decompressor.hpp
        src/clp/streaming_compression/zstd/Compressor.cpp
        src/clp/streaming_compression/zstd/Compressor.hpp
        src/clp/streaming_compression/zstd/Constants.hpp
        src/clp/streaming_compression/zstd/Decompressor.cpp
        src/clp/streaming_compression/zstd/Decompressor.hpp
        src/clp/StringReader.cpp
        src/clp/StringReader.hpp
        src/clp/Thread.cpp
        src/clp/Thread.hpp
        src/clp/time_types.hpp
        src/clp/TimestampPattern.cpp
        src/clp/TimestampPattern.hpp
        src/clp/TraceableException.hpp
        src/clp/TransactionManager.hpp
        src/clp/type_utils.hpp
        src/clp/utf8_utils.cpp
        src/clp/utf8_utils.hpp
        src/clp/Utils.cpp
        src/clp/Utils.hpp
        src/clp/VariableDictionaryEntry.cpp
        src/clp/VariableDictionaryEntry.hpp
        src/clp/VariableDictionaryReader.hpp
        src/clp/VariableDictionaryWriter.cpp
        src/clp/VariableDictionaryWriter.hpp
        src/clp/version.hpp
        src/clp/WriterInterface.cpp
        src/clp/WriterInterface.hpp
        tests/LogSuppressor.hpp
        tests/TestOutputCleaner.hpp
        tests/test-BoundedReader.cpp
        tests/test-BufferedFileReader.cpp
        tests/test-clp_s-end_to_end.cpp
        tests/test-clp_s-search.cpp
        tests/test-EncodedVariableInterpreter.cpp
        tests/test-encoding_methods.cpp
        tests/test-ffi_IrUnitHandlerInterface.cpp
        tests/test-ffi_KeyValuePairLogEvent.cpp
        tests/test-ffi_SchemaTree.cpp
        tests/test-FileDescriptorReader.cpp
        tests/test-Grep.cpp
        tests/test-hash_utils.cpp
        tests/test-ir_encoding_methods.cpp
        tests/test-ir_parsing.cpp
        tests/test-ir_serializer.cpp
        tests/test-kql.cpp
        tests/test-main.cpp
        tests/test-math_utils.cpp
        tests/test-MemoryMappedFile.cpp
        tests/test-NetworkReader.cpp
        tests/test-ParserWithUserSchema.cpp
        tests/test-query_methods.cpp
        tests/test-regex_utils.cpp
        tests/test-Segment.cpp
        tests/test-SQLiteDB.cpp
        tests/test-Stopwatch.cpp
        tests/test-StreamingCompression.cpp
        tests/test-string_utils.cpp
        tests/test-sql.cpp
        tests/test-TimestampPattern.cpp
        tests/test-utf8_utils.cpp
        tests/test-Utils.cpp
        )
add_executable(unitTest
        ${SOURCE_FILES_unitTest}
        ${SOURCE_FILES_clp_s_unitTest}
        ${SOURCE_FILES_reducer_unitTest}
        )
target_include_directories(unitTest
        PRIVATE
        ${CLP_OUTCOME_INCLUDE_DIRECTORY}
        ${CLP_SQLITE3_INCLUDE_DIRECTORY}
        )
target_link_libraries(unitTest
        PRIVATE
        absl::flat_hash_map
        Boost::filesystem Boost::iostreams Boost::program_options Boost::regex Boost::url
        Catch2::Catch2
        ${CURL_LIBRARIES}
        clp_s::search::ast
        clp_s::TimestampPattern
        date::date
        fmt::fmt
        kql
        log_surgeon::log_surgeon
        LibArchive::LibArchive
        MariaDBClient::MariaDBClient
        ${MONGOCXX_TARGET}
        nlohmann_json::nlohmann_json
        simdjson::simdjson
        spdlog::spdlog
        sql
        OpenSSL::Crypto
        ${sqlite_LIBRARY_DEPENDENCIES}
        ${STD_FS_LIBS}
        clp::regex_utils
        clp::string_utils
        yaml-cpp
        ystdlib::containers
        ystdlib::error_handling
        ${LIBLZMA_LIBRARIES}
        ZStd::ZStd
        )
target_compile_features(unitTest
        PRIVATE cxx_std_20
        )<|MERGE_RESOLUTION|>--- conflicted
+++ resolved
@@ -457,16 +457,12 @@
         src/clp/ffi/ir_stream/search/ErrorCode.hpp
         src/clp/ffi/ir_stream/search/NewProjectedSchemaTreeNodeCallbackReq.hpp
         src/clp/ffi/ir_stream/search/QueryHandler.hpp
-<<<<<<< HEAD
         src/clp/ffi/ir_stream/search/QueryHandlerImpl.cpp
         src/clp/ffi/ir_stream/search/QueryHandlerImpl.hpp
         src/clp/ffi/ir_stream/search/test/test_QueryHandlerImpl.cpp
-        src/clp/ffi/ir_stream/search/test/test_utilis.cpp
+        src/clp/ffi/ir_stream/search/test/test_utils.cpp
         src/clp/ffi/ir_stream/search/test/utils.cpp
         src/clp/ffi/ir_stream/search/test/utils.hpp
-=======
-        src/clp/ffi/ir_stream/search/test/test_utils.cpp
->>>>>>> 71f1b385
         src/clp/ffi/ir_stream/search/utils.cpp
         src/clp/ffi/ir_stream/search/utils.hpp
         src/clp/ffi/ir_stream/utils.cpp
