--- conflicted
+++ resolved
@@ -752,12 +752,7 @@
             yaml-cpp
             ystdlib::containers
             ystdlib::error_handling
-<<<<<<< HEAD
-            ZStd::ZStd
-=======
-            ${LIBLZMA_LIBRARIES}
             ${zstd_TARGET}
->>>>>>> 2a1058da
             )
     target_compile_features(unitTest
             PRIVATE cxx_std_20
