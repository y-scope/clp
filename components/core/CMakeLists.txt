--- conflicted
+++ resolved
@@ -242,32 +242,16 @@
 endif()
 
 # Find and setup mongocxx
-<<<<<<< HEAD
 if(NOT CLP_NO_NEED_MONGOCXX)
+    find_package(mongocxx REQUIRED)
+    message(STATUS "Found mongocxx ${mongocxx_VERSION}")
     if(CLP_USE_STATIC_LIBS)
         set(MONGOCXX_TARGET mongo::mongocxx_static)
     else()
         set(MONGOCXX_TARGET mongo::mongocxx_shared)
     endif()
-
-    find_package(mongocxx REQUIRED)
-    if(mongocxx_FOUND)
-        message(STATUS "Found mongocxx ${mongocxx_VERSION}")
-    else()
-        message(FATAL_ERROR "Could not find ${CLP_LIBS_STRING} libraries for mongocxx")
-    endif()
-endif()
-
-=======
-find_package(mongocxx REQUIRED)
-message(STATUS "Found mongocxx ${mongocxx_VERSION}")
-if(CLP_USE_STATIC_LIBS)
-    set(MONGOCXX_TARGET mongo::mongocxx_static)
-else()
-    set(MONGOCXX_TARGET mongo::mongocxx_shared)
-endif()
-
->>>>>>> 1f1b0dc7
+endif()
+
 # Find and setup msgpack
 if(NOT CLP_NO_NEED_MSGPACKCXX)
     find_package(msgpack-cxx 7.0.0 REQUIRED)
@@ -722,7 +706,6 @@
         tests/test-utf8_utils.cpp
         tests/test-Utils.cpp
         )
-<<<<<<< HEAD
 
 if(NOT CLP_NO_BUILD_TESTS)
     add_executable(unitTest
@@ -732,7 +715,6 @@
             )
     target_include_directories(unitTest
             PRIVATE
-            ${CLP_OUTCOME_INCLUDE_DIRECTORY}
             ${CLP_SQLITE3_INCLUDE_DIRECTORY}
             )
     target_link_libraries(unitTest
@@ -768,48 +750,4 @@
     target_compile_features(unitTest
             PRIVATE cxx_std_20
             )
-endif()
-=======
-add_executable(unitTest
-        ${SOURCE_FILES_unitTest}
-        ${SOURCE_FILES_clp_s_unitTest}
-        ${SOURCE_FILES_reducer_unitTest}
-        )
-target_include_directories(unitTest
-        PRIVATE
-        ${CLP_SQLITE3_INCLUDE_DIRECTORY}
-        )
-target_link_libraries(unitTest
-        PRIVATE
-        absl::flat_hash_map
-        Boost::filesystem Boost::iostreams Boost::program_options Boost::regex Boost::url
-        Catch2::Catch2
-        ${CURL_LIBRARIES}
-        clp_s::search::ast
-        clp_s::search::kql
-        clp_s::search::sql
-        clp_s::timestamp_pattern
-        date::date
-        fmt::fmt
-        log_surgeon::log_surgeon
-        LibArchive::LibArchive
-        MariaDBClient::MariaDBClient
-        ${MONGOCXX_TARGET}
-        nlohmann_json::nlohmann_json
-        simdjson::simdjson
-        spdlog::spdlog
-        OpenSSL::Crypto
-        ${sqlite_LIBRARY_DEPENDENCIES}
-        ${STD_FS_LIBS}
-        clp::regex_utils
-        clp::string_utils
-        yaml-cpp
-        ystdlib::containers
-        ystdlib::error_handling
-        ${LIBLZMA_LIBRARIES}
-        ZStd::ZStd
-        )
-target_compile_features(unitTest
-        PRIVATE cxx_std_20
-        )
->>>>>>> 1f1b0dc7
+endif()