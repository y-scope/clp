--- conflicted
+++ resolved
@@ -194,31 +194,6 @@
         src/clp/StructuredFileToCompress.hpp
         src/clp/utils.cpp
         src/clp/utils.hpp
-<<<<<<< HEAD
-=======
-        src/compressor_frontend/Constants.hpp
-        src/compressor_frontend/finite_automata/RegexAST.hpp
-        src/compressor_frontend/finite_automata/RegexAST.inc
-        src/compressor_frontend/finite_automata/RegexDFA.hpp
-        src/compressor_frontend/finite_automata/RegexDFA.inc
-        src/compressor_frontend/finite_automata/RegexNFA.hpp
-        src/compressor_frontend/finite_automata/RegexNFA.inc
-        src/compressor_frontend/finite_automata/UnicodeIntervalTree.hpp
-        src/compressor_frontend/finite_automata/UnicodeIntervalTree.inc
-        src/compressor_frontend/LALR1Parser.cpp
-        src/compressor_frontend/LALR1Parser.hpp
-        src/compressor_frontend/LALR1Parser.inc
-        src/compressor_frontend/Lexer.hpp
-        src/compressor_frontend/Lexer.inc
-        src/compressor_frontend/LogParser.cpp
-        src/compressor_frontend/LogParser.hpp
-        src/compressor_frontend/SchemaParser.cpp
-        src/compressor_frontend/SchemaParser.hpp
-        src/compressor_frontend/Token.cpp
-        src/compressor_frontend/Token.hpp
-        src/compressor_frontend/utils.cpp
-        src/compressor_frontend/utils.hpp
->>>>>>> 084efa35
         src/database_utils.cpp
         src/database_utils.hpp
         src/Defs.h
@@ -388,29 +363,6 @@
         src/clg/clg.cpp
         src/clg/CommandLineArguments.cpp
         src/clg/CommandLineArguments.hpp
-<<<<<<< HEAD
-=======
-        src/compressor_frontend/Constants.hpp
-        src/compressor_frontend/finite_automata/RegexAST.hpp
-        src/compressor_frontend/finite_automata/RegexAST.inc
-        src/compressor_frontend/finite_automata/RegexDFA.hpp
-        src/compressor_frontend/finite_automata/RegexDFA.inc
-        src/compressor_frontend/finite_automata/RegexNFA.hpp
-        src/compressor_frontend/finite_automata/RegexNFA.inc
-        src/compressor_frontend/finite_automata/UnicodeIntervalTree.hpp
-        src/compressor_frontend/finite_automata/UnicodeIntervalTree.inc
-        src/compressor_frontend/LALR1Parser.cpp
-        src/compressor_frontend/LALR1Parser.hpp
-        src/compressor_frontend/LALR1Parser.inc
-        src/compressor_frontend/Lexer.hpp
-        src/compressor_frontend/Lexer.inc
-        src/compressor_frontend/SchemaParser.cpp
-        src/compressor_frontend/SchemaParser.hpp
-        src/compressor_frontend/Token.cpp
-        src/compressor_frontend/Token.hpp
-        src/compressor_frontend/utils.cpp
-        src/compressor_frontend/utils.hpp
->>>>>>> 084efa35
         src/database_utils.cpp
         src/database_utils.hpp
         src/Defs.h
@@ -558,29 +510,6 @@
         src/clo/CommandLineArguments.hpp
         src/clo/ControllerMonitoringThread.cpp
         src/clo/ControllerMonitoringThread.hpp
-<<<<<<< HEAD
-=======
-        src/compressor_frontend/Constants.hpp
-        src/compressor_frontend/finite_automata/RegexAST.hpp
-        src/compressor_frontend/finite_automata/RegexAST.inc
-        src/compressor_frontend/finite_automata/RegexDFA.hpp
-        src/compressor_frontend/finite_automata/RegexDFA.inc
-        src/compressor_frontend/finite_automata/RegexNFA.hpp
-        src/compressor_frontend/finite_automata/RegexNFA.inc
-        src/compressor_frontend/finite_automata/UnicodeIntervalTree.hpp
-        src/compressor_frontend/finite_automata/UnicodeIntervalTree.inc
-        src/compressor_frontend/LALR1Parser.cpp
-        src/compressor_frontend/LALR1Parser.hpp
-        src/compressor_frontend/LALR1Parser.inc
-        src/compressor_frontend/Lexer.hpp
-        src/compressor_frontend/Lexer.inc
-        src/compressor_frontend/SchemaParser.cpp
-        src/compressor_frontend/SchemaParser.hpp
-        src/compressor_frontend/Token.cpp
-        src/compressor_frontend/Token.hpp
-        src/compressor_frontend/utils.cpp
-        src/compressor_frontend/utils.hpp
->>>>>>> 084efa35
         src/database_utils.cpp
         src/database_utils.hpp
         src/Defs.h
@@ -733,31 +662,6 @@
         src/clp/StructuredFileToCompress.hpp
         src/clp/utils.cpp
         src/clp/utils.hpp
-<<<<<<< HEAD
-=======
-        src/compressor_frontend/Constants.hpp
-        src/compressor_frontend/finite_automata/RegexAST.hpp
-        src/compressor_frontend/finite_automata/RegexAST.inc
-        src/compressor_frontend/finite_automata/RegexDFA.hpp
-        src/compressor_frontend/finite_automata/RegexDFA.inc
-        src/compressor_frontend/finite_automata/RegexNFA.hpp
-        src/compressor_frontend/finite_automata/RegexNFA.inc
-        src/compressor_frontend/finite_automata/UnicodeIntervalTree.hpp
-        src/compressor_frontend/finite_automata/UnicodeIntervalTree.inc
-        src/compressor_frontend/LALR1Parser.cpp
-        src/compressor_frontend/LALR1Parser.hpp
-        src/compressor_frontend/LALR1Parser.inc
-        src/compressor_frontend/Lexer.hpp
-        src/compressor_frontend/Lexer.inc
-        src/compressor_frontend/LogParser.cpp
-        src/compressor_frontend/LogParser.hpp
-        src/compressor_frontend/SchemaParser.cpp
-        src/compressor_frontend/SchemaParser.hpp
-        src/compressor_frontend/Token.cpp
-        src/compressor_frontend/Token.hpp
-        src/compressor_frontend/utils.cpp
-        src/compressor_frontend/utils.hpp
->>>>>>> 084efa35
         src/database_utils.cpp
         src/database_utils.hpp
         src/Defs.h
