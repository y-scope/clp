cmake_minimum_required(VERSION 3.16.3)
project(CLP LANGUAGES CXX C)

if (NOT CMAKE_BUILD_TYPE AND NOT CMAKE_CONFIGURATION_TYPES)
    set(default_build_type "Release")
    message(STATUS "No build type specified. Setting to '${default_build_type}'.")
    set(CMAKE_BUILD_TYPE "${default_build_type}" CACHE STRING "Choose the type of build." FORCE)
endif()

set(CMAKE_EXPORT_COMPILE_COMMANDS ON)

# Set general compressor
set(GENERAL_COMPRESSOR "zstd" CACHE STRING "The general-purpose compressor used as the 2nd-stage compressor")
set_property(CACHE GENERAL_COMPRESSOR PROPERTY STRINGS passthrough zstd)
if ("${GENERAL_COMPRESSOR}" STREQUAL "passthrough")
    add_definitions(-DUSE_PASSTHROUGH_COMPRESSION=1)
    message(STATUS "Using passthrough compression")
elseif ("${GENERAL_COMPRESSOR}" STREQUAL "zstd")
    add_definitions(-DUSE_ZSTD_COMPRESSION=1)
    message(STATUS "Using Zstandard compression")
else()
    message(SEND_ERROR "GENERAL_COMPRESSOR=${GENERAL_COMPRESSOR} is unimplemented.")
endif()

# Add local CMake module directory to CMake's modules path
set(CMAKE_MODULE_PATH ${CMAKE_MODULE_PATH} "${CMAKE_SOURCE_DIR}/cmake/Modules/")

# Macro providing the length of the absolute source directory path so we can
# create a relative (rather than absolute) __FILE__ macro
string(LENGTH "${CMAKE_SOURCE_DIR}/" SOURCE_PATH_SIZE)
add_definitions("-DSOURCE_PATH_SIZE=${SOURCE_PATH_SIZE}")

# Profiling options
add_definitions(-DPROF_ENABLED=0)

# Compile-in debug logging statements
#add_definitions(-DSPDLOG_ACTIVE_LEVEL=SPDLOG_LEVEL_DEBUG)

# Flush to disk switch
add_definitions(-DFLUSH_TO_DISK_ENABLED=1)

# Make off_t 64-bit
add_definitions(-D_FILE_OFFSET_BITS=64)

# Ensure we're compiling for a little-endian machine (we don't support big-endian)
include(TestBigEndian)
TEST_BIG_ENDIAN(IS_BIG_ENDIAN)
if (IS_BIG_ENDIAN)
    message(FATAL_ERROR "Big-endian machines are not supported")
endif()

# Detect linking mode (static or shared); Default to static.
set(CLP_USE_STATIC_LIBS ON CACHE BOOL "Whether to link against static libraries")
if (CLP_USE_STATIC_LIBS)
    if (APPLE)
        set(CLP_STATIC_LIBS_UNSUPPORTED_PLATFORM "macOS")
    elseif (EXISTS "/etc/centos-release")
        set(CLP_STATIC_LIBS_UNSUPPORTED_PLATFORM "CentOS")
    endif()

    if (DEFINED CLP_STATIC_LIBS_UNSUPPORTED_PLATFORM)
        message(
            AUTHOR_WARNING
            "Building with static libraries is unsupported on"
            " ${CLP_STATIC_LIBS_UNSUPPORTED_PLATFORM}. Switching to shared libraries.")
        set(CLP_USE_STATIC_LIBS OFF)
    endif()
endif ()
if(CLP_USE_STATIC_LIBS)
    set(CLP_LIBS_STRING "static")
else()
    set(CLP_LIBS_STRING "shared")
endif()
message(STATUS "Building using ${CLP_LIBS_STRING} libraries")

# Link against c++fs if required by the compiler being used
set(STD_FS_LIBS "")
if (CMAKE_CXX_COMPILER_ID STREQUAL "GNU")
    if (CMAKE_CXX_COMPILER_VERSION VERSION_LESS "9.1.0")
        set(STD_FS_LIBS "stdc++fs")
    endif ()
elseif (CMAKE_CXX_COMPILER_ID STREQUAL "Clang")
    if (CMAKE_CXX_COMPILER_VERSION VERSION_LESS "9.0.0")
        set(STD_FS_LIBS "c++fs")
    endif ()
endif ()

# Find and setup ANTLR Library
# We build and link to the static library
find_package(ANTLR REQUIRED)
if (ANTLR_FOUND)
    message(STATUS "Found ANTLR ${ANTLR_VERSION}")
else()
    message(FATAL_ERROR "Could not find libraries for ANTLR ${ANTLR4_TAG}")
endif()

# Find and setup Boost Library
if(CLP_USE_STATIC_LIBS)
    set(Boost_USE_STATIC_LIBS ON)
endif()
find_package(Boost 1.74 REQUIRED iostreams program_options filesystem system regex)
if(Boost_FOUND)
    message(STATUS "Found Boost ${Boost_VERSION}")
else()
    message(FATAL_ERROR "Could not find ${CLP_LIBS_STRING} libraries for Boost")
endif()

# Find and setup fmt
# NOTE:
# - We only try to link to the static library
# - spdlog uses fmt, so their versions need to be kept in-sync
find_package(fmt 8.0.1 REQUIRED)
if(fmt_FOUND)
    message(STATUS "Found fmt ${fmt_VERSION}")
else()
    message(FATAL_ERROR "Could not find static libraries for fmt")
endif()

# Find and setup spdlog
if(CLP_USE_STATIC_LIBS)
    # NOTE: On some Linux distributions (e.g. Ubuntu), the spdlog package only contains a dynamic
    # library. If the `find_package(spdlog)` call below fails, re-run
    # `tools/scripts/lib_install/<dist_name>/install-packages-from-source.sh` to build spdlog from
    # source.
    set(spdlog_USE_STATIC_LIBS ON)
endif()
find_package(spdlog 1.9.2 REQUIRED)
if(spdlog_FOUND)
    message(STATUS "Found spdlog ${spdlog_VERSION}")
else()
    if (CLP_USE_STATIC_LIBS)
        message(FATAL_ERROR "Could not find static libraries for spdlog. You may want to re-run
            `components/core/tools/scripts/lib_install/<dist>/install-packages-from-source.sh`")
    else()
        message(FATAL_ERROR "Could not find libraries for spdlog.")
    endif()
endif()

# Find and setup libarchive
if(CLP_USE_STATIC_LIBS)
    set(LibArchive_USE_STATIC_LIBS ON)
endif()
find_package(LibArchive REQUIRED)
if(LibArchive_FOUND)
    message(STATUS "Found LibArchive ${LibArchive_VERSION}")
else()
    message(FATAL_ERROR "Could not find ${CLP_LIBS_STRING} libraries for LibArchive")
endif()

# Find and setup libcurl
# By default, CURL does not provide static libraries
find_package(CURL 7.68.0 REQUIRED)
if(CURL_FOUND)
    message(STATUS "Found CURL ${CURL_VERSION_STRING}")
else()
    message(FATAL_ERROR "Could not find ${CLP_LIBS_STRING} libraries for CURL")
endif()

# Find OpenSSL
find_package(OpenSSL REQUIRED)
if (OPENSSL_FOUND)
    message(STATUS "Found OpenSSL (${OPENSSL_VERSION})")
else ()
    message(FATAL_ERROR "OpenSSL not found")
endif ()

# Add log surgeon
add_subdirectory(submodules/log-surgeon EXCLUDE_FROM_ALL)

# Find and setup MariaDBClient library
if(CLP_USE_STATIC_LIBS)
    # NOTE: We can't statically link to MariaDBClient since it's GPL
    message(AUTHOR_WARNING "MariaDBClient cannot be statically linked due to its license.")
endif()
find_package(MariaDBClient 3.1.0 REQUIRED)
if(MariaDBClient_FOUND)
    message(STATUS "Found MariaDBClient ${MariaDBClient_VERSION}")
else()
    message(FATAL_ERROR "Could not find ${CLP_LIBS_STRING} libraries for MariaDBClient")
endif()

# Find and setup mongocxx
if(CLP_USE_STATIC_LIBS)
    set(MONGOCXX_TARGET mongo::mongocxx_static)
else()
    set(MONGOCXX_TARGET mongo::mongocxx_shared)
endif()

find_package(mongocxx REQUIRED)
if(mongocxx_FOUND)
    message(STATUS "Found mongocxx ${mongocxx_VERSION}")
else()
    message(FATAL_ERROR "Could not find ${CLP_LIBS_STRING} libraries for mongocxx")
endif()

# Find and setup msgpack
find_package(msgpack-cxx 6.0.0 REQUIRED)
if(msgpack-cxx_FOUND)
    message(STATUS "Found msgpack-cxx ${msgpack-cxx_VERSION}")
else()
    message(FATAL_ERROR "Could not find msgpack-cxx")
endif()

# Add abseil-cpp
set(ABSL_PROPAGATE_CXX_STD ON)
add_subdirectory(submodules/abseil-cpp EXCLUDE_FROM_ALL)

# Add simdjson
add_subdirectory(submodules/simdjson EXCLUDE_FROM_ALL)

find_package(Threads REQUIRED)

# Add yaml-cpp
add_subdirectory(submodules/yaml-cpp EXCLUDE_FROM_ALL)

# Find and setup ZStd Library
if(CLP_USE_STATIC_LIBS)
    set(ZStd_USE_STATIC_LIBS ON)
endif()
find_package(ZStd 1.4.4 REQUIRED)
if(ZStd_FOUND)
    message(STATUS "Found ZStd ${ZStd_VERSION}")
else()
    message(FATAL_ERROR "Could not find ${CLP_LIBS_STRING} libraries for ZStd")
endif()

# sqlite dependencies
set(sqlite_DYNAMIC_LIBS "dl;m;pthread")
include(cmake/Modules/FindLibraryDependencies.cmake)
FindDynamicLibraryDependencies(sqlite "${sqlite_DYNAMIC_LIBS}")

add_subdirectory(src/clp/regex_utils)
add_subdirectory(src/clp/string_utils)

add_subdirectory(src/clp/clg)
add_subdirectory(src/clp/clo)
add_subdirectory(src/clp/clp)
add_subdirectory(src/glt/glt)
add_subdirectory(src/clp/make_dictionaries_readable)
add_subdirectory(src/clp_s)
add_subdirectory(src/reducer)

set(SOURCE_FILES_clp_s_unitTest
    src/clp_s/search/AndExpr.cpp
    src/clp_s/search/AndExpr.hpp
    src/clp_s/search/BooleanLiteral.cpp
    src/clp_s/search/BooleanLiteral.hpp
    src/clp_s/search/clp_search/Query.cpp
    src/clp_s/search/clp_search/Query.hpp
    src/clp_s/search/ColumnDescriptor.cpp
    src/clp_s/search/ColumnDescriptor.hpp
    src/clp_s/search/DateLiteral.cpp
    src/clp_s/search/DateLiteral.hpp
    src/clp_s/search/EmptyExpr.cpp
    src/clp_s/search/EmptyExpr.hpp
    src/clp_s/search/Expression.cpp
    src/clp_s/search/Expression.hpp
    src/clp_s/search/FilterExpr.cpp
    src/clp_s/search/FilterExpr.hpp
    src/clp_s/search/FilterOperation.hpp
    src/clp_s/search/Integral.cpp
    src/clp_s/search/Integral.hpp
    src/clp_s/search/Literal.hpp
    src/clp_s/search/NullLiteral.cpp
    src/clp_s/search/NullLiteral.hpp
    src/clp_s/search/OrExpr.cpp
    src/clp_s/search/OrExpr.hpp
    src/clp_s/search/OrOfAndForm.cpp
    src/clp_s/search/OrOfAndForm.hpp
    src/clp_s/search/SearchUtils.cpp
    src/clp_s/search/SearchUtils.hpp
    src/clp_s/search/StringLiteral.cpp
    src/clp_s/search/StringLiteral.hpp
    src/clp_s/search/Transformation.hpp
    src/clp_s/search/Value.hpp
    src/clp_s/SchemaTree.hpp
    src/clp_s/TimestampPattern.cpp
    src/clp_s/TimestampPattern.hpp
    src/clp_s/Utils.cpp
    src/clp_s/Utils.hpp
)

set(SOURCE_FILES_unitTest
        src/clp/Array.hpp
        src/clp/aws/AwsAuthenticationSigner.cpp
        src/clp/aws/AwsAuthenticationSigner.hpp
        src/clp/aws/constants.hpp
        src/clp/BufferedFileReader.cpp
        src/clp/BufferedFileReader.hpp
        src/clp/BufferReader.cpp
        src/clp/BufferReader.hpp
        src/clp/clp/CommandLineArguments.cpp
        src/clp/clp/CommandLineArguments.hpp
        src/clp/clp/compression.cpp
        src/clp/clp/compression.hpp
        src/clp/clp/decompression.cpp
        src/clp/clp/decompression.hpp
        src/clp/clp/FileCompressor.cpp
        src/clp/clp/FileCompressor.hpp
        src/clp/clp/FileDecompressor.cpp
        src/clp/clp/FileDecompressor.hpp
        src/clp/clp/FileToCompress.hpp
        src/clp/clp/run.cpp
        src/clp/clp/run.hpp
        src/clp/clp/utils.cpp
        src/clp/clp/utils.hpp
        src/clp/CurlDownloadHandler.cpp
        src/clp/CurlDownloadHandler.hpp
        src/clp/CurlEasyHandle.hpp
        src/clp/CurlGlobalInstance.cpp
        src/clp/CurlGlobalInstance.hpp
        src/clp/CurlOperationFailed.hpp
        src/clp/CurlStringList.hpp
        src/clp/database_utils.cpp
        src/clp/database_utils.hpp
        src/clp/Defs.h
        src/clp/dictionary_utils.cpp
        src/clp/dictionary_utils.hpp
        src/clp/DictionaryEntry.hpp
        src/clp/DictionaryReader.hpp
        src/clp/DictionaryWriter.hpp
        src/clp/EncodedVariableInterpreter.cpp
        src/clp/EncodedVariableInterpreter.hpp
        src/clp/ErrorCode.hpp
        src/clp/ffi/encoding_methods.cpp
        src/clp/ffi/encoding_methods.hpp
        src/clp/ffi/encoding_methods.inc
        src/clp/ffi/ir_stream/byteswap.hpp
        src/clp/ffi/ir_stream/Deserializer.cpp
        src/clp/ffi/ir_stream/Deserializer.hpp
        src/clp/ffi/ir_stream/decoding_methods.cpp
        src/clp/ffi/ir_stream/decoding_methods.hpp
        src/clp/ffi/ir_stream/decoding_methods.inc
        src/clp/ffi/ir_stream/encoding_methods.cpp
        src/clp/ffi/ir_stream/encoding_methods.hpp
<<<<<<< HEAD
        src/clp/ffi/ir_stream/ir_unit_deserialization_methods.cpp
        src/clp/ffi/ir_stream/ir_unit_deserialization_methods.hpp
=======
        src/clp/ffi/ir_stream/IrUnitHandlerInterface.hpp
>>>>>>> 7b921f15
        src/clp/ffi/ir_stream/protocol_constants.hpp
        src/clp/ffi/ir_stream/Serializer.cpp
        src/clp/ffi/ir_stream/Serializer.hpp
        src/clp/ffi/ir_stream/utils.cpp
        src/clp/ffi/ir_stream/utils.hpp
        src/clp/ffi/KeyValuePairLogEvent.cpp
        src/clp/ffi/KeyValuePairLogEvent.hpp
        src/clp/ffi/SchemaTree.cpp
        src/clp/ffi/SchemaTree.hpp
        src/clp/ffi/SchemaTreeNode.hpp
        src/clp/ffi/search/CompositeWildcardToken.cpp
        src/clp/ffi/search/CompositeWildcardToken.hpp
        src/clp/ffi/search/ExactVariableToken.cpp
        src/clp/ffi/search/ExactVariableToken.hpp
        src/clp/ffi/search/query_methods.cpp
        src/clp/ffi/search/query_methods.hpp
        src/clp/ffi/search/QueryMethodFailed.hpp
        src/clp/ffi/search/QueryToken.hpp
        src/clp/ffi/search/QueryWildcard.cpp
        src/clp/ffi/search/QueryWildcard.hpp
        src/clp/ffi/search/Subquery.cpp
        src/clp/ffi/search/Subquery.hpp
        src/clp/ffi/search/WildcardToken.cpp
        src/clp/ffi/search/WildcardToken.hpp
        src/clp/ffi/utils.cpp
        src/clp/ffi/utils.hpp
        src/clp/ffi/Value.hpp
        src/clp/FileDescriptor.cpp
        src/clp/FileDescriptor.hpp
        src/clp/FileDescriptorReader.cpp
        src/clp/FileDescriptorReader.hpp
        src/clp/FileReader.cpp
        src/clp/FileReader.hpp
        src/clp/FileWriter.cpp
        src/clp/FileWriter.hpp
        src/clp/GlobalMetadataDB.hpp
        src/clp/GlobalMetadataDBConfig.cpp
        src/clp/GlobalMetadataDBConfig.hpp
        src/clp/GlobalMySQLMetadataDB.cpp
        src/clp/GlobalMySQLMetadataDB.hpp
        src/clp/GlobalSQLiteMetadataDB.cpp
        src/clp/GlobalSQLiteMetadataDB.hpp
        src/clp/Grep.cpp
        src/clp/Grep.hpp
        src/clp/hash_utils.cpp
        src/clp/hash_utils.hpp
        src/clp/ir/constants.hpp
        src/clp/ir/EncodedTextAst.cpp
        src/clp/ir/EncodedTextAst.hpp
        src/clp/ir/LogEvent.hpp
        src/clp/ir/LogEventDeserializer.cpp
        src/clp/ir/LogEventDeserializer.hpp
        src/clp/ir/LogEventSerializer.cpp
        src/clp/ir/LogEventSerializer.hpp
        src/clp/ir/parsing.cpp
        src/clp/ir/parsing.hpp
        src/clp/ir/parsing.inc
        src/clp/ir/types.hpp
        src/clp/ir/utils.cpp
        src/clp/ir/utils.hpp
        src/clp/LibarchiveFileReader.cpp
        src/clp/LibarchiveFileReader.hpp
        src/clp/LibarchiveReader.cpp
        src/clp/LibarchiveReader.hpp
        src/clp/LogSurgeonReader.cpp
        src/clp/LogSurgeonReader.hpp
        src/clp/LogTypeDictionaryEntry.cpp
        src/clp/LogTypeDictionaryEntry.hpp
        src/clp/LogTypeDictionaryReader.hpp
        src/clp/LogTypeDictionaryWriter.cpp
        src/clp/LogTypeDictionaryWriter.hpp
        src/clp/math_utils.hpp
        src/clp/MessageParser.cpp
        src/clp/MessageParser.hpp
        src/clp/MySQLDB.cpp
        src/clp/MySQLDB.hpp
        src/clp/MySQLParamBindings.cpp
        src/clp/MySQLParamBindings.hpp
        src/clp/MySQLPreparedStatement.cpp
        src/clp/MySQLPreparedStatement.hpp
        src/clp/NetworkReader.cpp
        src/clp/NetworkReader.hpp
        src/clp/PageAllocatedVector.hpp
        src/clp/ParsedMessage.cpp
        src/clp/ParsedMessage.hpp
        src/clp/Platform.hpp
        src/clp/Profiler.cpp
        src/clp/Profiler.hpp
        src/clp/Query.cpp
        src/clp/Query.hpp
        src/clp/ReaderInterface.cpp
        src/clp/ReaderInterface.hpp
        src/clp/ReadOnlyMemoryMappedFile.cpp
        src/clp/ReadOnlyMemoryMappedFile.hpp
        src/clp/spdlog_with_specializations.hpp
        src/clp/SQLiteDB.cpp
        src/clp/SQLiteDB.hpp
        src/clp/SQLitePreparedStatement.cpp
        src/clp/SQLitePreparedStatement.hpp
        src/clp/Stopwatch.cpp
        src/clp/Stopwatch.hpp
        src/clp/streaming_archive/ArchiveMetadata.cpp
        src/clp/streaming_archive/ArchiveMetadata.hpp
        src/clp/streaming_archive/Constants.hpp
        src/clp/streaming_archive/MetadataDB.cpp
        src/clp/streaming_archive/MetadataDB.hpp
        src/clp/streaming_archive/reader/Archive.cpp
        src/clp/streaming_archive/reader/Archive.hpp
        src/clp/streaming_archive/reader/File.cpp
        src/clp/streaming_archive/reader/File.hpp
        src/clp/streaming_archive/reader/Message.cpp
        src/clp/streaming_archive/reader/Message.hpp
        src/clp/streaming_archive/reader/Segment.cpp
        src/clp/streaming_archive/reader/Segment.hpp
        src/clp/streaming_archive/reader/SegmentManager.cpp
        src/clp/streaming_archive/reader/SegmentManager.hpp
        src/clp/streaming_archive/writer/Archive.cpp
        src/clp/streaming_archive/writer/Archive.hpp
        src/clp/streaming_archive/writer/File.cpp
        src/clp/streaming_archive/writer/File.hpp
        src/clp/streaming_archive/writer/Segment.cpp
        src/clp/streaming_archive/writer/Segment.hpp
        src/clp/streaming_archive/writer/utils.cpp
        src/clp/streaming_archive/writer/utils.hpp
        src/clp/streaming_compression/Compressor.hpp
        src/clp/streaming_compression/Constants.hpp
        src/clp/streaming_compression/Decompressor.hpp
        src/clp/streaming_compression/passthrough/Compressor.cpp
        src/clp/streaming_compression/passthrough/Compressor.hpp
        src/clp/streaming_compression/passthrough/Decompressor.cpp
        src/clp/streaming_compression/passthrough/Decompressor.hpp
        src/clp/streaming_compression/zstd/Compressor.cpp
        src/clp/streaming_compression/zstd/Compressor.hpp
        src/clp/streaming_compression/zstd/Constants.hpp
        src/clp/streaming_compression/zstd/Decompressor.cpp
        src/clp/streaming_compression/zstd/Decompressor.hpp
        src/clp/StringReader.cpp
        src/clp/StringReader.hpp
        src/clp/Thread.cpp
        src/clp/Thread.hpp
        src/clp/time_types.hpp
        src/clp/TimestampPattern.cpp
        src/clp/TimestampPattern.hpp
        src/clp/TraceableException.hpp
        src/clp/type_utils.hpp
        src/clp/utf8_utils.cpp
        src/clp/utf8_utils.hpp
        src/clp/Utils.cpp
        src/clp/Utils.hpp
        src/clp/VariableDictionaryEntry.cpp
        src/clp/VariableDictionaryEntry.hpp
        src/clp/VariableDictionaryReader.hpp
        src/clp/VariableDictionaryWriter.cpp
        src/clp/VariableDictionaryWriter.hpp
        src/clp/version.hpp
        src/clp/WriterInterface.cpp
        src/clp/WriterInterface.hpp
        submodules/sqlite3/sqlite3.c
        submodules/sqlite3/sqlite3.h
        submodules/sqlite3/sqlite3ext.h
        tests/LogSuppressor.hpp
        tests/test-Array.cpp
        tests/test-BufferedFileReader.cpp
        tests/test-EncodedVariableInterpreter.cpp
        tests/test-encoding_methods.cpp
        tests/test-ffi_IrUnitHandlerInterface.cpp
        tests/test-ffi_KeyValuePairLogEvent.cpp
        tests/test-ffi_SchemaTree.cpp
        tests/test-FileDescriptorReader.cpp
        tests/test-Grep.cpp
        tests/test-hash_utils.cpp
        tests/test-ir_encoding_methods.cpp
        tests/test-ir_parsing.cpp
        tests/test-ir_serializer.cpp
        tests/test-kql.cpp
        tests/test-main.cpp
        tests/test-math_utils.cpp
        tests/test-MemoryMappedFile.cpp
        tests/test-NetworkReader.cpp
        tests/test-ParserWithUserSchema.cpp
        tests/test-query_methods.cpp
        tests/test-regex_utils.cpp
        tests/test-Segment.cpp
        tests/test-SQLiteDB.cpp
        tests/test-Stopwatch.cpp
        tests/test-StreamingCompression.cpp
        tests/test-string_utils.cpp
        tests/test-TimestampPattern.cpp
        tests/test-utf8_utils.cpp
        tests/test-Utils.cpp
        )
add_executable(unitTest ${SOURCE_FILES_unitTest} ${SOURCE_FILES_clp_s_unitTest})
target_include_directories(unitTest
        PRIVATE
        ${CMAKE_SOURCE_DIR}/submodules
        )
target_link_libraries(unitTest
        PRIVATE
        absl::flat_hash_map
        Boost::filesystem Boost::iostreams Boost::program_options Boost::regex
        ${CURL_LIBRARIES}
        fmt::fmt
        kql
        log_surgeon::log_surgeon
        LibArchive::LibArchive
        MariaDBClient::MariaDBClient
        spdlog::spdlog
        OpenSSL::Crypto
        ${sqlite_LIBRARY_DEPENDENCIES}
        ${STD_FS_LIBS}
        clp::regex_utils
        clp::string_utils
        yaml-cpp::yaml-cpp
        ZStd::ZStd
        )
target_compile_features(unitTest
        PRIVATE cxx_std_20
        )<|MERGE_RESOLUTION|>--- conflicted
+++ resolved
@@ -333,12 +333,9 @@
         src/clp/ffi/ir_stream/decoding_methods.inc
         src/clp/ffi/ir_stream/encoding_methods.cpp
         src/clp/ffi/ir_stream/encoding_methods.hpp
-<<<<<<< HEAD
+        src/clp/ffi/ir_stream/IrUnitHandlerInterface.hpp
         src/clp/ffi/ir_stream/ir_unit_deserialization_methods.cpp
         src/clp/ffi/ir_stream/ir_unit_deserialization_methods.hpp
-=======
-        src/clp/ffi/ir_stream/IrUnitHandlerInterface.hpp
->>>>>>> 7b921f15
         src/clp/ffi/ir_stream/protocol_constants.hpp
         src/clp/ffi/ir_stream/Serializer.cpp
         src/clp/ffi/ir_stream/Serializer.hpp
