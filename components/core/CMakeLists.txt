--- conflicted
+++ resolved
@@ -403,12 +403,9 @@
         src/ir/LogEvent.hpp
         src/ir/parsing.cpp
         src/ir/parsing.hpp
-<<<<<<< HEAD
         src/LogSurgeonReader.cpp
         src/LogSurgeonReader.hpp
-=======
         src/ir/parsing.inc
->>>>>>> 81aa40c6
         src/LogTypeDictionaryEntry.cpp
         src/LogTypeDictionaryEntry.hpp
         src/LogTypeDictionaryReader.cpp
@@ -548,12 +545,9 @@
         src/ir/LogEvent.hpp
         src/ir/parsing.cpp
         src/ir/parsing.hpp
-<<<<<<< HEAD
         src/LogSurgeonReader.cpp
         src/LogSurgeonReader.hpp
-=======
         src/ir/parsing.inc
->>>>>>> 81aa40c6
         src/LogTypeDictionaryEntry.cpp
         src/LogTypeDictionaryEntry.hpp
         src/LogTypeDictionaryReader.cpp
