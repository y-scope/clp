cmake_minimum_required(VERSION 3.21)

# Toolchain setup must come before the first project() call in the entire CMake buildsystem.
# If CLP is not the top-level project, the following setup has no effect.
include("${CMAKE_CURRENT_SOURCE_DIR}/cmake/Toolchains/utils.cmake")
setup_toolchains()

project(CLP LANGUAGES CXX C)

validate_compiler_versions()

# Include options for CLP build
include("${CMAKE_CURRENT_SOURCE_DIR}/cmake/Options/options.cmake")

validate_and_setup_all_clp_dependency_flags()
convert_clp_dependency_properties_to_variables()

if (NOT CMAKE_BUILD_TYPE AND NOT CMAKE_CONFIGURATION_TYPES)
    set(default_build_type "Release")
    message(STATUS "No build type specified. Setting to '${default_build_type}'.")
    set(CMAKE_BUILD_TYPE "${default_build_type}" CACHE STRING "Choose the type of build." FORCE)
endif()

if (CMAKE_BUILD_TYPE MATCHES "Release")
    include(CheckIPOSupported)
    check_ipo_supported(RESULT IPO_SUPPORTED OUTPUT)
    if(IPO_SUPPORTED)
        message(STATUS "Link-time optimization enabled.")
        set(CMAKE_INTERPROCEDURAL_OPTIMIZATION ON)
    endif()
endif()

set(CMAKE_EXPORT_COMPILE_COMMANDS ON)

# Set general compressor
set(GENERAL_COMPRESSOR "zstd" CACHE STRING "The general-purpose compressor used as the 2nd-stage compressor")
set_property(CACHE GENERAL_COMPRESSOR PROPERTY STRINGS lzma passthrough zstd)
if ("${GENERAL_COMPRESSOR}" STREQUAL "lzma")
    add_definitions(-DUSE_LZMA_COMPRESSION=1)
    message(STATUS "Using Lempel–Ziv–Markov chain Algorithm compression")
elseif ("${GENERAL_COMPRESSOR}" STREQUAL "passthrough")
    add_definitions(-DUSE_PASSTHROUGH_COMPRESSION=1)
    message(STATUS "Using passthrough compression")
elseif ("${GENERAL_COMPRESSOR}" STREQUAL "zstd")
    add_definitions(-DUSE_ZSTD_COMPRESSION=1)
    message(STATUS "Using Zstandard compression")
else()
    message(SEND_ERROR "GENERAL_COMPRESSOR=${GENERAL_COMPRESSOR} is unimplemented.")
endif()

# Add local CMake module directory to CMake's modules path
set(CMAKE_MODULE_PATH ${CMAKE_MODULE_PATH} "${CMAKE_SOURCE_DIR}/cmake/Modules/")

# Macro providing the length of the absolute source directory path so we can
# create a relative (rather than absolute) __FILE__ macro
string(LENGTH "${CMAKE_SOURCE_DIR}/" SOURCE_PATH_SIZE)
add_definitions("-DSOURCE_PATH_SIZE=${SOURCE_PATH_SIZE}")

# Profiling options
add_definitions(-DPROF_ENABLED=0)

# Compile-in debug logging statements
#add_definitions(-DSPDLOG_ACTIVE_LEVEL=SPDLOG_LEVEL_DEBUG)

# Flush to disk switch
add_definitions(-DFLUSH_TO_DISK_ENABLED=1)

# Make off_t 64-bit
add_definitions(-D_FILE_OFFSET_BITS=64)

# Ensure we're compiling for a little-endian machine (we don't support big-endian)
include(TestBigEndian)
TEST_BIG_ENDIAN(IS_BIG_ENDIAN)
if (IS_BIG_ENDIAN)
    message(FATAL_ERROR "Big-endian machines are not supported")
endif()

# Detect linking mode (static or shared); Default to static.
set(CLP_USE_STATIC_LIBS ON CACHE BOOL "Whether to link against static libraries")
if (CLP_USE_STATIC_LIBS)
    if (APPLE)
        set(CLP_STATIC_LIBS_UNSUPPORTED_PLATFORM "macOS")
    elseif (EXISTS "/etc/centos-release")
        # NOTE:
        # 1. We don't support static linking on any CentOS-based distro except manylinux_2_28 (which
        #    shows up as "AlmaLinux").
        # 2. A release called "AlmaLinux" doesn't guarantee we're running on a manylinux distro, but
        #    we can improve this check when someone reports an issue.
        file(READ "/etc/centos-release" CENTOS_RELEASE_CONTENT)
        if(NOT "${CENTOS_RELEASE_CONTENT}" MATCHES "AlmaLinux")
            set(CLP_STATIC_LIBS_UNSUPPORTED_PLATFORM "CentOS")
        endif()
    endif()

    if (DEFINED CLP_STATIC_LIBS_UNSUPPORTED_PLATFORM)
        message(
            AUTHOR_WARNING
            "Building with static libraries is unsupported on"
            " ${CLP_STATIC_LIBS_UNSUPPORTED_PLATFORM}. Switching to shared libraries.")
        set(CLP_USE_STATIC_LIBS OFF)
    endif()
endif ()
if(CLP_USE_STATIC_LIBS)
    set(CLP_LIBS_STRING "static")
else()
    set(CLP_LIBS_STRING "shared")
endif()
message(STATUS "Building using ${CLP_LIBS_STRING} libraries")

# Link against c++fs if required by the compiler being used
set(STD_FS_LIBS "")
if (CMAKE_CXX_COMPILER_ID STREQUAL "GNU")
    if (CMAKE_CXX_COMPILER_VERSION VERSION_LESS "9.1.0")
        set(STD_FS_LIBS "stdc++fs")
    endif ()
elseif (CMAKE_CXX_COMPILER_ID STREQUAL "Clang")
    if (CMAKE_CXX_COMPILER_VERSION VERSION_LESS "9.0.0")
        set(STD_FS_LIBS "c++fs")
    endif ()
endif ()

if(PROJECT_IS_TOP_LEVEL)
    # Include dependency settings if the project isn't being included as a subproject.
    # NOTE: We mark the file optional since it's not required if the user happens to have the
    # dependencies installed already.
    include("${CMAKE_SOURCE_DIR}/../../build/deps/core/cmake-settings/all.cmake"
            OPTIONAL
            RESULT_VARIABLE CLP_DEPS_SETTINGS_FILE_PATH
    )

    if(NOT CLP_DEPS_SETTINGS_FILE_PATH STREQUAL "NOTFOUND")
        # Set CMP0144 since our minimum required CMake version is less than 3.27.
        if(POLICY "CMP0144")
            cmake_policy(SET "CMP0144" "NEW")
        endif()
    endif()
endif()

if(CLP_NEED_ABSL)
    find_package(absl REQUIRED)
    if (absl_FOUND)
        message(STATUS "Found absl ${absl_VERSION}")
    endif()
endif()

# Find and setup ANTLR Library
if(CLP_NEED_ANTLR)
    find_package(antlr4-runtime REQUIRED)
    if (antlr4-runtime_FOUND)
        message(STATUS "Found antlr4-runtime ${antlr4-runtime_VERSION}")
    endif()
endif()

# Find and setup Boost Library
if(CLP_NEED_BOOST)
    if(CLP_USE_STATIC_LIBS)
        set(Boost_USE_STATIC_LIBS ON)
    endif()
    find_package(Boost 1.81 REQUIRED iostreams program_options filesystem system regex url)
    if(Boost_FOUND)
        message(STATUS "Found Boost ${Boost_VERSION}")
    else()
        message(FATAL_ERROR "Could not find ${CLP_LIBS_STRING} libraries for Boost")
    endif()
endif()

if(CLP_NEED_CATCH2)
    find_package(Catch2 REQUIRED)
    if (Catch2_FOUND)
        message(STATUS "Found Catch2 ${Catch2_VERSION}")
    endif()
endif()

if(CLP_NEED_DATE)
    find_package(date REQUIRED)
    if (date_FOUND)
        message(STATUS "Found date ${date_VERSION}")
    endif()
endif()

if(CLP_NEED_FMT)
    find_package(fmt REQUIRED)
    if(fmt_FOUND)
        message(STATUS "Found fmt ${fmt_VERSION}")
    endif()
endif()

if(CLP_NEED_LOG_SURGEON)
    find_package(log_surgeon REQUIRED)
    if(log_surgeon_FOUND)
        message(STATUS "Found log_surgeon ${log_surgeon_VERSION}")
    endif()
endif()

if(CLP_NEED_NLOHMANN_JSON)
    find_package(nlohmann_json REQUIRED)
    if(nlohmann_json_FOUND)
        message(STATUS "Found nlohmann_json ${nlohmann_json_VERSION}")
    endif()
endif()

if(CLP_NEED_SIMDJSON)
    find_package(simdjson REQUIRED)
    if(simdjson_FOUND)
        message(STATUS "Found simdjson ${simdjson_VERSION}")
    endif()
endif()

if(CLP_NEED_SPDLOG)
    find_package(spdlog REQUIRED)
    if(spdlog_FOUND)
        message(STATUS "Found spdlog ${spdlog_VERSION}")
    endif()
endif()

# Find and setup libarchive
if(CLP_NEED_LIBARCHIVE)
    if(CLP_USE_STATIC_LIBS)
        set(LibArchive_USE_STATIC_LIBS ON)
    endif()
    find_package(LibArchive REQUIRED)
    if(LibArchive_FOUND)
        message(STATUS "Found LibArchive ${LibArchive_VERSION}")
    else()
        message(FATAL_ERROR "Could not find ${CLP_LIBS_STRING} libraries for LibArchive")
    endif()
endif()

# Find and setup libcurl
# By default, CURL does not provide static libraries
if(CLP_NEED_CURL)
    find_package(CURL 7.61.1 REQUIRED)
    if(CURL_FOUND)
        message(STATUS "Found CURL ${CURL_VERSION_STRING}")
    else()
        message(FATAL_ERROR "Could not find ${CLP_LIBS_STRING} libraries for CURL")
    endif()
endif()

# Find OpenSSL
if(CLP_NEED_OPENSSL)
    find_package(OpenSSL REQUIRED)
    if(OPENSSL_FOUND)
        message(STATUS "Found OpenSSL (${OPENSSL_VERSION})")
    else()
        message(FATAL_ERROR "OpenSSL not found")
    endif()
endif()

# Find and setup MariaDBClient library
if(CLP_NEED_MARIADB)
    if(CLP_USE_STATIC_LIBS)
        # NOTE: We can't statically link to MariaDBClient since it's GPL
        message(AUTHOR_WARNING "MariaDBClient cannot be statically linked due to its license.")
    endif()
    find_package(MariaDBClient 3.1.0 REQUIRED)
    if(MariaDBClient_FOUND)
        message(STATUS "Found MariaDBClient ${MariaDBClient_VERSION}")
    else()
        message(FATAL_ERROR "Could not find ${CLP_LIBS_STRING} libraries for MariaDBClient")
    endif()
endif()

# Find and setup mongocxx
if(CLP_NEED_MONGOCXX)
    find_package(mongocxx REQUIRED)
    message(STATUS "Found mongocxx ${mongocxx_VERSION}")
    if(CLP_USE_STATIC_LIBS)
        set(MONGOCXX_TARGET mongo::mongocxx_static)
    else()
        set(MONGOCXX_TARGET mongo::mongocxx_shared)
    endif()
endif()

# Find and setup msgpack
if(CLP_NEED_MSGPACKCXX)
    find_package(msgpack-cxx 7.0.0 REQUIRED)
    if(msgpack-cxx_FOUND)
        message(STATUS "Found msgpack-cxx ${msgpack-cxx_VERSION}")
    else()
        message(FATAL_ERROR "Could not find msgpack-cxx")
    endif()
endif()

find_package(Threads REQUIRED)

if(CLP_NEED_YAMLCPP)
    find_package(yaml-cpp REQUIRED)
    if(yaml-cpp_FOUND)
        message(STATUS "Found yaml-cpp ${yaml-cpp_VERSION}")
    endif()
endif()

# Add ystdlib
if(CLP_NEED_YSTDLIB)
    set(YSTDLIB_CPP_BUILD_TESTING OFF)
    add_subdirectory("${CLP_YSTDLIB_SOURCE_DIRECTORY}" "${CMAKE_BINARY_DIR}/ystdlib" EXCLUDE_FROM_ALL)
endif()

# Find and setup ZStd Library
if(CLP_NEED_ZSTD)
    if(CLP_USE_STATIC_LIBS)
        set(ZStd_USE_STATIC_LIBS ON)
    endif()
    find_package(ZStd 1.4.4 REQUIRED)
    if(ZStd_FOUND)
        message(STATUS "Found ZStd ${ZStd_VERSION}")
    else()
        message(FATAL_ERROR "Could not find ${CLP_LIBS_STRING} libraries for ZStd")
    endif()
endif()

# Find and setup LZMA Library
# TODO: Add a script in ./cmake/Modules to properly import LZMA in find_package()'s module mode
if(CLP_NEED_LZMA)
    if(CLP_USE_STATIC_LIBS)
        set(LIBLZMA_USE_STATIC_LIBS ON)
    endif()
    find_package(LibLZMA REQUIRED)
    if(LIBLZMA_FOUND)
        message(STATUS "Found Lzma ${LIBLZMA_VERSION_STRING}")
        message(STATUS "Lzma library location: ${LIBLZMA_LIBRARIES}")
        message(STATUS "Lzma Include Dir: ${LIBLZMA_INCLUDE_DIRS}")

        # Version 5.8.1 and above address CVE-2024-3094 and CVE-2025-31115.
        set(REQUIRED_LIBLZMA_VERSION "5.8.1")
        if(LIBLZMA_VERSION_STRING VERSION_LESS ${REQUIRED_LIBLZMA_VERSION})
            message(
                FATAL_ERROR
                "Detected LibLZMA version ${LIBLZMA_VERSION_STRING} is older than required"
                " ${REQUIRED_LIBLZMA_VERSION}"
            )
        endif()
    else()
        message(FATAL_ERROR "Could not find ${CLP_LIBS_STRING} libraries for Lzma")
    endif()
    include_directories(${LIBLZMA_INCLUDE_DIRS})
endif()

# sqlite dependencies
if(CLP_NEED_SQLITE)
    set(sqlite_DYNAMIC_LIBS "dl;m;pthread")
    include(cmake/Modules/FindLibraryDependencies.cmake)
    FindDynamicLibraryDependencies(sqlite "${sqlite_DYNAMIC_LIBS}")
endif()

add_subdirectory(src/clp/regex_utils)
add_subdirectory(src/clp/string_utils)

add_subdirectory(src/clp/clg)
add_subdirectory(src/clp/clo)
add_subdirectory(src/clp/clp)
add_subdirectory(src/glt/glt)
add_subdirectory(src/clp/make_dictionaries_readable)
add_subdirectory(src/clp_s)
add_subdirectory(src/reducer)

set(SOURCE_FILES_clp_s_unitTest
    src/clp_s/ArchiveReader.cpp
    src/clp_s/ArchiveReader.hpp
    src/clp_s/ArchiveReaderAdaptor.cpp
    src/clp_s/ArchiveReaderAdaptor.hpp
    src/clp_s/ArchiveWriter.cpp
    src/clp_s/ArchiveWriter.hpp
    src/clp_s/ColumnReader.cpp
    src/clp_s/ColumnReader.hpp
    src/clp_s/ColumnWriter.cpp
    src/clp_s/ColumnWriter.hpp
    src/clp_s/DictionaryEntry.cpp
    src/clp_s/DictionaryEntry.hpp
    src/clp_s/DictionaryWriter.cpp
    src/clp_s/DictionaryWriter.hpp
    src/clp_s/FileReader.cpp
    src/clp_s/FileReader.hpp
    src/clp_s/FileWriter.cpp
    src/clp_s/FileWriter.hpp
    src/clp_s/InputConfig.cpp
    src/clp_s/InputConfig.hpp
    src/clp_s/JsonConstructor.cpp
    src/clp_s/JsonConstructor.hpp
    src/clp_s/JsonFileIterator.cpp
    src/clp_s/JsonFileIterator.hpp
    src/clp_s/JsonParser.cpp
    src/clp_s/JsonParser.hpp
    src/clp_s/OutputHandlerImpl.cpp
    src/clp_s/OutputHandlerImpl.hpp
    src/clp_s/PackedStreamReader.cpp
    src/clp_s/PackedStreamReader.hpp
    src/clp_s/RangeIndexWriter.cpp
    src/clp_s/RangeIndexWriter.hpp
    src/clp_s/ReaderUtils.cpp
    src/clp_s/ReaderUtils.hpp
    src/clp_s/Schema.cpp
    src/clp_s/Schema.hpp
    src/clp_s/SchemaMap.cpp
    src/clp_s/SchemaMap.hpp
    src/clp_s/SchemaReader.cpp
    src/clp_s/SchemaReader.hpp
    src/clp_s/SchemaTree.cpp
    src/clp_s/SchemaTree.hpp
    src/clp_s/SchemaWriter.cpp
    src/clp_s/SchemaWriter.hpp
    src/clp_s/search/AddTimestampConditions.cpp
    src/clp_s/search/AddTimestampConditions.hpp
    src/clp_s/search/clp_search/EncodedVariableInterpreter.cpp
    src/clp_s/search/clp_search/EncodedVariableInterpreter.hpp
    src/clp_s/search/clp_search/Grep.cpp
    src/clp_s/search/clp_search/Grep.hpp
    src/clp_s/search/clp_search/Query.cpp
    src/clp_s/search/clp_search/Query.hpp
    src/clp_s/search/EvaluateRangeIndexFilters.cpp
    src/clp_s/search/EvaluateRangeIndexFilters.hpp
    src/clp_s/search/EvaluateTimestampIndex.cpp
    src/clp_s/search/EvaluateTimestampIndex.hpp
    src/clp_s/search/Output.cpp
    src/clp_s/search/Output.hpp
    src/clp_s/search/OutputHandler.hpp
    src/clp_s/search/Projection.cpp
    src/clp_s/search/Projection.hpp
    src/clp_s/search/QueryRunner.cpp
    src/clp_s/search/QueryRunner.hpp
    src/clp_s/search/SchemaMatch.cpp
    src/clp_s/search/SchemaMatch.hpp
    src/clp_s/TimestampDictionaryReader.cpp
    src/clp_s/TimestampDictionaryReader.hpp
    src/clp_s/TimestampDictionaryWriter.cpp
    src/clp_s/TimestampDictionaryWriter.hpp
    src/clp_s/TimestampEntry.cpp
    src/clp_s/TimestampEntry.hpp
    src/clp_s/Utils.cpp
    src/clp_s/Utils.hpp
    src/clp_s/VariableDecoder.cpp
    src/clp_s/VariableDecoder.hpp
    src/clp_s/VariableEncoder.cpp
    src/clp_s/VariableEncoder.hpp
    src/clp_s/ZstdCompressor.cpp
    src/clp_s/ZstdCompressor.hpp
    src/clp_s/ZstdDecompressor.cpp
    src/clp_s/ZstdDecompressor.hpp
    )

set(SOURCE_FILES_reducer_unitTest
    src/reducer/BufferedSocketWriter.cpp
    src/reducer/BufferedSocketWriter.hpp
    src/reducer/ConstRecordIterator.hpp
    src/reducer/CountOperator.cpp
    src/reducer/CountOperator.hpp
    src/reducer/DeserializedRecordGroup.cpp
    src/reducer/DeserializedRecordGroup.hpp
    src/reducer/GroupTags.hpp
    src/reducer/network_utils.cpp
    src/reducer/network_utils.hpp
    src/reducer/Operator.cpp
    src/reducer/Operator.hpp
    src/reducer/Pipeline.cpp
    src/reducer/Pipeline.hpp
    src/reducer/Record.hpp
    src/reducer/RecordGroup.hpp
    src/reducer/RecordGroupIterator.hpp
    src/reducer/RecordTypedKeyIterator.hpp
    src/reducer/types.hpp
    )

set(SOURCE_FILES_unitTest
        "${CLP_SQLITE3_SOURCE_DIRECTORY}/sqlite3.c"
        src/clp/aws/AwsAuthenticationSigner.cpp
        src/clp/aws/AwsAuthenticationSigner.hpp
        src/clp/aws/constants.hpp
        src/clp/BoundedReader.cpp
        src/clp/BoundedReader.hpp
        src/clp/BufferedFileReader.cpp
        src/clp/BufferedFileReader.hpp
        src/clp/BufferReader.cpp
        src/clp/BufferReader.hpp
        src/clp/clp/CommandLineArguments.cpp
        src/clp/clp/CommandLineArguments.hpp
        src/clp/clp/compression.cpp
        src/clp/clp/compression.hpp
        src/clp/clp/decompression.cpp
        src/clp/clp/decompression.hpp
        src/clp/clp/FileCompressor.cpp
        src/clp/clp/FileCompressor.hpp
        src/clp/clp/FileDecompressor.cpp
        src/clp/clp/FileDecompressor.hpp
        src/clp/clp/FileToCompress.hpp
        src/clp/clp/run.cpp
        src/clp/clp/run.hpp
        src/clp/clp/utils.cpp
        src/clp/clp/utils.hpp
        src/clp/CurlDownloadHandler.cpp
        src/clp/CurlDownloadHandler.hpp
        src/clp/CurlEasyHandle.hpp
        src/clp/CurlGlobalInstance.cpp
        src/clp/CurlGlobalInstance.hpp
        src/clp/CurlOperationFailed.hpp
        src/clp/CurlStringList.hpp
        src/clp/database_utils.cpp
        src/clp/database_utils.hpp
        src/clp/Defs.h
        src/clp/dictionary_utils.cpp
        src/clp/dictionary_utils.hpp
        src/clp/DictionaryEntry.hpp
        src/clp/DictionaryReader.hpp
        src/clp/DictionaryWriter.hpp
        src/clp/EncodedVariableInterpreter.cpp
        src/clp/EncodedVariableInterpreter.hpp
        src/clp/ErrorCode.hpp
        src/clp/ffi/encoding_methods.cpp
        src/clp/ffi/encoding_methods.hpp
        src/clp/ffi/encoding_methods.inc
        src/clp/ffi/ir_stream/byteswap.hpp
        src/clp/ffi/ir_stream/Deserializer.hpp
        src/clp/ffi/ir_stream/decoding_methods.cpp
        src/clp/ffi/ir_stream/decoding_methods.hpp
        src/clp/ffi/ir_stream/decoding_methods.inc
        src/clp/ffi/ir_stream/encoding_methods.cpp
        src/clp/ffi/ir_stream/encoding_methods.hpp
        src/clp/ffi/ir_stream/IrErrorCode.cpp
        src/clp/ffi/ir_stream/IrErrorCode.hpp
        src/clp/ffi/ir_stream/IrUnitHandlerReq.hpp
        src/clp/ffi/ir_stream/IrUnitType.hpp
        src/clp/ffi/ir_stream/ir_unit_deserialization_methods.cpp
        src/clp/ffi/ir_stream/ir_unit_deserialization_methods.hpp
        src/clp/ffi/ir_stream/protocol_constants.hpp
        src/clp/ffi/ir_stream/Serializer.cpp
        src/clp/ffi/ir_stream/Serializer.hpp
        src/clp/ffi/ir_stream/search/AstEvaluationResult.hpp
        src/clp/ffi/ir_stream/search/ErrorCode.cpp
        src/clp/ffi/ir_stream/search/ErrorCode.hpp
        src/clp/ffi/ir_stream/search/NewProjectedSchemaTreeNodeCallbackReq.hpp
        src/clp/ffi/ir_stream/search/QueryHandler.hpp
        src/clp/ffi/ir_stream/search/QueryHandlerImpl.cpp
        src/clp/ffi/ir_stream/search/QueryHandlerImpl.hpp
        src/clp/ffi/ir_stream/search/QueryHandlerReq.hpp
        src/clp/ffi/ir_stream/search/test/test_deserializer_integration.cpp
        src/clp/ffi/ir_stream/search/test/test_QueryHandlerImpl.cpp
        src/clp/ffi/ir_stream/search/test/test_utils.cpp
        src/clp/ffi/ir_stream/search/test/utils.cpp
        src/clp/ffi/ir_stream/search/test/utils.hpp
        src/clp/ffi/ir_stream/search/utils.cpp
        src/clp/ffi/ir_stream/search/utils.hpp
        src/clp/ffi/ir_stream/utils.cpp
        src/clp/ffi/ir_stream/utils.hpp
        src/clp/ffi/KeyValuePairLogEvent.cpp
        src/clp/ffi/KeyValuePairLogEvent.hpp
        src/clp/ffi/SchemaTree.cpp
        src/clp/ffi/SchemaTree.hpp
        src/clp/ffi/search/CompositeWildcardToken.cpp
        src/clp/ffi/search/CompositeWildcardToken.hpp
        src/clp/ffi/search/ExactVariableToken.cpp
        src/clp/ffi/search/ExactVariableToken.hpp
        src/clp/ffi/search/query_methods.cpp
        src/clp/ffi/search/query_methods.hpp
        src/clp/ffi/search/QueryMethodFailed.hpp
        src/clp/ffi/search/QueryToken.hpp
        src/clp/ffi/search/QueryWildcard.cpp
        src/clp/ffi/search/QueryWildcard.hpp
        src/clp/ffi/search/Subquery.cpp
        src/clp/ffi/search/Subquery.hpp
        src/clp/ffi/search/WildcardToken.cpp
        src/clp/ffi/search/WildcardToken.hpp
        src/clp/ffi/utils.cpp
        src/clp/ffi/utils.hpp
        src/clp/ffi/Value.hpp
        src/clp/FileDescriptor.cpp
        src/clp/FileDescriptor.hpp
        src/clp/FileDescriptorReader.cpp
        src/clp/FileDescriptorReader.hpp
        src/clp/FileReader.cpp
        src/clp/FileReader.hpp
        src/clp/FileWriter.cpp
        src/clp/FileWriter.hpp
        src/clp/GlobalMetadataDB.hpp
        src/clp/GlobalMetadataDBConfig.cpp
        src/clp/GlobalMetadataDBConfig.hpp
        src/clp/GlobalMySQLMetadataDB.cpp
        src/clp/GlobalMySQLMetadataDB.hpp
        src/clp/GlobalSQLiteMetadataDB.cpp
        src/clp/GlobalSQLiteMetadataDB.hpp
        src/clp/Grep.cpp
        src/clp/Grep.hpp
        src/clp/GrepCore.cpp
        src/clp/GrepCore.hpp
        src/clp/hash_utils.cpp
        src/clp/hash_utils.hpp
        src/clp/ir/constants.hpp
        src/clp/ir/EncodedTextAst.cpp
        src/clp/ir/EncodedTextAst.hpp
        src/clp/ir/LogEvent.hpp
        src/clp/ir/LogEventDeserializer.cpp
        src/clp/ir/LogEventDeserializer.hpp
        src/clp/ir/LogEventSerializer.cpp
        src/clp/ir/LogEventSerializer.hpp
        src/clp/ir/parsing.cpp
        src/clp/ir/parsing.hpp
        src/clp/ir/parsing.inc
        src/clp/ir/types.hpp
        src/clp/ir/utils.cpp
        src/clp/ir/utils.hpp
        src/clp/LibarchiveFileReader.cpp
        src/clp/LibarchiveFileReader.hpp
        src/clp/LibarchiveReader.cpp
        src/clp/LibarchiveReader.hpp
        src/clp/LogSurgeonReader.cpp
        src/clp/LogSurgeonReader.hpp
        src/clp/LogTypeDictionaryEntry.cpp
        src/clp/LogTypeDictionaryEntry.hpp
        src/clp/LogTypeDictionaryReader.hpp
        src/clp/LogTypeDictionaryWriter.cpp
        src/clp/LogTypeDictionaryWriter.hpp
        src/clp/math_utils.hpp
        src/clp/MessageParser.cpp
        src/clp/MessageParser.hpp
        src/clp/MySQLDB.cpp
        src/clp/MySQLDB.hpp
        src/clp/MySQLParamBindings.cpp
        src/clp/MySQLParamBindings.hpp
        src/clp/MySQLPreparedStatement.cpp
        src/clp/MySQLPreparedStatement.hpp
        src/clp/networking/socket_utils.cpp
        src/clp/networking/socket_utils.hpp
        src/clp/NetworkReader.cpp
        src/clp/NetworkReader.hpp
        src/clp/PageAllocatedVector.hpp
        src/clp/ParsedMessage.cpp
        src/clp/ParsedMessage.hpp
        src/clp/Platform.hpp
        src/clp/Profiler.cpp
        src/clp/Profiler.hpp
        src/clp/Query.cpp
        src/clp/Query.hpp
        src/clp/QueryToken.cpp
        src/clp/QueryToken.hpp
        src/clp/ReaderInterface.cpp
        src/clp/ReaderInterface.hpp
        src/clp/ReadOnlyMemoryMappedFile.cpp
        src/clp/ReadOnlyMemoryMappedFile.hpp
        src/clp/spdlog_with_specializations.hpp
        src/clp/SQLiteDB.cpp
        src/clp/SQLiteDB.hpp
        src/clp/SQLitePreparedStatement.cpp
        src/clp/SQLitePreparedStatement.hpp
        src/clp/Stopwatch.cpp
        src/clp/Stopwatch.hpp
        src/clp/streaming_archive/ArchiveMetadata.cpp
        src/clp/streaming_archive/ArchiveMetadata.hpp
        src/clp/streaming_archive/Constants.hpp
        src/clp/streaming_archive/MetadataDB.cpp
        src/clp/streaming_archive/MetadataDB.hpp
        src/clp/streaming_archive/reader/Archive.cpp
        src/clp/streaming_archive/reader/Archive.hpp
        src/clp/streaming_archive/reader/File.cpp
        src/clp/streaming_archive/reader/File.hpp
        src/clp/streaming_archive/reader/Message.cpp
        src/clp/streaming_archive/reader/Message.hpp
        src/clp/streaming_archive/reader/Segment.cpp
        src/clp/streaming_archive/reader/Segment.hpp
        src/clp/streaming_archive/reader/SegmentManager.cpp
        src/clp/streaming_archive/reader/SegmentManager.hpp
        src/clp/streaming_archive/writer/Archive.cpp
        src/clp/streaming_archive/writer/Archive.hpp
        src/clp/streaming_archive/writer/File.cpp
        src/clp/streaming_archive/writer/File.hpp
        src/clp/streaming_archive/writer/Segment.cpp
        src/clp/streaming_archive/writer/Segment.hpp
        src/clp/streaming_archive/writer/utils.cpp
        src/clp/streaming_archive/writer/utils.hpp
        src/clp/streaming_compression/Compressor.hpp
        src/clp/streaming_compression/Constants.hpp
        src/clp/streaming_compression/Decompressor.hpp
        src/clp/streaming_compression/lzma/Compressor.cpp
        src/clp/streaming_compression/lzma/Compressor.hpp
        src/clp/streaming_compression/lzma/Decompressor.cpp
        src/clp/streaming_compression/lzma/Decompressor.hpp
        src/clp/streaming_compression/lzma/Constants.hpp
        src/clp/streaming_compression/passthrough/Compressor.cpp
        src/clp/streaming_compression/passthrough/Compressor.hpp
        src/clp/streaming_compression/passthrough/Decompressor.cpp
        src/clp/streaming_compression/passthrough/Decompressor.hpp
        src/clp/streaming_compression/zstd/Compressor.cpp
        src/clp/streaming_compression/zstd/Compressor.hpp
        src/clp/streaming_compression/zstd/Constants.hpp
        src/clp/streaming_compression/zstd/Decompressor.cpp
        src/clp/streaming_compression/zstd/Decompressor.hpp
        src/clp/StringReader.cpp
        src/clp/StringReader.hpp
        src/clp/Thread.cpp
        src/clp/Thread.hpp
        src/clp/time_types.hpp
        src/clp/TimestampPattern.cpp
        src/clp/TimestampPattern.hpp
        src/clp/TraceableException.hpp
        src/clp/TransactionManager.hpp
        src/clp/type_utils.hpp
        src/clp/utf8_utils.cpp
        src/clp/utf8_utils.hpp
        src/clp/Utils.cpp
        src/clp/Utils.hpp
        src/clp/VariableDictionaryEntry.cpp
        src/clp/VariableDictionaryEntry.hpp
        src/clp/VariableDictionaryReader.hpp
        src/clp/VariableDictionaryWriter.cpp
        src/clp/VariableDictionaryWriter.hpp
        src/clp/version.hpp
        src/clp/WriterInterface.cpp
        src/clp/WriterInterface.hpp
        tests/clp_s_test_utils.cpp
        tests/clp_s_test_utils.hpp
        tests/LogSuppressor.hpp
        tests/TestOutputCleaner.hpp
        tests/test-BoundedReader.cpp
        tests/test-BufferedFileReader.cpp
        tests/test-clp_s-delta-encode-log-order.cpp
        tests/test-clp_s-end_to_end.cpp
        tests/test-clp_s-range_index.cpp
        tests/test-clp_s-search.cpp
        tests/test-EncodedVariableInterpreter.cpp
        tests/test-encoding_methods.cpp
        tests/test-ffi_IrUnitHandlerReq.cpp
        tests/test-ffi_KeyValuePairLogEvent.cpp
        tests/test-ffi_SchemaTree.cpp
        tests/test-FileDescriptorReader.cpp
<<<<<<< HEAD
        tests/test-GlobalMetadataDBConfig.cpp
        tests/test-Grep.cpp
=======
        tests/test-GrepCore.cpp
>>>>>>> 7931f0f2
        tests/test-hash_utils.cpp
        tests/test-ir_encoding_methods.cpp
        tests/test-ir_parsing.cpp
        tests/test-ir_serializer.cpp
        tests/test-kql.cpp
        tests/test-main.cpp
        tests/test-math_utils.cpp
        tests/test-MemoryMappedFile.cpp
        tests/test-NetworkReader.cpp
        tests/test-ParserWithUserSchema.cpp
        tests/test-query_methods.cpp
        tests/test-regex_utils.cpp
        tests/test-Segment.cpp
        tests/test-SQLiteDB.cpp
        tests/test-Stopwatch.cpp
        tests/test-StreamingCompression.cpp
        tests/test-string_utils.cpp
        tests/test-sql.cpp
        tests/test-TimestampPattern.cpp
        tests/test-utf8_utils.cpp
        tests/test-Utils.cpp
        )

if(CLP_BUILD_TESTING)
    add_executable(unitTest
            ${SOURCE_FILES_unitTest}
            ${SOURCE_FILES_clp_s_unitTest}
            ${SOURCE_FILES_reducer_unitTest}
            )
    target_include_directories(unitTest
            PRIVATE
            ${CLP_SQLITE3_INCLUDE_DIRECTORY}
            )
    target_link_libraries(unitTest
            PRIVATE
            absl::flat_hash_map
            Boost::filesystem Boost::iostreams Boost::program_options Boost::regex Boost::url
            Catch2::Catch2
            ${CURL_LIBRARIES}
            clp_s::search::ast
            clp_s::search::kql
            clp_s::search::sql
            clp_s::timestamp_pattern
            date::date
            fmt::fmt
            log_surgeon::log_surgeon
            LibArchive::LibArchive
            MariaDBClient::MariaDBClient
            ${MONGOCXX_TARGET}
            nlohmann_json::nlohmann_json
            simdjson::simdjson
            spdlog::spdlog
            OpenSSL::Crypto
            ${sqlite_LIBRARY_DEPENDENCIES}
            ${STD_FS_LIBS}
            clp::regex_utils
            clp::string_utils
            ystdlib::containers
            ystdlib::error_handling
            ${LIBLZMA_LIBRARIES}
            ZStd::ZStd
            )
    target_compile_features(unitTest
            PRIVATE cxx_std_20
            )
endif()<|MERGE_RESOLUTION|>--- conflicted
+++ resolved
@@ -720,12 +720,8 @@
         tests/test-ffi_KeyValuePairLogEvent.cpp
         tests/test-ffi_SchemaTree.cpp
         tests/test-FileDescriptorReader.cpp
-<<<<<<< HEAD
         tests/test-GlobalMetadataDBConfig.cpp
-        tests/test-Grep.cpp
-=======
         tests/test-GrepCore.cpp
->>>>>>> 7931f0f2
         tests/test-hash_utils.cpp
         tests/test-ir_encoding_methods.cpp
         tests/test-ir_parsing.cpp
