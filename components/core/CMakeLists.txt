cmake_minimum_required(VERSION 3.21)

# Toolchain setup must come before the first project() call in the entire CMake buildsystem.
# If CLP is not the top-level project, the following setup has no effect.
include("${CMAKE_CURRENT_SOURCE_DIR}/cmake/Toolchains/utils.cmake")
setup_toolchains()

project(CLP LANGUAGES CXX C)

validate_compiler_versions()

# Include options for CLP build
include("${CMAKE_CURRENT_SOURCE_DIR}/cmake/Options/options.cmake")

if (NOT CMAKE_BUILD_TYPE AND NOT CMAKE_CONFIGURATION_TYPES)
    set(default_build_type "Release")
    message(STATUS "No build type specified. Setting to '${default_build_type}'.")
    set(CMAKE_BUILD_TYPE "${default_build_type}" CACHE STRING "Choose the type of build." FORCE)
endif()

set(CMAKE_EXPORT_COMPILE_COMMANDS ON)

# Set general compressor
set(GENERAL_COMPRESSOR "zstd" CACHE STRING "The general-purpose compressor used as the 2nd-stage compressor")
set_property(CACHE GENERAL_COMPRESSOR PROPERTY STRINGS lzma passthrough zstd)
if ("${GENERAL_COMPRESSOR}" STREQUAL "lzma")
    add_definitions(-DUSE_LZMA_COMPRESSION=1)
    message(STATUS "Using Lempel–Ziv–Markov chain Algorithm compression")
elseif ("${GENERAL_COMPRESSOR}" STREQUAL "passthrough")
    add_definitions(-DUSE_PASSTHROUGH_COMPRESSION=1)
    message(STATUS "Using passthrough compression")
elseif ("${GENERAL_COMPRESSOR}" STREQUAL "zstd")
    add_definitions(-DUSE_ZSTD_COMPRESSION=1)
    message(STATUS "Using Zstandard compression")
else()
    message(SEND_ERROR "GENERAL_COMPRESSOR=${GENERAL_COMPRESSOR} is unimplemented.")
endif()

# Add local CMake module directory to CMake's modules path
set(CMAKE_MODULE_PATH ${CMAKE_MODULE_PATH} "${CMAKE_SOURCE_DIR}/cmake/Modules/")

# Macro providing the length of the absolute source directory path so we can
# create a relative (rather than absolute) __FILE__ macro
string(LENGTH "${CMAKE_SOURCE_DIR}/" SOURCE_PATH_SIZE)
add_definitions("-DSOURCE_PATH_SIZE=${SOURCE_PATH_SIZE}")

# Profiling options
add_definitions(-DPROF_ENABLED=0)

# Compile-in debug logging statements
#add_definitions(-DSPDLOG_ACTIVE_LEVEL=SPDLOG_LEVEL_DEBUG)

# Flush to disk switch
add_definitions(-DFLUSH_TO_DISK_ENABLED=1)

# Make off_t 64-bit
add_definitions(-D_FILE_OFFSET_BITS=64)

# Ensure we're compiling for a little-endian machine (we don't support big-endian)
include(TestBigEndian)
TEST_BIG_ENDIAN(IS_BIG_ENDIAN)
if (IS_BIG_ENDIAN)
    message(FATAL_ERROR "Big-endian machines are not supported")
endif()

# Detect linking mode (static or shared); Default to static.
set(CLP_USE_STATIC_LIBS ON CACHE BOOL "Whether to link against static libraries")
if (CLP_USE_STATIC_LIBS)
    if (APPLE)
        set(CLP_STATIC_LIBS_UNSUPPORTED_PLATFORM "macOS")
    elseif (EXISTS "/etc/centos-release")
        set(CLP_STATIC_LIBS_UNSUPPORTED_PLATFORM "CentOS")
    endif()

    if (DEFINED CLP_STATIC_LIBS_UNSUPPORTED_PLATFORM)
        message(
            AUTHOR_WARNING
            "Building with static libraries is unsupported on"
            " ${CLP_STATIC_LIBS_UNSUPPORTED_PLATFORM}. Switching to shared libraries.")
        set(CLP_USE_STATIC_LIBS OFF)
    endif()
endif ()
if(CLP_USE_STATIC_LIBS)
    set(CLP_LIBS_STRING "static")
else()
    set(CLP_LIBS_STRING "shared")
endif()
message(STATUS "Building using ${CLP_LIBS_STRING} libraries")

# Link against c++fs if required by the compiler being used
set(STD_FS_LIBS "")
if (CMAKE_CXX_COMPILER_ID STREQUAL "GNU")
    if (CMAKE_CXX_COMPILER_VERSION VERSION_LESS "9.1.0")
        set(STD_FS_LIBS "stdc++fs")
    endif ()
elseif (CMAKE_CXX_COMPILER_ID STREQUAL "Clang")
    if (CMAKE_CXX_COMPILER_VERSION VERSION_LESS "9.0.0")
        set(STD_FS_LIBS "c++fs")
    endif ()
endif ()

if(PROJECT_IS_TOP_LEVEL)
    # Include dependency settings if the project isn't being included as a subproject.
    # NOTE: We mark the file optional since it's not required if the user happens to have the
    # dependencies installed already.
    include("${CMAKE_SOURCE_DIR}/../../build/deps/core/cmake-settings/all.cmake"
            OPTIONAL
            RESULT_VARIABLE CLP_DEPS_SETTINGS_FILE_PATH
    )

    if(NOT CLP_DEPS_SETTINGS_FILE_PATH STREQUAL "NOTFOUND")
        # Set CMP0144 since our minimum required CMake version is less than 3.27.
        if(POLICY "CMP0144")
            cmake_policy(SET "CMP0144" "NEW")
        endif()
    endif()
endif()

if(NOT CLP_NO_NEED_ABSL)
    find_package(absl REQUIRED)
    if (absl_FOUND)
        message(STATUS "Found absl ${absl_VERSION}")
    endif()
endif()

# Find and setup ANTLR Library
<<<<<<< HEAD
# We build and link to the static library
if(NOT CLP_NO_NEED_ANTLR)
    find_package(ANTLR REQUIRED)
    if (ANTLR_FOUND)
        message(STATUS "Found ANTLR ${ANTLR_VERSION}")
    else()
        message(FATAL_ERROR "Could not find libraries for ANTLR ${ANTLR4_TAG}")
    endif()
=======
find_package(antlr4-runtime REQUIRED)
if (antlr4-runtime_FOUND)
    message(STATUS "Found antlr4-runtime ${antlr4-runtime_VERSION}")
>>>>>>> c69d4cf7
endif()

# Find and setup Boost Library
if(NOT CLP_NO_NEED_BOOST)
    if(CLP_USE_STATIC_LIBS)
        set(Boost_USE_STATIC_LIBS ON)
    endif()
    find_package(Boost 1.81 REQUIRED iostreams program_options filesystem system regex url)
    if(Boost_FOUND)
        message(STATUS "Found Boost ${Boost_VERSION}")
    else()
        message(FATAL_ERROR "Could not find ${CLP_LIBS_STRING} libraries for Boost")
    endif()
endif()

if(NOT CLP_NO_BUILD_TESTS)
    find_package(Catch2 REQUIRED)
    if (Catch2_FOUND)
        message(STATUS "Found Catch2 ${Catch2_VERSION}")
    endif()
endif()

if(NOT CLP_NO_NEED_DATE)
    find_package(date REQUIRED)
    if (date_FOUND)
        message(STATUS "Found date ${date_VERSION}")
    endif()
endif()

if(NOT CLP_NO_NEED_FMT)
    find_package(fmt REQUIRED)
    if(fmt_FOUND)
        message(STATUS "Found fmt ${fmt_VERSION}")
    endif()
endif()

if(NOT CLP_NO_NEED_LOG_SURGEON)
    find_package(log_surgeon REQUIRED)
    if(log_surgeon_FOUND)
        message(STATUS "Found log_surgeon ${log_surgeon_VERSION}")
    endif()
endif()

if(NOT CLP_NO_NEED_NLOHMANN_JSON)
    find_package(nlohmann_json REQUIRED)
    if(nlohmann_json_FOUND)
        message(STATUS "Found nlohmann_json ${nlohmann_json_VERSION}")
    endif()
endif()

if(NOT CLP_NO_NEED_SIMDJSON)
    find_package(simdjson REQUIRED)
    if(simdjson_FOUND)
        message(STATUS "Found simdjson ${simdjson_VERSION}")
    endif()
endif()

if(NOT CLP_NO_NEED_SPDLOG)
    find_package(spdlog REQUIRED)
    if(spdlog_FOUND)
        message(STATUS "Found spdlog ${spdlog_VERSION}")
    endif()
endif()

# Find and setup libarchive
if(NOT CLP_NO_NEED_LIBARCHIVE)
    if(CLP_USE_STATIC_LIBS)
        set(LibArchive_USE_STATIC_LIBS ON)
    endif()
    find_package(LibArchive REQUIRED)
    if(LibArchive_FOUND)
        message(STATUS "Found LibArchive ${LibArchive_VERSION}")
    else()
        message(FATAL_ERROR "Could not find ${CLP_LIBS_STRING} libraries for LibArchive")
    endif()
endif()

# Find and setup libcurl
# By default, CURL does not provide static libraries
if(NOT CLP_NO_NEED_CURL)
    find_package(CURL 7.68.0 REQUIRED)
    if(CURL_FOUND)
        message(STATUS "Found CURL ${CURL_VERSION_STRING}")
    else()
        message(FATAL_ERROR "Could not find ${CLP_LIBS_STRING} libraries for CURL")
    endif()
endif()

# Find OpenSSL
if(NOT CLP_NO_NEED_OPENSSL)
    find_package(OpenSSL REQUIRED)
    if(OPENSSL_FOUND)
        message(STATUS "Found OpenSSL (${OPENSSL_VERSION})")
    else()
        message(FATAL_ERROR "OpenSSL not found")
    endif()
endif()

# Find and setup MariaDBClient library
if(NOT CLP_NO_NEED_MARIADB)
    if(CLP_USE_STATIC_LIBS)
        # NOTE: We can't statically link to MariaDBClient since it's GPL
        message(AUTHOR_WARNING "MariaDBClient cannot be statically linked due to its license.")
    endif()
    find_package(MariaDBClient 3.1.0 REQUIRED)
    if(MariaDBClient_FOUND)
        message(STATUS "Found MariaDBClient ${MariaDBClient_VERSION}")
    else()
        message(FATAL_ERROR "Could not find ${CLP_LIBS_STRING} libraries for MariaDBClient")
    endif()
endif()

# Find and setup mongocxx
if(NOT CLP_NO_NEED_MONGOCXX)
    if(CLP_USE_STATIC_LIBS)
        set(MONGOCXX_TARGET mongo::mongocxx_static)
    else()
        set(MONGOCXX_TARGET mongo::mongocxx_shared)
    endif()

    find_package(mongocxx REQUIRED)
    if(mongocxx_FOUND)
        message(STATUS "Found mongocxx ${mongocxx_VERSION}")
    else()
        message(FATAL_ERROR "Could not find ${CLP_LIBS_STRING} libraries for mongocxx")
    endif()
endif()

# Find and setup msgpack
if(NOT CLP_NO_NEED_MSGPACKCXX)
    find_package(msgpack-cxx 7.0.0 REQUIRED)
    if(msgpack-cxx_FOUND)
        message(STATUS "Found msgpack-cxx ${msgpack-cxx_VERSION}")
    else()
        message(FATAL_ERROR "Could not find msgpack-cxx")
    endif()
endif()

find_package(Threads REQUIRED)

if(NOT CLP_NO_NEED_YAMLCPP)
    find_package(yaml-cpp REQUIRED)
    if(yaml-cpp_FOUND)
        message(STATUS "Found yaml-cpp ${yaml-cpp_VERSION}")
    endif()
endif()

# Add ystdlib
if(NOT CLP_NO_NEED_YSTDLIB)
    set(YSTDLIB_CPP_BUILD_TESTING OFF)
    add_subdirectory("${CLP_YSTDLIB_SOURCE_DIRECTORY}" "${CMAKE_BINARY_DIR}/ystdlib" EXCLUDE_FROM_ALL)
endif()

# Find and setup ZStd Library
if(NOT CLP_NO_NEED_ZSTD)
    if(CLP_USE_STATIC_LIBS)
        set(ZStd_USE_STATIC_LIBS ON)
    endif()
    find_package(ZStd 1.4.4 REQUIRED)
    if(ZStd_FOUND)
        message(STATUS "Found ZStd ${ZStd_VERSION}")
    else()
        message(FATAL_ERROR "Could not find ${CLP_LIBS_STRING} libraries for ZStd")
    endif()
endif()

# Find and setup LZMA Library
# TODO: Add a script in ./cmake/Modules to properly import LZMA in find_package()'s module mode
if(NOT CLP_NO_NEED_LZMA)
    if(CLP_USE_STATIC_LIBS)
        set(LIBLZMA_USE_STATIC_LIBS ON)
    endif()
    find_package(LibLZMA REQUIRED)
    if(LIBLZMA_FOUND)
        message(STATUS "Found Lzma ${LIBLZMA_VERSION_STRING}")
        message(STATUS "Lzma library location: ${LIBLZMA_LIBRARIES}")
        message(STATUS "Lzma Include Dir: ${LIBLZMA_INCLUDE_DIRS}")
    else()
        message(FATAL_ERROR "Could not find ${CLP_LIBS_STRING} libraries for Lzma")
    endif()
    include_directories(${LIBLZMA_INCLUDE_DIRS})
endif()

# sqlite dependencies
if(NOT CLP_NO_NEED_SQLITE)
    set(sqlite_DYNAMIC_LIBS "dl;m;pthread")
    include(cmake/Modules/FindLibraryDependencies.cmake)
    FindDynamicLibraryDependencies(sqlite "${sqlite_DYNAMIC_LIBS}")
endif()

add_subdirectory(src/clp/regex_utils)
add_subdirectory(src/clp/string_utils)

add_subdirectory(src/clp/clg)
add_subdirectory(src/clp/clo)
add_subdirectory(src/clp/clp)
add_subdirectory(src/glt/glt)
add_subdirectory(src/clp/make_dictionaries_readable)
add_subdirectory(src/clp_s)
add_subdirectory(src/reducer)

set(SOURCE_FILES_clp_s_unitTest
    src/clp_s/ArchiveReader.cpp
    src/clp_s/ArchiveReader.hpp
    src/clp_s/ArchiveReaderAdaptor.cpp
    src/clp_s/ArchiveReaderAdaptor.hpp
    src/clp_s/ArchiveWriter.cpp
    src/clp_s/ArchiveWriter.hpp
    src/clp_s/ColumnReader.cpp
    src/clp_s/ColumnReader.hpp
    src/clp_s/ColumnWriter.cpp
    src/clp_s/ColumnWriter.hpp
    src/clp_s/DictionaryEntry.cpp
    src/clp_s/DictionaryEntry.hpp
    src/clp_s/DictionaryWriter.cpp
    src/clp_s/DictionaryWriter.hpp
    src/clp_s/FileReader.cpp
    src/clp_s/FileReader.hpp
    src/clp_s/FileWriter.cpp
    src/clp_s/FileWriter.hpp
    src/clp_s/InputConfig.cpp
    src/clp_s/InputConfig.hpp
    src/clp_s/JsonConstructor.cpp
    src/clp_s/JsonConstructor.hpp
    src/clp_s/JsonFileIterator.cpp
    src/clp_s/JsonFileIterator.hpp
    src/clp_s/JsonParser.cpp
    src/clp_s/JsonParser.hpp
    src/clp_s/OutputHandlerImpl.cpp
    src/clp_s/OutputHandlerImpl.hpp
    src/clp_s/PackedStreamReader.cpp
    src/clp_s/PackedStreamReader.hpp
    src/clp_s/RangeIndexWriter.cpp
    src/clp_s/RangeIndexWriter.hpp
    src/clp_s/ReaderUtils.cpp
    src/clp_s/ReaderUtils.hpp
    src/clp_s/Schema.cpp
    src/clp_s/Schema.hpp
    src/clp_s/SchemaMap.cpp
    src/clp_s/SchemaMap.hpp
    src/clp_s/SchemaReader.cpp
    src/clp_s/SchemaReader.hpp
    src/clp_s/SchemaTree.cpp
    src/clp_s/SchemaTree.hpp
    src/clp_s/SchemaWriter.cpp
    src/clp_s/SchemaWriter.hpp
    src/clp_s/search/AddTimestampConditions.cpp
    src/clp_s/search/AddTimestampConditions.hpp
    src/clp_s/search/clp_search/EncodedVariableInterpreter.cpp
    src/clp_s/search/clp_search/EncodedVariableInterpreter.hpp
    src/clp_s/search/clp_search/Grep.cpp
    src/clp_s/search/clp_search/Grep.hpp
    src/clp_s/search/clp_search/Query.cpp
    src/clp_s/search/clp_search/Query.hpp
    src/clp_s/search/EvaluateTimestampIndex.cpp
    src/clp_s/search/EvaluateTimestampIndex.hpp
    src/clp_s/search/Output.cpp
    src/clp_s/search/Output.hpp
    src/clp_s/search/OutputHandler.hpp
    src/clp_s/search/Projection.cpp
    src/clp_s/search/Projection.hpp
    src/clp_s/search/QueryRunner.cpp
    src/clp_s/search/QueryRunner.hpp
    src/clp_s/search/SchemaMatch.cpp
    src/clp_s/search/SchemaMatch.hpp
    src/clp_s/TimestampDictionaryReader.cpp
    src/clp_s/TimestampDictionaryReader.hpp
    src/clp_s/TimestampDictionaryWriter.cpp
    src/clp_s/TimestampDictionaryWriter.hpp
    src/clp_s/TimestampEntry.cpp
    src/clp_s/TimestampEntry.hpp
    src/clp_s/Utils.cpp
    src/clp_s/Utils.hpp
    src/clp_s/VariableDecoder.cpp
    src/clp_s/VariableDecoder.hpp
    src/clp_s/VariableEncoder.cpp
    src/clp_s/VariableEncoder.hpp
    src/clp_s/ZstdCompressor.cpp
    src/clp_s/ZstdCompressor.hpp
    src/clp_s/ZstdDecompressor.cpp
    src/clp_s/ZstdDecompressor.hpp
    )

set(SOURCE_FILES_reducer_unitTest
    src/reducer/BufferedSocketWriter.cpp
    src/reducer/BufferedSocketWriter.hpp
    src/reducer/ConstRecordIterator.hpp
    src/reducer/CountOperator.cpp
    src/reducer/CountOperator.hpp
    src/reducer/DeserializedRecordGroup.cpp
    src/reducer/DeserializedRecordGroup.hpp
    src/reducer/GroupTags.hpp
    src/reducer/network_utils.cpp
    src/reducer/network_utils.hpp
    src/reducer/Operator.cpp
    src/reducer/Operator.hpp
    src/reducer/Pipeline.cpp
    src/reducer/Pipeline.hpp
    src/reducer/Record.hpp
    src/reducer/RecordGroup.hpp
    src/reducer/RecordGroupIterator.hpp
    src/reducer/RecordTypedKeyIterator.hpp
    src/reducer/types.hpp
    )

set(SOURCE_FILES_unitTest
        "${CLP_SQLITE3_SOURCE_DIRECTORY}/sqlite3.c"
        src/clp/aws/AwsAuthenticationSigner.cpp
        src/clp/aws/AwsAuthenticationSigner.hpp
        src/clp/aws/constants.hpp
        src/clp/BoundedReader.cpp
        src/clp/BoundedReader.hpp
        src/clp/BufferedFileReader.cpp
        src/clp/BufferedFileReader.hpp
        src/clp/BufferReader.cpp
        src/clp/BufferReader.hpp
        src/clp/clp/CommandLineArguments.cpp
        src/clp/clp/CommandLineArguments.hpp
        src/clp/clp/compression.cpp
        src/clp/clp/compression.hpp
        src/clp/clp/decompression.cpp
        src/clp/clp/decompression.hpp
        src/clp/clp/FileCompressor.cpp
        src/clp/clp/FileCompressor.hpp
        src/clp/clp/FileDecompressor.cpp
        src/clp/clp/FileDecompressor.hpp
        src/clp/clp/FileToCompress.hpp
        src/clp/clp/run.cpp
        src/clp/clp/run.hpp
        src/clp/clp/utils.cpp
        src/clp/clp/utils.hpp
        src/clp/CurlDownloadHandler.cpp
        src/clp/CurlDownloadHandler.hpp
        src/clp/CurlEasyHandle.hpp
        src/clp/CurlGlobalInstance.cpp
        src/clp/CurlGlobalInstance.hpp
        src/clp/CurlOperationFailed.hpp
        src/clp/CurlStringList.hpp
        src/clp/database_utils.cpp
        src/clp/database_utils.hpp
        src/clp/Defs.h
        src/clp/dictionary_utils.cpp
        src/clp/dictionary_utils.hpp
        src/clp/DictionaryEntry.hpp
        src/clp/DictionaryReader.hpp
        src/clp/DictionaryWriter.hpp
        src/clp/EncodedVariableInterpreter.cpp
        src/clp/EncodedVariableInterpreter.hpp
        src/clp/ErrorCode.hpp
        src/clp/ffi/encoding_methods.cpp
        src/clp/ffi/encoding_methods.hpp
        src/clp/ffi/encoding_methods.inc
        src/clp/ffi/ir_stream/byteswap.hpp
        src/clp/ffi/ir_stream/Deserializer.hpp
        src/clp/ffi/ir_stream/decoding_methods.cpp
        src/clp/ffi/ir_stream/decoding_methods.hpp
        src/clp/ffi/ir_stream/decoding_methods.inc
        src/clp/ffi/ir_stream/encoding_methods.cpp
        src/clp/ffi/ir_stream/encoding_methods.hpp
        src/clp/ffi/ir_stream/IrErrorCode.cpp
        src/clp/ffi/ir_stream/IrErrorCode.hpp
        src/clp/ffi/ir_stream/IrUnitHandlerReq.hpp
        src/clp/ffi/ir_stream/IrUnitType.hpp
        src/clp/ffi/ir_stream/ir_unit_deserialization_methods.cpp
        src/clp/ffi/ir_stream/ir_unit_deserialization_methods.hpp
        src/clp/ffi/ir_stream/protocol_constants.hpp
        src/clp/ffi/ir_stream/Serializer.cpp
        src/clp/ffi/ir_stream/Serializer.hpp
        src/clp/ffi/ir_stream/search/AstEvaluationResult.hpp
        src/clp/ffi/ir_stream/search/ErrorCode.cpp
        src/clp/ffi/ir_stream/search/ErrorCode.hpp
        src/clp/ffi/ir_stream/search/NewProjectedSchemaTreeNodeCallbackReq.hpp
        src/clp/ffi/ir_stream/search/QueryHandler.hpp
        src/clp/ffi/ir_stream/search/QueryHandlerImpl.cpp
        src/clp/ffi/ir_stream/search/QueryHandlerImpl.hpp
        src/clp/ffi/ir_stream/search/QueryHandlerReq.hpp
        src/clp/ffi/ir_stream/search/test/test_deserializer_integration.cpp
        src/clp/ffi/ir_stream/search/test/test_QueryHandlerImpl.cpp
        src/clp/ffi/ir_stream/search/test/test_utils.cpp
        src/clp/ffi/ir_stream/search/test/utils.cpp
        src/clp/ffi/ir_stream/search/test/utils.hpp
        src/clp/ffi/ir_stream/search/utils.cpp
        src/clp/ffi/ir_stream/search/utils.hpp
        src/clp/ffi/ir_stream/utils.cpp
        src/clp/ffi/ir_stream/utils.hpp
        src/clp/ffi/KeyValuePairLogEvent.cpp
        src/clp/ffi/KeyValuePairLogEvent.hpp
        src/clp/ffi/SchemaTree.cpp
        src/clp/ffi/SchemaTree.hpp
        src/clp/ffi/search/CompositeWildcardToken.cpp
        src/clp/ffi/search/CompositeWildcardToken.hpp
        src/clp/ffi/search/ExactVariableToken.cpp
        src/clp/ffi/search/ExactVariableToken.hpp
        src/clp/ffi/search/query_methods.cpp
        src/clp/ffi/search/query_methods.hpp
        src/clp/ffi/search/QueryMethodFailed.hpp
        src/clp/ffi/search/QueryToken.hpp
        src/clp/ffi/search/QueryWildcard.cpp
        src/clp/ffi/search/QueryWildcard.hpp
        src/clp/ffi/search/Subquery.cpp
        src/clp/ffi/search/Subquery.hpp
        src/clp/ffi/search/WildcardToken.cpp
        src/clp/ffi/search/WildcardToken.hpp
        src/clp/ffi/utils.cpp
        src/clp/ffi/utils.hpp
        src/clp/ffi/Value.hpp
        src/clp/FileDescriptor.cpp
        src/clp/FileDescriptor.hpp
        src/clp/FileDescriptorReader.cpp
        src/clp/FileDescriptorReader.hpp
        src/clp/FileReader.cpp
        src/clp/FileReader.hpp
        src/clp/FileWriter.cpp
        src/clp/FileWriter.hpp
        src/clp/GlobalMetadataDB.hpp
        src/clp/GlobalMetadataDBConfig.cpp
        src/clp/GlobalMetadataDBConfig.hpp
        src/clp/GlobalMySQLMetadataDB.cpp
        src/clp/GlobalMySQLMetadataDB.hpp
        src/clp/GlobalSQLiteMetadataDB.cpp
        src/clp/GlobalSQLiteMetadataDB.hpp
        src/clp/Grep.cpp
        src/clp/Grep.hpp
        src/clp/hash_utils.cpp
        src/clp/hash_utils.hpp
        src/clp/ir/constants.hpp
        src/clp/ir/EncodedTextAst.cpp
        src/clp/ir/EncodedTextAst.hpp
        src/clp/ir/LogEvent.hpp
        src/clp/ir/LogEventDeserializer.cpp
        src/clp/ir/LogEventDeserializer.hpp
        src/clp/ir/LogEventSerializer.cpp
        src/clp/ir/LogEventSerializer.hpp
        src/clp/ir/parsing.cpp
        src/clp/ir/parsing.hpp
        src/clp/ir/parsing.inc
        src/clp/ir/types.hpp
        src/clp/ir/utils.cpp
        src/clp/ir/utils.hpp
        src/clp/LibarchiveFileReader.cpp
        src/clp/LibarchiveFileReader.hpp
        src/clp/LibarchiveReader.cpp
        src/clp/LibarchiveReader.hpp
        src/clp/LogSurgeonReader.cpp
        src/clp/LogSurgeonReader.hpp
        src/clp/LogTypeDictionaryEntry.cpp
        src/clp/LogTypeDictionaryEntry.hpp
        src/clp/LogTypeDictionaryReader.hpp
        src/clp/LogTypeDictionaryWriter.cpp
        src/clp/LogTypeDictionaryWriter.hpp
        src/clp/math_utils.hpp
        src/clp/MessageParser.cpp
        src/clp/MessageParser.hpp
        src/clp/MySQLDB.cpp
        src/clp/MySQLDB.hpp
        src/clp/MySQLParamBindings.cpp
        src/clp/MySQLParamBindings.hpp
        src/clp/MySQLPreparedStatement.cpp
        src/clp/MySQLPreparedStatement.hpp
        src/clp/networking/socket_utils.cpp
        src/clp/networking/socket_utils.hpp
        src/clp/NetworkReader.cpp
        src/clp/NetworkReader.hpp
        src/clp/PageAllocatedVector.hpp
        src/clp/ParsedMessage.cpp
        src/clp/ParsedMessage.hpp
        src/clp/Platform.hpp
        src/clp/Profiler.cpp
        src/clp/Profiler.hpp
        src/clp/Query.cpp
        src/clp/Query.hpp
        src/clp/ReaderInterface.cpp
        src/clp/ReaderInterface.hpp
        src/clp/ReadOnlyMemoryMappedFile.cpp
        src/clp/ReadOnlyMemoryMappedFile.hpp
        src/clp/spdlog_with_specializations.hpp
        src/clp/SQLiteDB.cpp
        src/clp/SQLiteDB.hpp
        src/clp/SQLitePreparedStatement.cpp
        src/clp/SQLitePreparedStatement.hpp
        src/clp/Stopwatch.cpp
        src/clp/Stopwatch.hpp
        src/clp/streaming_archive/ArchiveMetadata.cpp
        src/clp/streaming_archive/ArchiveMetadata.hpp
        src/clp/streaming_archive/Constants.hpp
        src/clp/streaming_archive/MetadataDB.cpp
        src/clp/streaming_archive/MetadataDB.hpp
        src/clp/streaming_archive/reader/Archive.cpp
        src/clp/streaming_archive/reader/Archive.hpp
        src/clp/streaming_archive/reader/File.cpp
        src/clp/streaming_archive/reader/File.hpp
        src/clp/streaming_archive/reader/Message.cpp
        src/clp/streaming_archive/reader/Message.hpp
        src/clp/streaming_archive/reader/Segment.cpp
        src/clp/streaming_archive/reader/Segment.hpp
        src/clp/streaming_archive/reader/SegmentManager.cpp
        src/clp/streaming_archive/reader/SegmentManager.hpp
        src/clp/streaming_archive/writer/Archive.cpp
        src/clp/streaming_archive/writer/Archive.hpp
        src/clp/streaming_archive/writer/File.cpp
        src/clp/streaming_archive/writer/File.hpp
        src/clp/streaming_archive/writer/Segment.cpp
        src/clp/streaming_archive/writer/Segment.hpp
        src/clp/streaming_archive/writer/utils.cpp
        src/clp/streaming_archive/writer/utils.hpp
        src/clp/streaming_compression/Compressor.hpp
        src/clp/streaming_compression/Constants.hpp
        src/clp/streaming_compression/Decompressor.hpp
        src/clp/streaming_compression/lzma/Compressor.cpp
        src/clp/streaming_compression/lzma/Compressor.hpp
        src/clp/streaming_compression/lzma/Decompressor.cpp
        src/clp/streaming_compression/lzma/Decompressor.hpp
        src/clp/streaming_compression/lzma/Constants.hpp
        src/clp/streaming_compression/passthrough/Compressor.cpp
        src/clp/streaming_compression/passthrough/Compressor.hpp
        src/clp/streaming_compression/passthrough/Decompressor.cpp
        src/clp/streaming_compression/passthrough/Decompressor.hpp
        src/clp/streaming_compression/zstd/Compressor.cpp
        src/clp/streaming_compression/zstd/Compressor.hpp
        src/clp/streaming_compression/zstd/Constants.hpp
        src/clp/streaming_compression/zstd/Decompressor.cpp
        src/clp/streaming_compression/zstd/Decompressor.hpp
        src/clp/StringReader.cpp
        src/clp/StringReader.hpp
        src/clp/Thread.cpp
        src/clp/Thread.hpp
        src/clp/time_types.hpp
        src/clp/TimestampPattern.cpp
        src/clp/TimestampPattern.hpp
        src/clp/TraceableException.hpp
        src/clp/TransactionManager.hpp
        src/clp/type_utils.hpp
        src/clp/utf8_utils.cpp
        src/clp/utf8_utils.hpp
        src/clp/Utils.cpp
        src/clp/Utils.hpp
        src/clp/VariableDictionaryEntry.cpp
        src/clp/VariableDictionaryEntry.hpp
        src/clp/VariableDictionaryReader.hpp
        src/clp/VariableDictionaryWriter.cpp
        src/clp/VariableDictionaryWriter.hpp
        src/clp/version.hpp
        src/clp/WriterInterface.cpp
        src/clp/WriterInterface.hpp
        tests/clp_s_test_utils.cpp
        tests/clp_s_test_utils.hpp
        tests/LogSuppressor.hpp
        tests/TestOutputCleaner.hpp
        tests/test-BoundedReader.cpp
        tests/test-BufferedFileReader.cpp
        tests/test-clp_s-end_to_end.cpp
        tests/test-clp_s-range_index.cpp
        tests/test-clp_s-search.cpp
        tests/test-EncodedVariableInterpreter.cpp
        tests/test-encoding_methods.cpp
        tests/test-ffi_IrUnitHandlerReq.cpp
        tests/test-ffi_KeyValuePairLogEvent.cpp
        tests/test-ffi_SchemaTree.cpp
        tests/test-FileDescriptorReader.cpp
        tests/test-Grep.cpp
        tests/test-hash_utils.cpp
        tests/test-ir_encoding_methods.cpp
        tests/test-ir_parsing.cpp
        tests/test-ir_serializer.cpp
        tests/test-kql.cpp
        tests/test-main.cpp
        tests/test-math_utils.cpp
        tests/test-MemoryMappedFile.cpp
        tests/test-NetworkReader.cpp
        tests/test-ParserWithUserSchema.cpp
        tests/test-query_methods.cpp
        tests/test-regex_utils.cpp
        tests/test-Segment.cpp
        tests/test-SQLiteDB.cpp
        tests/test-Stopwatch.cpp
        tests/test-StreamingCompression.cpp
        tests/test-string_utils.cpp
        tests/test-sql.cpp
        tests/test-TimestampPattern.cpp
        tests/test-utf8_utils.cpp
        tests/test-Utils.cpp
        )

if(NOT CLP_NO_BUILD_TESTS)
    add_executable(unitTest
            ${SOURCE_FILES_unitTest}
            ${SOURCE_FILES_clp_s_unitTest}
            ${SOURCE_FILES_reducer_unitTest}
            )
    target_include_directories(unitTest
            PRIVATE
            ${CLP_OUTCOME_INCLUDE_DIRECTORY}
            ${CLP_SQLITE3_INCLUDE_DIRECTORY}
            )
    target_link_libraries(unitTest
            PRIVATE
            absl::flat_hash_map
            Boost::filesystem Boost::iostreams Boost::program_options Boost::regex Boost::url
            Catch2::Catch2
            ${CURL_LIBRARIES}
            clp_s::search::ast
            clp_s::search::kql
            clp_s::search::sql
            clp_s::timestamp_pattern
            date::date
            fmt::fmt
            log_surgeon::log_surgeon
            LibArchive::LibArchive
            MariaDBClient::MariaDBClient
            ${MONGOCXX_TARGET}
            nlohmann_json::nlohmann_json
            simdjson::simdjson
            spdlog::spdlog
            OpenSSL::Crypto
            ${sqlite_LIBRARY_DEPENDENCIES}
            ${STD_FS_LIBS}
            clp::regex_utils
            clp::string_utils
            yaml-cpp
            ystdlib::containers
            ystdlib::error_handling
            ${LIBLZMA_LIBRARIES}
            ZStd::ZStd
            )
    target_compile_features(unitTest
            PRIVATE cxx_std_20
            )
endif()<|MERGE_RESOLUTION|>--- conflicted
+++ resolved
@@ -124,20 +124,11 @@
 endif()
 
 # Find and setup ANTLR Library
-<<<<<<< HEAD
-# We build and link to the static library
 if(NOT CLP_NO_NEED_ANTLR)
-    find_package(ANTLR REQUIRED)
-    if (ANTLR_FOUND)
-        message(STATUS "Found ANTLR ${ANTLR_VERSION}")
-    else()
-        message(FATAL_ERROR "Could not find libraries for ANTLR ${ANTLR4_TAG}")
-    endif()
-=======
-find_package(antlr4-runtime REQUIRED)
-if (antlr4-runtime_FOUND)
-    message(STATUS "Found antlr4-runtime ${antlr4-runtime_VERSION}")
->>>>>>> c69d4cf7
+    find_package(antlr4-runtime REQUIRED)
+    if (antlr4-runtime_FOUND)
+        message(STATUS "Found antlr4-runtime ${antlr4-runtime_VERSION}")
+    endif()
 endif()
 
 # Find and setup Boost Library
