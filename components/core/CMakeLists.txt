cmake_minimum_required(VERSION 3.16.3)

# Toolchain setup must come before the first project() call in the entire CMake buildsystem.
# If CLP is not the top-level project, the following setup has no effect.
include("${CMAKE_CURRENT_SOURCE_DIR}/cmake/Toolchains/utils.cmake")
setup_toolchains()

project(CLP LANGUAGES CXX C)

validate_compiler_versions()

if (NOT CMAKE_BUILD_TYPE AND NOT CMAKE_CONFIGURATION_TYPES)
    set(default_build_type "Release")
    message(STATUS "No build type specified. Setting to '${default_build_type}'.")
    set(CMAKE_BUILD_TYPE "${default_build_type}" CACHE STRING "Choose the type of build." FORCE)
endif()

set(CMAKE_EXPORT_COMPILE_COMMANDS ON)

# Set general compressor
set(GENERAL_COMPRESSOR "zstd" CACHE STRING "The general-purpose compressor used as the 2nd-stage compressor")
set_property(CACHE GENERAL_COMPRESSOR PROPERTY STRINGS lzma passthrough zstd)
if ("${GENERAL_COMPRESSOR}" STREQUAL "lzma")
    add_definitions(-DUSE_LZMA_COMPRESSION=1)
    message(STATUS "Using Lempel–Ziv–Markov chain Algorithm compression")
elseif ("${GENERAL_COMPRESSOR}" STREQUAL "passthrough")
    add_definitions(-DUSE_PASSTHROUGH_COMPRESSION=1)
    message(STATUS "Using passthrough compression")
elseif ("${GENERAL_COMPRESSOR}" STREQUAL "zstd")
    add_definitions(-DUSE_ZSTD_COMPRESSION=1)
    message(STATUS "Using Zstandard compression")
else()
    message(SEND_ERROR "GENERAL_COMPRESSOR=${GENERAL_COMPRESSOR} is unimplemented.")
endif()

# Add local CMake module directory to CMake's modules path
set(CMAKE_MODULE_PATH ${CMAKE_MODULE_PATH} "${CMAKE_SOURCE_DIR}/cmake/Modules/")

# Macro providing the length of the absolute source directory path so we can
# create a relative (rather than absolute) __FILE__ macro
string(LENGTH "${CMAKE_SOURCE_DIR}/" SOURCE_PATH_SIZE)
add_definitions("-DSOURCE_PATH_SIZE=${SOURCE_PATH_SIZE}")

# Profiling options
add_definitions(-DPROF_ENABLED=0)

# Compile-in debug logging statements
#add_definitions(-DSPDLOG_ACTIVE_LEVEL=SPDLOG_LEVEL_DEBUG)

# Flush to disk switch
add_definitions(-DFLUSH_TO_DISK_ENABLED=1)

# Make off_t 64-bit
add_definitions(-D_FILE_OFFSET_BITS=64)

# Ensure we're compiling for a little-endian machine (we don't support big-endian)
include(TestBigEndian)
TEST_BIG_ENDIAN(IS_BIG_ENDIAN)
if (IS_BIG_ENDIAN)
    message(FATAL_ERROR "Big-endian machines are not supported")
endif()

# Detect linking mode (static or shared); Default to static.
set(CLP_USE_STATIC_LIBS ON CACHE BOOL "Whether to link against static libraries")
if (CLP_USE_STATIC_LIBS)
    if (APPLE)
        set(CLP_STATIC_LIBS_UNSUPPORTED_PLATFORM "macOS")
    elseif (EXISTS "/etc/centos-release")
        set(CLP_STATIC_LIBS_UNSUPPORTED_PLATFORM "CentOS")
    endif()

    if (DEFINED CLP_STATIC_LIBS_UNSUPPORTED_PLATFORM)
        message(
            AUTHOR_WARNING
            "Building with static libraries is unsupported on"
            " ${CLP_STATIC_LIBS_UNSUPPORTED_PLATFORM}. Switching to shared libraries.")
        set(CLP_USE_STATIC_LIBS OFF)
    endif()
endif ()
if(CLP_USE_STATIC_LIBS)
    set(CLP_LIBS_STRING "static")
else()
    set(CLP_LIBS_STRING "shared")
endif()
message(STATUS "Building using ${CLP_LIBS_STRING} libraries")

# Link against c++fs if required by the compiler being used
set(STD_FS_LIBS "")
if (CMAKE_CXX_COMPILER_ID STREQUAL "GNU")
    if (CMAKE_CXX_COMPILER_VERSION VERSION_LESS "9.1.0")
        set(STD_FS_LIBS "stdc++fs")
    endif ()
elseif (CMAKE_CXX_COMPILER_ID STREQUAL "Clang")
    if (CMAKE_CXX_COMPILER_VERSION VERSION_LESS "9.0.0")
        set(STD_FS_LIBS "c++fs")
    endif ()
endif ()

# Find and setup ANTLR Library
# We build and link to the static library
find_package(ANTLR REQUIRED)
if (ANTLR_FOUND)
    message(STATUS "Found ANTLR ${ANTLR_VERSION}")
else()
    message(FATAL_ERROR "Could not find libraries for ANTLR ${ANTLR4_TAG}")
endif()

# Find and setup Boost Library
if(CLP_USE_STATIC_LIBS)
    set(Boost_USE_STATIC_LIBS ON)
endif()
find_package(Boost 1.81 REQUIRED iostreams program_options filesystem system regex url)
if(Boost_FOUND)
    message(STATUS "Found Boost ${Boost_VERSION}")
else()
    message(FATAL_ERROR "Could not find ${CLP_LIBS_STRING} libraries for Boost")
endif()

# Find and setup fmt
# NOTE:
# - We only try to link to the static library
# - spdlog uses fmt, so their versions need to be kept in-sync
find_package(fmt 8.0.1 REQUIRED)
if(fmt_FOUND)
    message(STATUS "Found fmt ${fmt_VERSION}")
else()
    message(FATAL_ERROR "Could not find static libraries for fmt")
endif()

# Find and setup spdlog
if(CLP_USE_STATIC_LIBS)
    # NOTE: On some Linux distributions (e.g. Ubuntu), the spdlog package only contains a dynamic
    # library. If the `find_package(spdlog)` call below fails, re-run
    # `tools/scripts/lib_install/<dist_name>/install-packages-from-source.sh` to build spdlog from
    # source.
    set(spdlog_USE_STATIC_LIBS ON)
endif()
find_package(spdlog 1.9.2 REQUIRED)
if(spdlog_FOUND)
    message(STATUS "Found spdlog ${spdlog_VERSION}")
else()
    if (CLP_USE_STATIC_LIBS)
        message(FATAL_ERROR "Could not find static libraries for spdlog. You may want to re-run
            `components/core/tools/scripts/lib_install/<dist>/install-packages-from-source.sh`")
    else()
        message(FATAL_ERROR "Could not find libraries for spdlog.")
    endif()
endif()

# Find and setup libarchive
if(CLP_USE_STATIC_LIBS)
    set(LibArchive_USE_STATIC_LIBS ON)
endif()
find_package(LibArchive REQUIRED)
if(LibArchive_FOUND)
    message(STATUS "Found LibArchive ${LibArchive_VERSION}")
else()
    message(FATAL_ERROR "Could not find ${CLP_LIBS_STRING} libraries for LibArchive")
endif()

# Find and setup libcurl
# By default, CURL does not provide static libraries
find_package(CURL 7.68.0 REQUIRED)
if(CURL_FOUND)
    message(STATUS "Found CURL ${CURL_VERSION_STRING}")
else()
    message(FATAL_ERROR "Could not find ${CLP_LIBS_STRING} libraries for CURL")
endif()

# Find OpenSSL
find_package(OpenSSL REQUIRED)
if (OPENSSL_FOUND)
    message(STATUS "Found OpenSSL (${OPENSSL_VERSION})")
else ()
    message(FATAL_ERROR "OpenSSL not found")
endif ()

# Add log surgeon
add_subdirectory(submodules/log-surgeon EXCLUDE_FROM_ALL)

# Find and setup MariaDBClient library
if(CLP_USE_STATIC_LIBS)
    # NOTE: We can't statically link to MariaDBClient since it's GPL
    message(AUTHOR_WARNING "MariaDBClient cannot be statically linked due to its license.")
endif()
find_package(MariaDBClient 3.1.0 REQUIRED)
if(MariaDBClient_FOUND)
    message(STATUS "Found MariaDBClient ${MariaDBClient_VERSION}")
else()
    message(FATAL_ERROR "Could not find ${CLP_LIBS_STRING} libraries for MariaDBClient")
endif()

# Find and setup mongocxx
if(CLP_USE_STATIC_LIBS)
    set(MONGOCXX_TARGET mongo::mongocxx_static)
else()
    set(MONGOCXX_TARGET mongo::mongocxx_shared)
endif()

find_package(mongocxx REQUIRED)
if(mongocxx_FOUND)
    message(STATUS "Found mongocxx ${mongocxx_VERSION}")
else()
    message(FATAL_ERROR "Could not find ${CLP_LIBS_STRING} libraries for mongocxx")
endif()

# Find and setup msgpack
find_package(msgpack-cxx 7.0.0 REQUIRED)
if(msgpack-cxx_FOUND)
    message(STATUS "Found msgpack-cxx ${msgpack-cxx_VERSION}")
else()
    message(FATAL_ERROR "Could not find msgpack-cxx")
endif()

# Add abseil-cpp
set(ABSL_PROPAGATE_CXX_STD ON)
add_subdirectory(submodules/abseil-cpp EXCLUDE_FROM_ALL)

# Add simdjson
add_subdirectory(submodules/simdjson EXCLUDE_FROM_ALL)

find_package(Threads REQUIRED)

# Add yaml-cpp
add_subdirectory(submodules/yaml-cpp EXCLUDE_FROM_ALL)

# Add ystdlib-cpp
set(YSTDLIB_CPP_BUILD_TESTING OFF)
add_subdirectory(submodules/ystdlib-cpp EXCLUDE_FROM_ALL)

# Find and setup ZStd Library
if(CLP_USE_STATIC_LIBS)
    set(ZStd_USE_STATIC_LIBS ON)
endif()
find_package(ZStd 1.4.4 REQUIRED)
if(ZStd_FOUND)
    message(STATUS "Found ZStd ${ZStd_VERSION}")
else()
    message(FATAL_ERROR "Could not find ${CLP_LIBS_STRING} libraries for ZStd")
endif()

# Find and setup LZMA Library
# TODO: Add a script in ./cmake/Modules to properly import LZMA in find_package()'s module mode
if(CLP_USE_STATIC_LIBS)
    set(LIBLZMA_USE_STATIC_LIBS ON)
endif()
find_package(LibLZMA REQUIRED)
if(LIBLZMA_FOUND)
    message(STATUS "Found Lzma ${LIBLZMA_VERSION_STRING}")
    message(STATUS "Lzma library location: ${LIBLZMA_LIBRARIES}")
    message(STATUS "Lzma Include Dir: ${LIBLZMA_INCLUDE_DIRS}")
else()
    message(FATAL_ERROR "Could not find ${CLP_LIBS_STRING} libraries for Lzma")
endif()
include_directories(${LIBLZMA_INCLUDE_DIRS})

# sqlite dependencies
set(sqlite_DYNAMIC_LIBS "dl;m;pthread")
include(cmake/Modules/FindLibraryDependencies.cmake)
FindDynamicLibraryDependencies(sqlite "${sqlite_DYNAMIC_LIBS}")

add_subdirectory(src/clp/regex_utils)
add_subdirectory(src/clp/string_utils)

add_subdirectory(src/clp/clg)
add_subdirectory(src/clp/clo)
add_subdirectory(src/clp/clp)
add_subdirectory(src/glt/glt)
add_subdirectory(src/clp/make_dictionaries_readable)
add_subdirectory(src/clp_s)
add_subdirectory(src/reducer)

set(SOURCE_FILES_clp_s_unitTest
    src/clp_s/ArchiveReader.cpp
    src/clp_s/ArchiveReader.hpp
    src/clp_s/ArchiveReaderAdaptor.cpp
    src/clp_s/ArchiveReaderAdaptor.hpp
    src/clp_s/ArchiveWriter.cpp
    src/clp_s/ArchiveWriter.hpp
    src/clp_s/ColumnReader.cpp
    src/clp_s/ColumnReader.hpp
    src/clp_s/ColumnWriter.cpp
    src/clp_s/ColumnWriter.hpp
    src/clp_s/DictionaryEntry.cpp
    src/clp_s/DictionaryEntry.hpp
    src/clp_s/DictionaryWriter.cpp
    src/clp_s/DictionaryWriter.hpp
    src/clp_s/FileReader.cpp
    src/clp_s/FileReader.hpp
    src/clp_s/FileWriter.cpp
    src/clp_s/FileWriter.hpp
    src/clp_s/InputConfig.cpp
    src/clp_s/InputConfig.hpp
    src/clp_s/JsonConstructor.cpp
    src/clp_s/JsonConstructor.hpp
    src/clp_s/JsonFileIterator.cpp
    src/clp_s/JsonFileIterator.hpp
    src/clp_s/JsonParser.cpp
    src/clp_s/JsonParser.hpp
    src/clp_s/PackedStreamReader.cpp
    src/clp_s/PackedStreamReader.hpp
    src/clp_s/ReaderUtils.cpp
    src/clp_s/ReaderUtils.hpp
    src/clp_s/Schema.cpp
    src/clp_s/Schema.hpp
    src/clp_s/SchemaMap.cpp
    src/clp_s/SchemaMap.hpp
    src/clp_s/SchemaReader.cpp
    src/clp_s/SchemaReader.hpp
    src/clp_s/SchemaTree.cpp
    src/clp_s/SchemaTree.hpp
    src/clp_s/SchemaWriter.cpp
    src/clp_s/SchemaWriter.hpp
    src/clp_s/search/AddTimestampConditions.cpp
    src/clp_s/search/AddTimestampConditions.hpp
    src/clp_s/search/clp_search/EncodedVariableInterpreter.cpp
    src/clp_s/search/clp_search/EncodedVariableInterpreter.hpp
    src/clp_s/search/clp_search/Grep.cpp
    src/clp_s/search/clp_search/Grep.hpp
    src/clp_s/search/clp_search/Query.cpp
    src/clp_s/search/clp_search/Query.hpp
    src/clp_s/search/EvaluateTimestampIndex.cpp
    src/clp_s/search/EvaluateTimestampIndex.hpp
    src/clp_s/search/Output.cpp
    src/clp_s/search/Output.hpp
    src/clp_s/search/OutputHandler.cpp
    src/clp_s/search/OutputHandler.hpp
    src/clp_s/search/Projection.cpp
    src/clp_s/search/Projection.hpp
    src/clp_s/search/SchemaMatch.cpp
    src/clp_s/search/SchemaMatch.hpp
    src/clp_s/TimestampDictionaryReader.cpp
    src/clp_s/TimestampDictionaryReader.hpp
    src/clp_s/TimestampDictionaryWriter.cpp
    src/clp_s/TimestampDictionaryWriter.hpp
    src/clp_s/TimestampEntry.cpp
    src/clp_s/TimestampEntry.hpp
    src/clp_s/Utils.cpp
    src/clp_s/Utils.hpp
    src/clp_s/VariableDecoder.cpp
    src/clp_s/VariableDecoder.hpp
    src/clp_s/VariableEncoder.cpp
    src/clp_s/VariableEncoder.hpp
    src/clp_s/ZstdCompressor.cpp
    src/clp_s/ZstdCompressor.hpp
    src/clp_s/ZstdDecompressor.cpp
    src/clp_s/ZstdDecompressor.hpp
    )

set(SOURCE_FILES_reducer_unitTest
    src/reducer/BufferedSocketWriter.cpp
    src/reducer/BufferedSocketWriter.hpp
    src/reducer/ConstRecordIterator.hpp
    src/reducer/CountOperator.cpp
    src/reducer/CountOperator.hpp
    src/reducer/DeserializedRecordGroup.cpp
    src/reducer/DeserializedRecordGroup.hpp
    src/reducer/GroupTags.hpp
    src/reducer/network_utils.cpp
    src/reducer/network_utils.hpp
    src/reducer/Operator.cpp
    src/reducer/Operator.hpp
    src/reducer/Pipeline.cpp
    src/reducer/Pipeline.hpp
    src/reducer/Record.hpp
    src/reducer/RecordGroup.hpp
    src/reducer/RecordGroupIterator.hpp
    src/reducer/RecordTypedKeyIterator.hpp
    src/reducer/types.hpp
    )

set(SOURCE_FILES_unitTest
        src/clp/aws/AwsAuthenticationSigner.cpp
        src/clp/aws/AwsAuthenticationSigner.hpp
        src/clp/aws/constants.hpp
        src/clp/BoundedReader.cpp
        src/clp/BoundedReader.hpp
        src/clp/BufferedFileReader.cpp
        src/clp/BufferedFileReader.hpp
        src/clp/BufferReader.cpp
        src/clp/BufferReader.hpp
        src/clp/clp/CommandLineArguments.cpp
        src/clp/clp/CommandLineArguments.hpp
        src/clp/clp/compression.cpp
        src/clp/clp/compression.hpp
        src/clp/clp/decompression.cpp
        src/clp/clp/decompression.hpp
        src/clp/clp/FileCompressor.cpp
        src/clp/clp/FileCompressor.hpp
        src/clp/clp/FileDecompressor.cpp
        src/clp/clp/FileDecompressor.hpp
        src/clp/clp/FileToCompress.hpp
        src/clp/clp/run.cpp
        src/clp/clp/run.hpp
        src/clp/clp/utils.cpp
        src/clp/clp/utils.hpp
        src/clp/CurlDownloadHandler.cpp
        src/clp/CurlDownloadHandler.hpp
        src/clp/CurlEasyHandle.hpp
        src/clp/CurlGlobalInstance.cpp
        src/clp/CurlGlobalInstance.hpp
        src/clp/CurlOperationFailed.hpp
        src/clp/CurlStringList.hpp
        src/clp/database_utils.cpp
        src/clp/database_utils.hpp
        src/clp/Defs.h
        src/clp/dictionary_utils.cpp
        src/clp/dictionary_utils.hpp
        src/clp/DictionaryEntry.hpp
        src/clp/DictionaryReader.hpp
        src/clp/DictionaryWriter.hpp
        src/clp/EncodedVariableInterpreter.cpp
        src/clp/EncodedVariableInterpreter.hpp
        src/clp/ErrorCode.hpp
        src/clp/ffi/encoding_methods.cpp
        src/clp/ffi/encoding_methods.hpp
        src/clp/ffi/encoding_methods.inc
        src/clp/ffi/ir_stream/byteswap.hpp
        src/clp/ffi/ir_stream/Deserializer.hpp
        src/clp/ffi/ir_stream/decoding_methods.cpp
        src/clp/ffi/ir_stream/decoding_methods.hpp
        src/clp/ffi/ir_stream/decoding_methods.inc
        src/clp/ffi/ir_stream/encoding_methods.cpp
        src/clp/ffi/ir_stream/encoding_methods.hpp
        src/clp/ffi/ir_stream/IrErrorCode.cpp
        src/clp/ffi/ir_stream/IrErrorCode.hpp
        src/clp/ffi/ir_stream/IrUnitHandlerInterface.hpp
        src/clp/ffi/ir_stream/IrUnitType.hpp
        src/clp/ffi/ir_stream/ir_unit_deserialization_methods.cpp
        src/clp/ffi/ir_stream/ir_unit_deserialization_methods.hpp
        src/clp/ffi/ir_stream/protocol_constants.hpp
        src/clp/ffi/ir_stream/Serializer.cpp
        src/clp/ffi/ir_stream/Serializer.hpp
        src/clp/ffi/ir_stream/utils.cpp
        src/clp/ffi/ir_stream/utils.hpp
        src/clp/ffi/KeyValuePairLogEvent.cpp
        src/clp/ffi/KeyValuePairLogEvent.hpp
        src/clp/ffi/SchemaTree.cpp
        src/clp/ffi/SchemaTree.hpp
        src/clp/ffi/search/CompositeWildcardToken.cpp
        src/clp/ffi/search/CompositeWildcardToken.hpp
        src/clp/ffi/search/ExactVariableToken.cpp
        src/clp/ffi/search/ExactVariableToken.hpp
        src/clp/ffi/search/query_methods.cpp
        src/clp/ffi/search/query_methods.hpp
        src/clp/ffi/search/QueryMethodFailed.hpp
        src/clp/ffi/search/QueryToken.hpp
        src/clp/ffi/search/QueryWildcard.cpp
        src/clp/ffi/search/QueryWildcard.hpp
        src/clp/ffi/search/Subquery.cpp
        src/clp/ffi/search/Subquery.hpp
        src/clp/ffi/search/WildcardToken.cpp
        src/clp/ffi/search/WildcardToken.hpp
        src/clp/ffi/utils.cpp
        src/clp/ffi/utils.hpp
        src/clp/ffi/Value.hpp
        src/clp/FileDescriptor.cpp
        src/clp/FileDescriptor.hpp
        src/clp/FileDescriptorReader.cpp
        src/clp/FileDescriptorReader.hpp
        src/clp/FileReader.cpp
        src/clp/FileReader.hpp
        src/clp/FileWriter.cpp
        src/clp/FileWriter.hpp
        src/clp/GlobalMetadataDB.hpp
        src/clp/GlobalMetadataDBConfig.cpp
        src/clp/GlobalMetadataDBConfig.hpp
        src/clp/GlobalMySQLMetadataDB.cpp
        src/clp/GlobalMySQLMetadataDB.hpp
        src/clp/GlobalSQLiteMetadataDB.cpp
        src/clp/GlobalSQLiteMetadataDB.hpp
        src/clp/Grep.cpp
        src/clp/Grep.hpp
        src/clp/hash_utils.cpp
        src/clp/hash_utils.hpp
        src/clp/ir/constants.hpp
        src/clp/ir/EncodedTextAst.cpp
        src/clp/ir/EncodedTextAst.hpp
        src/clp/ir/LogEvent.hpp
        src/clp/ir/LogEventDeserializer.cpp
        src/clp/ir/LogEventDeserializer.hpp
        src/clp/ir/LogEventSerializer.cpp
        src/clp/ir/LogEventSerializer.hpp
        src/clp/ir/parsing.cpp
        src/clp/ir/parsing.hpp
        src/clp/ir/parsing.inc
        src/clp/ir/types.hpp
        src/clp/ir/utils.cpp
        src/clp/ir/utils.hpp
        src/clp/LibarchiveFileReader.cpp
        src/clp/LibarchiveFileReader.hpp
        src/clp/LibarchiveReader.cpp
        src/clp/LibarchiveReader.hpp
        src/clp/LogSurgeonReader.cpp
        src/clp/LogSurgeonReader.hpp
        src/clp/LogTypeDictionaryEntry.cpp
        src/clp/LogTypeDictionaryEntry.hpp
        src/clp/LogTypeDictionaryReader.hpp
        src/clp/LogTypeDictionaryWriter.cpp
        src/clp/LogTypeDictionaryWriter.hpp
        src/clp/math_utils.hpp
        src/clp/MessageParser.cpp
        src/clp/MessageParser.hpp
        src/clp/MySQLDB.cpp
        src/clp/MySQLDB.hpp
        src/clp/MySQLParamBindings.cpp
        src/clp/MySQLParamBindings.hpp
        src/clp/MySQLPreparedStatement.cpp
        src/clp/MySQLPreparedStatement.hpp
        src/clp/networking/socket_utils.cpp
        src/clp/networking/socket_utils.hpp
        src/clp/NetworkReader.cpp
        src/clp/NetworkReader.hpp
        src/clp/PageAllocatedVector.hpp
        src/clp/ParsedMessage.cpp
        src/clp/ParsedMessage.hpp
        src/clp/Platform.hpp
        src/clp/Profiler.cpp
        src/clp/Profiler.hpp
        src/clp/Query.cpp
        src/clp/Query.hpp
        src/clp/ReaderInterface.cpp
        src/clp/ReaderInterface.hpp
        src/clp/ReadOnlyMemoryMappedFile.cpp
        src/clp/ReadOnlyMemoryMappedFile.hpp
        src/clp/spdlog_with_specializations.hpp
        src/clp/SQLiteDB.cpp
        src/clp/SQLiteDB.hpp
        src/clp/SQLitePreparedStatement.cpp
        src/clp/SQLitePreparedStatement.hpp
        src/clp/Stopwatch.cpp
        src/clp/Stopwatch.hpp
        src/clp/streaming_archive/ArchiveMetadata.cpp
        src/clp/streaming_archive/ArchiveMetadata.hpp
        src/clp/streaming_archive/Constants.hpp
        src/clp/streaming_archive/MetadataDB.cpp
        src/clp/streaming_archive/MetadataDB.hpp
        src/clp/streaming_archive/reader/Archive.cpp
        src/clp/streaming_archive/reader/Archive.hpp
        src/clp/streaming_archive/reader/File.cpp
        src/clp/streaming_archive/reader/File.hpp
        src/clp/streaming_archive/reader/Message.cpp
        src/clp/streaming_archive/reader/Message.hpp
        src/clp/streaming_archive/reader/Segment.cpp
        src/clp/streaming_archive/reader/Segment.hpp
        src/clp/streaming_archive/reader/SegmentManager.cpp
        src/clp/streaming_archive/reader/SegmentManager.hpp
        src/clp/streaming_archive/writer/Archive.cpp
        src/clp/streaming_archive/writer/Archive.hpp
        src/clp/streaming_archive/writer/File.cpp
        src/clp/streaming_archive/writer/File.hpp
        src/clp/streaming_archive/writer/Segment.cpp
        src/clp/streaming_archive/writer/Segment.hpp
        src/clp/streaming_archive/writer/utils.cpp
        src/clp/streaming_archive/writer/utils.hpp
        src/clp/streaming_compression/Compressor.hpp
        src/clp/streaming_compression/Constants.hpp
        src/clp/streaming_compression/Decompressor.hpp
        src/clp/streaming_compression/lzma/Compressor.cpp
        src/clp/streaming_compression/lzma/Compressor.hpp
        src/clp/streaming_compression/lzma/Decompressor.cpp
        src/clp/streaming_compression/lzma/Decompressor.hpp
        src/clp/streaming_compression/lzma/Constants.hpp
        src/clp/streaming_compression/passthrough/Compressor.cpp
        src/clp/streaming_compression/passthrough/Compressor.hpp
        src/clp/streaming_compression/passthrough/Decompressor.cpp
        src/clp/streaming_compression/passthrough/Decompressor.hpp
        src/clp/streaming_compression/zstd/Compressor.cpp
        src/clp/streaming_compression/zstd/Compressor.hpp
        src/clp/streaming_compression/zstd/Constants.hpp
        src/clp/streaming_compression/zstd/Decompressor.cpp
        src/clp/streaming_compression/zstd/Decompressor.hpp
        src/clp/StringReader.cpp
        src/clp/StringReader.hpp
        src/clp/Thread.cpp
        src/clp/Thread.hpp
        src/clp/time_types.hpp
        src/clp/TimestampPattern.cpp
        src/clp/TimestampPattern.hpp
        src/clp/TraceableException.hpp
        src/clp/TransactionManager.hpp
        src/clp/type_utils.hpp
        src/clp/utf8_utils.cpp
        src/clp/utf8_utils.hpp
        src/clp/Utils.cpp
        src/clp/Utils.hpp
        src/clp/VariableDictionaryEntry.cpp
        src/clp/VariableDictionaryEntry.hpp
        src/clp/VariableDictionaryReader.hpp
        src/clp/VariableDictionaryWriter.cpp
        src/clp/VariableDictionaryWriter.hpp
        src/clp/version.hpp
        src/clp/WriterInterface.cpp
        src/clp/WriterInterface.hpp
        submodules/sqlite3/sqlite3.c
        submodules/sqlite3/sqlite3.h
        submodules/sqlite3/sqlite3ext.h
        tests/LogSuppressor.hpp
        tests/TestOutputCleaner.hpp
        tests/test-Array.cpp
        tests/test-BoundedReader.cpp
        tests/test-BufferedFileReader.cpp
        tests/test-clp_s-end_to_end.cpp
        tests/test-clp_s-search.cpp
        tests/test-EncodedVariableInterpreter.cpp
        tests/test-encoding_methods.cpp
        tests/test-ffi_IrUnitHandlerInterface.cpp
        tests/test-ffi_KeyValuePairLogEvent.cpp
        tests/test-ffi_SchemaTree.cpp
        tests/test-FileDescriptorReader.cpp
        tests/test-Grep.cpp
        tests/test-hash_utils.cpp
        tests/test-ir_encoding_methods.cpp
        tests/test-ir_parsing.cpp
        tests/test-ir_serializer.cpp
        tests/test-kql.cpp
        tests/test-main.cpp
        tests/test-math_utils.cpp
        tests/test-MemoryMappedFile.cpp
        tests/test-NetworkReader.cpp
        tests/test-ParserWithUserSchema.cpp
        tests/test-query_methods.cpp
        tests/test-regex_utils.cpp
        tests/test-Segment.cpp
        tests/test-SQLiteDB.cpp
        tests/test-Stopwatch.cpp
        tests/test-StreamingCompression.cpp
        tests/test-string_utils.cpp
        tests/test-sql.cpp
        tests/test-TimestampPattern.cpp
        tests/test-utf8_utils.cpp
        tests/test-Utils.cpp
        )
add_executable(unitTest
        ${SOURCE_FILES_unitTest}
        ${SOURCE_FILES_clp_s_unitTest}
        ${SOURCE_FILES_reducer_unitTest}
        )
target_include_directories(unitTest
        PRIVATE
        ${CMAKE_SOURCE_DIR}/submodules
        )
target_link_libraries(unitTest
        PRIVATE
        absl::flat_hash_map
        Boost::filesystem Boost::iostreams Boost::program_options Boost::regex Boost::url
        ${CURL_LIBRARIES}
        clp_s::search::ast
        clp_s::TimestampPattern
        fmt::fmt
        kql
        log_surgeon::log_surgeon
        LibArchive::LibArchive
        MariaDBClient::MariaDBClient
        ${MONGOCXX_TARGET}
        simdjson
        spdlog::spdlog
        sql
        OpenSSL::Crypto
        ${sqlite_LIBRARY_DEPENDENCIES}
        ${STD_FS_LIBS}
        clp::regex_utils
        clp::string_utils
        yaml-cpp::yaml-cpp
<<<<<<< HEAD
        ystdlib::containers
=======
        ystdlib::error_handling
>>>>>>> 52c15dc2
        ${LIBLZMA_LIBRARIES}
        ZStd::ZStd
        )
target_compile_features(unitTest
        PRIVATE cxx_std_20
        )<|MERGE_RESOLUTION|>--- conflicted
+++ resolved
@@ -662,11 +662,8 @@
         clp::regex_utils
         clp::string_utils
         yaml-cpp::yaml-cpp
-<<<<<<< HEAD
         ystdlib::containers
-=======
         ystdlib::error_handling
->>>>>>> 52c15dc2
         ${LIBLZMA_LIBRARIES}
         ZStd::ZStd
         )
