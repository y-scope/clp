cmake_minimum_required(VERSION 3.5.1)
project(CLP LANGUAGES CXX C)

if (NOT CMAKE_BUILD_TYPE AND NOT CMAKE_CONFIGURATION_TYPES)
    set(default_build_type "Release")
    message(STATUS "No build type specified. Setting to '${default_build_type}'.")
    set(CMAKE_BUILD_TYPE "${default_build_type}" CACHE STRING "Choose the type of build." FORCE)
endif()

set(CMAKE_EXPORT_COMPILE_COMMANDS ON)

# Set general compressor
set(GENERAL_COMPRESSOR "zstd" CACHE STRING "The general-purpose compressor used as the 2nd-stage compressor")
set_property(CACHE GENERAL_COMPRESSOR PROPERTY STRINGS passthrough zstd)
if ("${GENERAL_COMPRESSOR}" STREQUAL "passthrough")
    add_definitions(-DUSE_PASSTHROUGH_COMPRESSION=1)
    message(STATUS "Using passthrough compression")
elseif ("${GENERAL_COMPRESSOR}" STREQUAL "zstd")
    add_definitions(-DUSE_ZSTD_COMPRESSION=1)
    message(STATUS "Using Zstandard compression")
else()
    message(SEND_ERROR "GENERAL_COMPRESSOR=${GENERAL_COMPRESSOR} is unimplemented.")
endif()

# Add local CMake module directory to CMake's modules path
set(CMAKE_MODULE_PATH ${CMAKE_MODULE_PATH} "${CMAKE_SOURCE_DIR}/cmake/Modules/")

# Macro providing the length of the absolute source directory path so we can
# create a relative (rather than absolute) __FILE__ macro
string(LENGTH "${CMAKE_SOURCE_DIR}/" SOURCE_PATH_SIZE)
add_definitions("-DSOURCE_PATH_SIZE=${SOURCE_PATH_SIZE}")

# Profiling options
add_definitions(-DPROF_ENABLED=0)

# Compile-in debug logging statements
#add_definitions(-DSPDLOG_ACTIVE_LEVEL=SPDLOG_LEVEL_DEBUG)

# Flush to disk switch
add_definitions(-DFLUSH_TO_DISK_ENABLED=1)

# Make off_t 64-bit
add_definitions(-D_FILE_OFFSET_BITS=64)

# Ensure we're compiling for a little-endian machine (we don't support big-endian)
include(TestBigEndian)
TEST_BIG_ENDIAN(IS_BIG_ENDIAN)
if (IS_BIG_ENDIAN)
    message(FATAL_ERROR "Big-endian machines are not supported")
endif()

# Detect linking mode (static or shared); Default to static.
set(CLP_USE_STATIC_LIBS ON CACHE BOOL "Whether to link against static libraries")
if (CLP_USE_STATIC_LIBS AND APPLE)
    message(AUTHOR_WARNING "Building with static libraries is unsupported on macOS."
            " Switching to shared libraries.")
    set(CLP_USE_STATIC_LIBS OFF)
endif ()
if(CLP_USE_STATIC_LIBS)
    set(CLP_LIBS_STRING "static")
else()
    set(CLP_LIBS_STRING "shared")
endif()
message(STATUS "Building using ${CLP_LIBS_STRING} libraries")

# Add log surgeon
add_subdirectory(submodules/log-surgeon EXCLUDE_FROM_ALL)

# Link against c++fs if required by the compiler being used
set(STD_FS_LIBS "")
if (CMAKE_CXX_COMPILER_ID STREQUAL "GNU")
    if (CMAKE_CXX_COMPILER_VERSION VERSION_LESS "9.1.0")
        set(STD_FS_LIBS "stdc++fs")
    endif ()
elseif (CMAKE_CXX_COMPILER_ID STREQUAL "Clang")
    if (CMAKE_CXX_COMPILER_VERSION VERSION_LESS "9.0.0")
        set(STD_FS_LIBS "c++fs")
    endif ()
endif ()

# Find and setup ANTLR Library
# We build and link to the static library
find_package(ANTLR REQUIRED)
if (ANTLR_FOUND)
    message(STATUS "Found ANTLR ${ANTLR_VERSION}")
else()
    message(FATAL_ERROR "Could not find libraries for ANTLR ${ANTLR4_TAG}")
endif()

# Find and setup Boost Library
if(CLP_USE_STATIC_LIBS)
    set(Boost_USE_STATIC_LIBS ON)
endif()
find_package(Boost 1.74 REQUIRED iostreams program_options filesystem system)
if(Boost_FOUND)
    message(STATUS "Found Boost ${Boost_VERSION}")
else()
    message(FATAL_ERROR "Could not find ${CLP_LIBS_STRING} libraries for Boost")
endif()

# Find and setup fmt
# NOTE:
# - We only try to link to the static library
# - spdlog uses fmt, so their versions need to be kept in-sync
find_package(fmt 8.0.1 REQUIRED)
if(fmt_FOUND)
    message(STATUS "Found fmt ${fmt_VERSION}")
else()
    message(FATAL_ERROR "Could not find static libraries for fmt")
endif()

# Find and setup spdlog
if(CLP_USE_STATIC_LIBS)
    # NOTE: On some Linux distributions (e.g. Ubuntu), the spdlog package only contains a dynamic
    # library. If the `find_package(spdlog)` call below fails, re-run
    # `tools/scripts/lib_install/<dist_name>/install-packages-from-source.sh` to build spdlog from
    # source.
    set(spdlog_USE_STATIC_LIBS ON)
endif()
find_package(spdlog 1.9.2 REQUIRED)
if(spdlog_FOUND)
    message(STATUS "Found spdlog ${spdlog_VERSION}")
else()
    if (CLP_USE_STATIC_LIBS)
        message(FATAL_ERROR "Could not find static libraries for spdlog. You may want to re-run
            `components/core/tools/scripts/lib_install/<dist>/install-packages-from-source.sh`")
    else()
        message(FATAL_ERROR "Could not find libraries for spdlog.")
    endif()
endif()

# Find and setup libarchive
if(CLP_USE_STATIC_LIBS)
    set(LibArchive_USE_STATIC_LIBS ON)
endif()
find_package(LibArchive REQUIRED)
if(LibArchive_FOUND)
    message(STATUS "Found LibArchive ${LibArchive_VERSION}")
else()
    message(FATAL_ERROR "Could not find ${CLP_LIBS_STRING} libraries for LibArchive")
endif()

<<<<<<< HEAD
=======
# Find and setup libcurl
# By default, CURL does not provide static libraries
find_package(CURL 7.68.0 REQUIRED)
if(CURL_FOUND)
    message(STATUS "Found CURL ${CURL_VERSION_STRING}")
else()
    message(FATAL_ERROR "Could not find ${CLP_LIBS_STRING} libraries for CURL")
endif()

# Add log surgeon
add_subdirectory(submodules/log-surgeon EXCLUDE_FROM_ALL)

>>>>>>> 2725b9ab
# Find and setup MariaDBClient library
if(CLP_USE_STATIC_LIBS)
    # NOTE: We can't statically link to MariaDBClient since it's GPL
    message(AUTHOR_WARNING "MariaDBClient cannot be statically linked due to its license.")
endif()
find_package(MariaDBClient 3.1.0 REQUIRED)
if(MariaDBClient_FOUND)
    message(STATUS "Found MariaDBClient ${MariaDBClient_VERSION}")
else()
    message(FATAL_ERROR "Could not find ${CLP_LIBS_STRING} libraries for MariaDBClient")
endif()

# Find and setup mongocxx
if(CLP_USE_STATIC_LIBS)
    set(MONGOCXX_TARGET mongo::mongocxx_static)
else()
    set(MONGOCXX_TARGET mongo::mongocxx_shared)
endif()

find_package(mongocxx REQUIRED)
if(mongocxx_FOUND)
    message(STATUS "Found mongocxx ${mongocxx_VERSION}")
else()
    message(FATAL_ERROR "Could not find ${CLP_LIBS_STRING} libraries for mongocxx")
endif()

# Find and setup msgpack
find_package(msgpack-cxx 6.0.0 REQUIRED)
if(msgpack-cxx_FOUND)
    message(STATUS "Found msgpack-cxx ${msgpack-cxx_VERSION}")
else()
    message(FATAL_ERROR "Could not find msgpack-cxx")
endif()

# Add abseil-cpp
set(ABSL_PROPAGATE_CXX_STD ON)
add_subdirectory(submodules/abseil-cpp EXCLUDE_FROM_ALL)

# Add simdjson
add_subdirectory(submodules/simdjson EXCLUDE_FROM_ALL)

# Add yaml-cpp
add_subdirectory(submodules/yaml-cpp EXCLUDE_FROM_ALL)

# Find and setup ZStd Library
if(CLP_USE_STATIC_LIBS)
    set(ZStd_USE_STATIC_LIBS ON)
endif()
find_package(ZStd 1.4.4 REQUIRED)
if(ZStd_FOUND)
    message(STATUS "Found ZStd ${ZStd_VERSION}")
else()
    message(FATAL_ERROR "Could not find ${CLP_LIBS_STRING} libraries for ZStd")
endif()

# sqlite dependencies
set(sqlite_DYNAMIC_LIBS "dl;m;pthread")
include(cmake/Modules/FindLibraryDependencies.cmake)
FindDynamicLibraryDependencies(sqlite "${sqlite_DYNAMIC_LIBS}")

add_subdirectory(src/clp/string_utils)

add_subdirectory(src/clp/clg)
add_subdirectory(src/clp/clo)
add_subdirectory(src/clp/clp)
add_subdirectory(src/glt/glt)
add_subdirectory(src/clp/make_dictionaries_readable)
add_subdirectory(src/clp_s)
add_subdirectory(src/reducer)

set(SOURCE_FILES_clp_s_unitTest
    src/clp_s/search/AndExpr.cpp
    src/clp_s/search/AndExpr.hpp
    src/clp_s/search/BooleanLiteral.cpp
    src/clp_s/search/BooleanLiteral.hpp
    src/clp_s/search/clp_search/Query.cpp
    src/clp_s/search/clp_search/Query.hpp
    src/clp_s/search/ColumnDescriptor.cpp
    src/clp_s/search/ColumnDescriptor.hpp
    src/clp_s/search/DateLiteral.cpp
    src/clp_s/search/DateLiteral.hpp
    src/clp_s/search/EmptyExpr.cpp
    src/clp_s/search/EmptyExpr.hpp
    src/clp_s/search/Expression.cpp
    src/clp_s/search/Expression.hpp
    src/clp_s/search/FilterExpr.cpp
    src/clp_s/search/FilterExpr.hpp
    src/clp_s/search/FilterOperation.hpp
    src/clp_s/search/Integral.cpp
    src/clp_s/search/Integral.hpp
    src/clp_s/search/Literal.hpp
    src/clp_s/search/NullLiteral.cpp
    src/clp_s/search/NullLiteral.hpp
    src/clp_s/search/OrExpr.cpp
    src/clp_s/search/OrExpr.hpp
    src/clp_s/search/OrOfAndForm.cpp
    src/clp_s/search/OrOfAndForm.hpp
    src/clp_s/search/SearchUtils.cpp
    src/clp_s/search/SearchUtils.hpp
    src/clp_s/search/StringLiteral.cpp
    src/clp_s/search/StringLiteral.hpp
    src/clp_s/search/Transformation.hpp
    src/clp_s/search/Value.hpp
    src/clp_s/SchemaTree.hpp
    src/clp_s/TimestampPattern.cpp
    src/clp_s/TimestampPattern.hpp
    src/clp_s/Utils.cpp
    src/clp_s/Utils.hpp
)

set(SOURCE_FILES_unitTest
        src/clp/BufferedFileReader.cpp
        src/clp/BufferedFileReader.hpp
        src/clp/BufferReader.cpp
        src/clp/BufferReader.hpp
        src/clp/clp/CommandLineArguments.cpp
        src/clp/clp/CommandLineArguments.hpp
        src/clp/clp/compression.cpp
        src/clp/clp/compression.hpp
        src/clp/clp/decompression.cpp
        src/clp/clp/decompression.hpp
        src/clp/clp/FileCompressor.cpp
        src/clp/clp/FileCompressor.hpp
        src/clp/clp/FileDecompressor.cpp
        src/clp/clp/FileDecompressor.hpp
        src/clp/clp/FileToCompress.hpp
        src/clp/clp/run.cpp
        src/clp/clp/run.hpp
        src/clp/clp/utils.cpp
        src/clp/clp/utils.hpp
        src/clp/CurlDownloadHandler.cpp
        src/clp/CurlDownloadHandler.hpp
        src/clp/CurlEasyHandle.hpp
        src/clp/CurlOperationFailed.hpp
        src/clp/CurlStringList.hpp
        src/clp/database_utils.cpp
        src/clp/database_utils.hpp
        src/clp/Defs.h
        src/clp/dictionary_utils.cpp
        src/clp/dictionary_utils.hpp
        src/clp/DictionaryEntry.hpp
        src/clp/DictionaryReader.hpp
        src/clp/DictionaryWriter.hpp
        src/clp/EncodedVariableInterpreter.cpp
        src/clp/EncodedVariableInterpreter.hpp
        src/clp/ErrorCode.hpp
        src/clp/ffi/encoding_methods.cpp
        src/clp/ffi/encoding_methods.hpp
        src/clp/ffi/encoding_methods.inc
        src/clp/ffi/ir_stream/byteswap.hpp
        src/clp/ffi/ir_stream/decoding_methods.cpp
        src/clp/ffi/ir_stream/decoding_methods.hpp
        src/clp/ffi/ir_stream/decoding_methods.inc
        src/clp/ffi/ir_stream/encoding_methods.cpp
        src/clp/ffi/ir_stream/encoding_methods.hpp
        src/clp/ffi/ir_stream/protocol_constants.hpp
        src/clp/ffi/SchemaTree.cpp
        src/clp/ffi/SchemaTree.hpp
        src/clp/ffi/SchemaTreeNode.hpp
        src/clp/ffi/search/CompositeWildcardToken.cpp
        src/clp/ffi/search/CompositeWildcardToken.hpp
        src/clp/ffi/search/ExactVariableToken.cpp
        src/clp/ffi/search/ExactVariableToken.hpp
        src/clp/ffi/search/query_methods.cpp
        src/clp/ffi/search/query_methods.hpp
        src/clp/ffi/search/QueryMethodFailed.hpp
        src/clp/ffi/search/QueryToken.hpp
        src/clp/ffi/search/QueryWildcard.cpp
        src/clp/ffi/search/QueryWildcard.hpp
        src/clp/ffi/search/Subquery.cpp
        src/clp/ffi/search/Subquery.hpp
        src/clp/ffi/search/WildcardToken.cpp
        src/clp/ffi/search/WildcardToken.hpp
        src/clp/FileReader.cpp
        src/clp/FileReader.hpp
        src/clp/FileWriter.cpp
        src/clp/FileWriter.hpp
        src/clp/GlobalMetadataDB.hpp
        src/clp/GlobalMetadataDBConfig.cpp
        src/clp/GlobalMetadataDBConfig.hpp
        src/clp/GlobalMySQLMetadataDB.cpp
        src/clp/GlobalMySQLMetadataDB.hpp
        src/clp/GlobalSQLiteMetadataDB.cpp
        src/clp/GlobalSQLiteMetadataDB.hpp
        src/clp/Grep.cpp
        src/clp/Grep.hpp
        src/clp/ir/LogEvent.hpp
        src/clp/ir/LogEventDeserializer.cpp
        src/clp/ir/LogEventDeserializer.hpp
        src/clp/ir/parsing.cpp
        src/clp/ir/parsing.hpp
        src/clp/ir/parsing.inc
        src/clp/ir/types.hpp
        src/clp/ir/utils.cpp
        src/clp/ir/utils.hpp
        src/clp/LibarchiveFileReader.cpp
        src/clp/LibarchiveFileReader.hpp
        src/clp/LibarchiveReader.cpp
        src/clp/LibarchiveReader.hpp
        src/clp/LogSurgeonReader.cpp
        src/clp/LogSurgeonReader.hpp
        src/clp/LogTypeDictionaryEntry.cpp
        src/clp/LogTypeDictionaryEntry.hpp
        src/clp/LogTypeDictionaryReader.hpp
        src/clp/LogTypeDictionaryWriter.cpp
        src/clp/LogTypeDictionaryWriter.hpp
        src/clp/math_utils.hpp
        src/clp/MessageParser.cpp
        src/clp/MessageParser.hpp
        src/clp/MySQLDB.cpp
        src/clp/MySQLDB.hpp
        src/clp/MySQLParamBindings.cpp
        src/clp/MySQLParamBindings.hpp
        src/clp/MySQLPreparedStatement.cpp
        src/clp/MySQLPreparedStatement.hpp
        src/clp/NetworkReader.cpp
        src/clp/NetworkReader.hpp
        src/clp/PageAllocatedVector.hpp
        src/clp/ParsedMessage.cpp
        src/clp/ParsedMessage.hpp
        src/clp/Platform.hpp
        src/clp/Profiler.cpp
        src/clp/Profiler.hpp
        src/clp/Query.cpp
        src/clp/Query.hpp
        src/clp/ReaderInterface.cpp
        src/clp/ReaderInterface.hpp
        src/clp/spdlog_with_specializations.hpp
        src/clp/SQLiteDB.cpp
        src/clp/SQLiteDB.hpp
        src/clp/SQLitePreparedStatement.cpp
        src/clp/SQLitePreparedStatement.hpp
        src/clp/Stopwatch.cpp
        src/clp/Stopwatch.hpp
        src/clp/streaming_archive/ArchiveMetadata.cpp
        src/clp/streaming_archive/ArchiveMetadata.hpp
        src/clp/streaming_archive/Constants.hpp
        src/clp/streaming_archive/MetadataDB.cpp
        src/clp/streaming_archive/MetadataDB.hpp
        src/clp/streaming_archive/reader/Archive.cpp
        src/clp/streaming_archive/reader/Archive.hpp
        src/clp/streaming_archive/reader/File.cpp
        src/clp/streaming_archive/reader/File.hpp
        src/clp/streaming_archive/reader/Message.cpp
        src/clp/streaming_archive/reader/Message.hpp
        src/clp/streaming_archive/reader/Segment.cpp
        src/clp/streaming_archive/reader/Segment.hpp
        src/clp/streaming_archive/reader/SegmentManager.cpp
        src/clp/streaming_archive/reader/SegmentManager.hpp
        src/clp/streaming_archive/writer/Archive.cpp
        src/clp/streaming_archive/writer/Archive.hpp
        src/clp/streaming_archive/writer/File.cpp
        src/clp/streaming_archive/writer/File.hpp
        src/clp/streaming_archive/writer/Segment.cpp
        src/clp/streaming_archive/writer/Segment.hpp
        src/clp/streaming_archive/writer/utils.cpp
        src/clp/streaming_archive/writer/utils.hpp
        src/clp/streaming_compression/Compressor.hpp
        src/clp/streaming_compression/Constants.hpp
        src/clp/streaming_compression/Decompressor.hpp
        src/clp/streaming_compression/passthrough/Compressor.cpp
        src/clp/streaming_compression/passthrough/Compressor.hpp
        src/clp/streaming_compression/passthrough/Decompressor.cpp
        src/clp/streaming_compression/passthrough/Decompressor.hpp
        src/clp/streaming_compression/zstd/Compressor.cpp
        src/clp/streaming_compression/zstd/Compressor.hpp
        src/clp/streaming_compression/zstd/Constants.hpp
        src/clp/streaming_compression/zstd/Decompressor.cpp
        src/clp/streaming_compression/zstd/Decompressor.hpp
        src/clp/StringReader.cpp
        src/clp/StringReader.hpp
        src/clp/Thread.cpp
        src/clp/Thread.hpp
        src/clp/TimestampPattern.cpp
        src/clp/TimestampPattern.hpp
        src/clp/TraceableException.hpp
        src/clp/time_types.hpp
        src/clp/type_utils.hpp
        src/clp/Utils.cpp
        src/clp/Utils.hpp
        src/clp/VariableDictionaryEntry.cpp
        src/clp/VariableDictionaryEntry.hpp
        src/clp/VariableDictionaryReader.hpp
        src/clp/VariableDictionaryWriter.cpp
        src/clp/VariableDictionaryWriter.hpp
        src/clp/version.hpp
        src/clp/WriterInterface.cpp
        src/clp/WriterInterface.hpp
        submodules/sqlite3/sqlite3.c
        submodules/sqlite3/sqlite3.h
        submodules/sqlite3/sqlite3ext.h
        tests/LogSuppressor.hpp
        tests/test-BufferedFileReader.cpp
        tests/test-EncodedVariableInterpreter.cpp
        tests/test-encoding_methods.cpp
        tests/test-ffi_SchemaTree.cpp
        tests/test-Grep.cpp
        tests/test-ir_encoding_methods.cpp
        tests/test-ir_parsing.cpp
        tests/test-kql.cpp
        tests/test-main.cpp
        tests/test-math_utils.cpp
        tests/test-NetworkReader.cpp
        tests/test-ParserWithUserSchema.cpp
        tests/test-query_methods.cpp
        tests/test-Segment.cpp
        tests/test-SQLiteDB.cpp
        tests/test-Stopwatch.cpp
        tests/test-StreamingCompression.cpp
        tests/test-string_utils.cpp
        tests/test-TimestampPattern.cpp
        tests/test-Utils.cpp
        )
add_executable(unitTest ${SOURCE_FILES_unitTest} ${SOURCE_FILES_clp_s_unitTest})
target_include_directories(unitTest
        PRIVATE
        ${CMAKE_SOURCE_DIR}/submodules
        )
target_link_libraries(unitTest
        PRIVATE
        absl::flat_hash_map
        Boost::filesystem Boost::iostreams Boost::program_options
        ${CURL_LIBRARIES}
        fmt::fmt
        kql
        log_surgeon::log_surgeon
        LibArchive::LibArchive
        MariaDBClient::MariaDBClient
        spdlog::spdlog
        ${sqlite_LIBRARY_DEPENDENCIES}
        ${STD_FS_LIBS}
        clp::string_utils
        yaml-cpp::yaml-cpp
        ZStd::ZStd
        )
target_compile_features(unitTest
        PRIVATE cxx_std_20
        )<|MERGE_RESOLUTION|>--- conflicted
+++ resolved
@@ -62,9 +62,6 @@
     set(CLP_LIBS_STRING "shared")
 endif()
 message(STATUS "Building using ${CLP_LIBS_STRING} libraries")
-
-# Add log surgeon
-add_subdirectory(submodules/log-surgeon EXCLUDE_FROM_ALL)
 
 # Link against c++fs if required by the compiler being used
 set(STD_FS_LIBS "")
@@ -140,8 +137,6 @@
     message(FATAL_ERROR "Could not find ${CLP_LIBS_STRING} libraries for LibArchive")
 endif()
 
-<<<<<<< HEAD
-=======
 # Find and setup libcurl
 # By default, CURL does not provide static libraries
 find_package(CURL 7.68.0 REQUIRED)
@@ -154,7 +149,6 @@
 # Add log surgeon
 add_subdirectory(submodules/log-surgeon EXCLUDE_FROM_ALL)
 
->>>>>>> 2725b9ab
 # Find and setup MariaDBClient library
 if(CLP_USE_STATIC_LIBS)
     # NOTE: We can't statically link to MariaDBClient since it's GPL
