--- conflicted
+++ resolved
@@ -2,31 +2,18 @@
 
 IncludeCategories:
   # NOTE: A header is grouped by the first matching regex.
-<<<<<<< HEAD
-  # NOTE: clang-format retains leading white-space on a line in violation of the YAML spec.
-
-  # Project library headers
-  - Regex: "^<clp|clp_s|glt"
-    Priority: 4
-
-  # External library headers. Update when adding new libraries.
-=======
 
   # External library headers. Update when adding new libraries.
   # NOTE: clang-format retains leading white-space on a line in violation of the YAML spec.
->>>>>>> 2f793494
   - Regex: "<(absl|antlr4|archive|boost|bsoncxx|catch2|curl|date|fmt|log_surgeon|lzma\
 |mongocxx|msgpack|mysql|nlohmann|openssl|outcome|regex_utils|simdjson|spdlog|sqlite3|string_utils\
 |yaml-cpp|ystdlib|zstd)"
     Priority: 3
 
-<<<<<<< HEAD
-=======
   # Project library headers
   - Regex: "^<(clp|clp_s|glt|reducer)"
     Priority: 4
 
->>>>>>> 2f793494
   # C system headers
   - Regex: "^<.+\\.h>"
     Priority: 1
