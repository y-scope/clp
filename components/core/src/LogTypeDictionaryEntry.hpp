--- conflicted
+++ resolved
@@ -62,8 +62,6 @@
      */
     static void add_float_var (std::string& logtype) {
         logtype += enum_to_underlying_type(ir::VariablePlaceholder::Float);
-<<<<<<< HEAD
-=======
     }
     /**
      * Adds an escape variable placeholder to the given logtype
@@ -71,7 +69,6 @@
      */
     static void add_escape_var (std::string& logtype) {
         logtype += enum_to_underlying_type(ir::VariablePlaceholder::Escape);
->>>>>>> 22bfa84c
     }
 
     size_t get_num_vars () const { return m_var_positions.size(); }
