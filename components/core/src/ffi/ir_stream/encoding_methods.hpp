--- conflicted
+++ resolved
@@ -13,22 +13,14 @@
      * @param timestamp_pattern
      * @param timestamp_pattern_syntax
      * @param time_zone_id
-<<<<<<< HEAD
      * @param reader
-=======
-     * @param ir_buf
->>>>>>> ea90a09c
      * @return true on success, false otherwise
      */
     bool encode_preamble(
             std::string_view timestamp_pattern,
             std::string_view timestamp_pattern_syntax,
             std::string_view time_zone_id,
-<<<<<<< HEAD
             std::vector<int8_t>& reader
-=======
-            std::vector<int8_t>& ir_buf
->>>>>>> ea90a09c
     );
 
     /**
@@ -36,22 +28,14 @@
      * @param timestamp
      * @param message
      * @param logtype
-<<<<<<< HEAD
      * @param reader
-=======
-     * @param ir_buf
->>>>>>> ea90a09c
      * @return true on success, false otherwise
      */
     bool encode_message(
             epoch_time_ms_t timestamp,
             std::string_view message,
             std::string& logtype,
-<<<<<<< HEAD
             std::vector<int8_t>& reader
-=======
-            std::vector<int8_t>& ir_buf
->>>>>>> ea90a09c
     );
 }  // namespace eight_byte_encoding
 
@@ -62,11 +46,7 @@
      * @param timestamp_pattern_syntax
      * @param time_zone_id
      * @param reference_timestamp
-<<<<<<< HEAD
      * @param reader
-=======
-     * @param ir_buf
->>>>>>> ea90a09c
      * @return true on success, false otherwise
      */
     bool encode_preamble(
@@ -74,11 +54,7 @@
             std::string_view timestamp_pattern_syntax,
             std::string_view time_zone_id,
             epoch_time_ms_t reference_timestamp,
-<<<<<<< HEAD
             std::vector<int8_t>& reader
-=======
-            std::vector<int8_t>& ir_buf
->>>>>>> ea90a09c
     );
 
     /**
@@ -86,18 +62,13 @@
      * @param timestamp_delta
      * @param message
      * @param logtype
-<<<<<<< HEAD
      * @param reader
-=======
-     * @param ir_buf
->>>>>>> ea90a09c
      * @return true on success, false otherwise
      */
     bool encode_message(
             epoch_time_ms_t timestamp_delta,
             std::string_view message,
             std::string& logtype,
-<<<<<<< HEAD
             std::vector<int8_t>& reader
     );
 
@@ -120,29 +91,6 @@
      * @return true on success, false otherwise
      */
     bool encode_timestamp(epoch_time_ms_t timestamp_delta, std::vector<int8_t>& reader);
-=======
-            std::vector<int8_t>& ir_buf
-    );
-
-    /**
-     * Encodes the given message into the four-byte encoding IR stream without
-     * encoding timestamp delta
-     * @param message
-     * @param logtype
-     * @param ir_buf
-     * @return true on success, false otherwise
-     */
-    bool
-    encode_message(std::string_view message, std::string& logtype, std::vector<int8_t>& ir_buf);
-
-    /**
-     * Encodes the given timestamp delta into the four-byte encoding IR stream
-     * @param timestamp_delta
-     * @param ir_buf
-     * @return true on success, false otherwise
-     */
-    bool encode_timestamp(epoch_time_ms_t timestamp_delta, std::vector<int8_t>& ir_buf);
->>>>>>> ea90a09c
 }  // namespace four_byte_encoding
 }  // namespace ffi::ir_stream
 
