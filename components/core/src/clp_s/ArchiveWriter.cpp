#include "ArchiveWriter.hpp"

#include "SchemaTree.hpp"

namespace clp_s {
void ArchiveWriter::open(ArchiveWriterOption const& option) {
    m_id = option.id;
    m_compression_level = option.compression_level;
    auto archive_path
            = boost::filesystem::path(option.archives_dir) / boost::uuids::to_string(m_id);

    boost::system::error_code boost_error_code;
    bool path_exists = boost::filesystem::exists(archive_path, boost_error_code);
    if (path_exists) {
        SPDLOG_ERROR("Archive path already exists: {}", archive_path.c_str());
        throw OperationFailed(ErrorCodeUnsupported, __FILENAME__, __LINE__);
    }

    m_archive_path = archive_path.string();
    if (false == boost::filesystem::create_directory(m_archive_path)) {
        throw OperationFailed(ErrorCodeErrno, __FILENAME__, __LINE__);
    }

    m_encoded_messages_dir = m_archive_path + "/encoded_messages";
    if (false == boost::filesystem::create_directory(m_encoded_messages_dir)) {
        throw OperationFailed(ErrorCodeErrno, __FILENAME__, __LINE__);
    }

    std::string var_dict_path = m_archive_path + "/var.dict";
    m_var_dict = std::make_shared<VariableDictionaryWriter>();
    m_var_dict->open(var_dict_path, m_compression_level, UINT64_MAX);

    std::string log_dict_path = m_archive_path + "/log.dict";
    m_log_dict = std::make_shared<LogTypeDictionaryWriter>();
    m_log_dict->open(log_dict_path, m_compression_level, UINT64_MAX);

    std::string array_dict_path = m_archive_path + "/array.dict";
    m_array_dict = std::make_shared<LogTypeDictionaryWriter>();
    m_array_dict->open(array_dict_path, m_compression_level, UINT64_MAX);

    std::string timestamp_local_dict_path = m_archive_path + "/timestamp.dict";
    m_timestamp_dict->open_local(timestamp_local_dict_path, m_compression_level);
}

void ArchiveWriter::close() {
    m_var_dict->close();
    m_log_dict->close();
    m_array_dict->close();
    m_timestamp_dict->close_local();

    for (auto& i : m_schema_id_to_writer) {
        i.second->store();
        i.second->close();
        delete i.second;
    }

    m_schema_id_to_writer.clear();
    m_encoded_message_size = 0UL;
}

void ArchiveWriter::append_message(
        int32_t schema_id,
        Schema const& schema,
        ParsedMessage& message
) {
    SchemaWriter* schema_writer;
    auto it = m_schema_id_to_writer.find(schema_id);
    if (it != m_schema_id_to_writer.end()) {
        schema_writer = it->second;
    } else {
        schema_writer = new SchemaWriter();
        schema_writer->open(
                m_encoded_messages_dir + "/" + std::to_string(schema_id),
                m_compression_level
        );
        initialize_schema_writer(schema_writer, schema);
        m_schema_id_to_writer[schema_id] = schema_writer;
    }

    m_encoded_message_size += schema_writer->append_message(message);
}

size_t ArchiveWriter::get_data_size() {
    return m_log_dict->get_data_size() + m_var_dict->get_data_size() + m_array_dict->get_data_size()
           + m_encoded_message_size;
}

void ArchiveWriter::initialize_schema_writer(SchemaWriter* writer, Schema const& schema) {
    for (int32_t id : schema) {
        auto node = m_schema_tree->get_node(id);
        std::string key_name = node->get_key_name();
        switch (node->get_type()) {
            case NodeType::INTEGER:
<<<<<<< HEAD
                writer->append_column(new Int64ColumnWriter(id, key_name));
                break;
            case NodeType::FLOAT:
                writer->append_column(new FloatColumnWriter(id, key_name));
                break;
            case NodeType::CLPSTRING:
                writer->append_column(
                        new ClpStringColumnWriter(id, key_name, m_var_dict, m_log_dict)
                );
                break;
            case NodeType::VARSTRING:
                writer->append_column(new VariableStringColumnWriter(id, key_name, m_var_dict));
                break;
            case NodeType::BOOLEAN:
                writer->append_column(new BooleanColumnWriter(id, key_name));
                break;
            case NodeType::ARRAY:
                writer->append_column(
                        new ClpStringColumnWriter(id, key_name, m_var_dict, m_array_dict)
                );
                break;
            case NodeType::DATESTRING:
                writer->append_column(new DateStringColumnWriter(id, key_name, m_timestamp_dict));
                break;
            case NodeType::FLOATDATESTRING:
                writer->append_column(
                        new FloatDateStringColumnWriter(id, key_name, m_timestamp_dict)
=======
                writer->append_column(new Int64ColumnWriter(key_name, id));
                break;
            case NodeType::FLOAT:
                writer->append_column(new FloatColumnWriter(key_name, id));
                break;
            case NodeType::CLPSTRING:
                writer->append_column(
                        new ClpStringColumnWriter(key_name, id, m_var_dict, m_log_dict)
                );
                break;
            case NodeType::VARSTRING:
                writer->append_column(new VariableStringColumnWriter(key_name, id, m_var_dict));
                break;
            case NodeType::BOOLEAN:
                writer->append_column(new BooleanColumnWriter(key_name, id));
                break;
            case NodeType::ARRAY:
                writer->append_column(
                        new ClpStringColumnWriter(key_name, id, m_var_dict, m_array_dict)
                );
                break;
            case NodeType::DATESTRING:
                writer->append_column(new DateStringColumnWriter(key_name, id, m_timestamp_dict));
                break;
            case NodeType::FLOATDATESTRING:
                writer->append_column(
                        new FloatDateStringColumnWriter(key_name, id, m_timestamp_dict)
>>>>>>> fba17b74
                );
                break;
            case NodeType::OBJECT:
            case NodeType::NULLVALUE:
                break;
        }
    }
}
}  // namespace clp_s<|MERGE_RESOLUTION|>--- conflicted
+++ resolved
@@ -91,35 +91,6 @@
         std::string key_name = node->get_key_name();
         switch (node->get_type()) {
             case NodeType::INTEGER:
-<<<<<<< HEAD
-                writer->append_column(new Int64ColumnWriter(id, key_name));
-                break;
-            case NodeType::FLOAT:
-                writer->append_column(new FloatColumnWriter(id, key_name));
-                break;
-            case NodeType::CLPSTRING:
-                writer->append_column(
-                        new ClpStringColumnWriter(id, key_name, m_var_dict, m_log_dict)
-                );
-                break;
-            case NodeType::VARSTRING:
-                writer->append_column(new VariableStringColumnWriter(id, key_name, m_var_dict));
-                break;
-            case NodeType::BOOLEAN:
-                writer->append_column(new BooleanColumnWriter(id, key_name));
-                break;
-            case NodeType::ARRAY:
-                writer->append_column(
-                        new ClpStringColumnWriter(id, key_name, m_var_dict, m_array_dict)
-                );
-                break;
-            case NodeType::DATESTRING:
-                writer->append_column(new DateStringColumnWriter(id, key_name, m_timestamp_dict));
-                break;
-            case NodeType::FLOATDATESTRING:
-                writer->append_column(
-                        new FloatDateStringColumnWriter(id, key_name, m_timestamp_dict)
-=======
                 writer->append_column(new Int64ColumnWriter(key_name, id));
                 break;
             case NodeType::FLOAT:
@@ -147,7 +118,6 @@
             case NodeType::FLOATDATESTRING:
                 writer->append_column(
                         new FloatDateStringColumnWriter(key_name, id, m_timestamp_dict)
->>>>>>> fba17b74
                 );
                 break;
             case NodeType::OBJECT:
