#include "JsonParser.hpp"

#include <iostream>
#include <stack>
#include <unordered_map>

#include <simdjson.h>
#include <spdlog/spdlog.h>

#include "../clp/ffi/ir_stream/decoding_methods.hpp"
#include "../clp/ffi/ir_stream/Deserializer.hpp"
#include "../clp/ffi/KeyValuePairLogEvent.hpp"
#include "../clp/ffi/SchemaTree.hpp"
#include "../clp/ffi/utils.hpp"
#include "../clp/ffi/Value.hpp"
#include "../clp/streaming_compression/zstd/Decompressor.hpp"
#include "../clp/time_types.hpp"
#include "archive_constants.hpp"
#include "ErrorCode.hpp"
#include "JsonFileIterator.hpp"

using clp::ffi::ir_stream::Deserializer;
using clp::ffi::ir_stream::IRErrorCode;
using clp::ffi::KeyValuePairLogEvent;
using clp::UtcOffset;

namespace clp_s {

/**
 * Class that implements `clp::ffi::ir_stream::IrUnitHandlerInterface` for testing purposes.
 */
class IrUnitHandler {
public:
    [[nodiscard]] auto handle_log_event(KeyValuePairLogEvent&& log_event) -> IRErrorCode {
        m_deserialized_log_event.emplace(std::move(log_event));
        return IRErrorCode::IRErrorCode_Success;
    }

    [[nodiscard]] static auto handle_utc_offset_change(
            [[maybe_unused]] UtcOffset utc_offset_old,
            [[maybe_unused]] UtcOffset utc_offset_new
    ) -> IRErrorCode {
        return IRErrorCode::IRErrorCode_Success;
    }

    [[nodiscard]] auto handle_schema_tree_node_insertion(
            [[maybe_unused]] clp::ffi::SchemaTree::NodeLocator schema_tree_node_locator
    ) -> IRErrorCode {
        // new_nodes.push_back(schema_tree_node_locator);
        return IRErrorCode::IRErrorCode_Success;
    }

    [[nodiscard]] auto handle_end_of_stream() -> IRErrorCode {
        m_is_complete = true;
        return IRErrorCode::IRErrorCode_Success;
    }

    /*[[nodiscard]] auto get_new_schema_nodes() const ->
    std::vector<clp::ffi::SchemaTree::NodeLocator> const& { return new_nodes;
    }*/

    [[nodiscard]] auto get_deserialized_log_event(
    ) const -> std::optional<KeyValuePairLogEvent> const& {
        return m_deserialized_log_event;
    }

    void clear() {
        // new_nodes.clear();
        // m_deserialized_log_event.clear();
        m_is_complete = false;
    }

    [[nodiscard]] auto is_complete() const -> bool { return m_is_complete; }

private:
    // std::vector<clp::ffi::SchemaTree::NodeLocator> new_nodes;
    std::optional<KeyValuePairLogEvent> m_deserialized_log_event;
    bool m_is_complete{false};
};

JsonParser::JsonParser(JsonParserOption const& option)
        : m_num_messages(0),
          m_target_encoded_size(option.target_encoded_size),
          m_max_document_size(option.max_document_size),
          m_timestamp_key(option.timestamp_key),
          m_structurize_arrays(option.structurize_arrays),
          m_record_log_order(option.record_log_order) {
    if (false == FileUtils::validate_path(option.file_paths)) {
        exit(1);
    }

    if (false == m_timestamp_key.empty()) {
        if (false
            == clp_s::StringUtils::tokenize_column_descriptor(m_timestamp_key, m_timestamp_column))
        {
            SPDLOG_ERROR("Can not parse invalid timestamp key: \"{}\"", m_timestamp_key);
            throw OperationFailed(ErrorCodeBadParam, __FILENAME__, __LINE__);
        }
    }

    for (auto& file_path : option.file_paths) {
        FileUtils::find_all_files(file_path, m_file_paths);
    }

    m_archive_options.archives_dir = option.archives_dir;
    m_archive_options.compression_level = option.compression_level;
    m_archive_options.print_archive_stats = option.print_archive_stats;
    m_archive_options.min_table_size = option.min_table_size;
    m_archive_options.id = m_generator();

    m_archive_writer = std::make_unique<ArchiveWriter>(option.metadata_db);
    m_archive_writer->open(m_archive_options);
}

void JsonParser::parse_obj_in_array(ondemand::object line, int32_t parent_node_id) {
    ondemand::object_iterator it = line.begin();
    if (it == line.end()) {
        m_current_schema.insert_unordered(parent_node_id);
        return;
    }

    std::stack<ondemand::object> object_stack;
    std::stack<ondemand::object_iterator> object_it_stack;

    std::stack<int32_t> node_id_stack;
    node_id_stack.push(parent_node_id);
    object_stack.push(std::move(line));
    object_it_stack.push(std::move(it));

    size_t object_start = m_current_schema.start_unordered_object(NodeType::Object);
    ondemand::field cur_field;
    ondemand::value cur_value;
    std::string cur_key;
    int32_t node_id;
    while (true) {
        while (false == object_stack.empty() && object_it_stack.top() == object_stack.top().end()) {
            object_stack.pop();
            node_id_stack.pop();
            object_it_stack.pop();
            if (false == object_it_stack.empty()) {
                ++object_it_stack.top();
            }
        }

        if (object_stack.empty()) {
            m_current_schema.end_unordered_object(object_start);
            return;
        }

        cur_field = *object_it_stack.top();
        cur_key = std::string_view(cur_field.unescaped_key(true));
        cur_value = cur_field.value();

        switch (cur_value.type()) {
            case ondemand::json_type::object: {
                node_id = m_archive_writer
                                  ->add_node(node_id_stack.top(), NodeType::Object, cur_key);
                object_stack.push(std::move(cur_value.get_object()));
                object_it_stack.push(std::move(object_stack.top().begin()));
                if (object_it_stack.top() == object_stack.top().end()) {
                    m_current_schema.insert_unordered(node_id);
                    object_stack.pop();
                    object_it_stack.pop();
                } else {
                    node_id_stack.push(node_id);
                    continue;
                }
                break;
            }
            case ondemand::json_type::array: {
                node_id = m_archive_writer->add_node(
                        node_id_stack.top(),
                        NodeType::StructuredArray,
                        cur_key
                );
                parse_array(cur_value.get_array(), node_id);
                break;
            }
            case ondemand::json_type::number: {
                ondemand::number number_value = cur_value.get_number();
                if (true == number_value.is_double()) {
                    double double_value = number_value.get_double();
                    m_current_parsed_message.add_unordered_value(double_value);
                    node_id = m_archive_writer
                                      ->add_node(node_id_stack.top(), NodeType::Float, cur_key);
                } else {
                    int64_t i64_value;
                    if (number_value.is_uint64()) {
                        i64_value = static_cast<int64_t>(number_value.get_uint64());
                    } else {
                        i64_value = number_value.get_int64();
                    }
                    m_current_parsed_message.add_unordered_value(i64_value);
                    node_id = m_archive_writer
                                      ->add_node(node_id_stack.top(), NodeType::Integer, cur_key);
                }
                m_current_schema.insert_unordered(node_id);
                break;
            }
            case ondemand::json_type::string: {
                std::string value = std::string(
                        cur_value.raw_json_token().substr(1, cur_value.raw_json_token().size() - 2)
                );
                if (value.find(' ') != std::string::npos) {
                    node_id = m_archive_writer
                                      ->add_node(node_id_stack.top(), NodeType::ClpString, cur_key);
                } else {
                    node_id = m_archive_writer
                                      ->add_node(node_id_stack.top(), NodeType::VarString, cur_key);
                }
                m_current_parsed_message.add_unordered_value(value);
                m_current_schema.insert_unordered(node_id);
                break;
            }
            case ondemand::json_type::boolean: {
                bool value = cur_value.get_bool();
                m_current_parsed_message.add_unordered_value(value);
                node_id = m_archive_writer
                                  ->add_node(node_id_stack.top(), NodeType::Boolean, cur_key);
                m_current_schema.insert_unordered(node_id);
                break;
            }
            case ondemand::json_type::null: {
                node_id = m_archive_writer
                                  ->add_node(node_id_stack.top(), NodeType::NullValue, cur_key);
                m_current_schema.insert_unordered(node_id);
                break;
            }
        }

        ++object_it_stack.top();
    }
}

void JsonParser::parse_array(ondemand::array array, int32_t parent_node_id) {
    ondemand::array_iterator it = array.begin();
    if (it == array.end()) {
        m_current_schema.insert_unordered(parent_node_id);
        return;
    }

    size_t array_start = m_current_schema.start_unordered_object(NodeType::StructuredArray);
    ondemand::value cur_value;
    int32_t node_id;
    for (; it != array.end(); ++it) {
        cur_value = *it;

        switch (cur_value.type()) {
            case ondemand::json_type::object: {
                node_id = m_archive_writer->add_node(parent_node_id, NodeType::Object, "");
                parse_obj_in_array(std::move(cur_value.get_object()), node_id);
                break;
            }
            case ondemand::json_type::array: {
                node_id = m_archive_writer->add_node(parent_node_id, NodeType::StructuredArray, "");
                parse_array(std::move(cur_value.get_array()), node_id);
                break;
            }
            case ondemand::json_type::number: {
                ondemand::number number_value = cur_value.get_number();
                if (true == number_value.is_double()) {
                    double double_value = number_value.get_double();
                    m_current_parsed_message.add_unordered_value(double_value);
                    node_id = m_archive_writer->add_node(parent_node_id, NodeType::Float, "");
                } else {
                    int64_t i64_value;
                    if (number_value.is_uint64()) {
                        i64_value = static_cast<int64_t>(number_value.get_uint64());
                    } else {
                        i64_value = number_value.get_int64();
                    }
                    m_current_parsed_message.add_unordered_value(i64_value);
                    node_id = m_archive_writer->add_node(parent_node_id, NodeType::Integer, "");
                }
                m_current_schema.insert_unordered(node_id);
                break;
            }
            case ondemand::json_type::string: {
                std::string value = std::string(
                        cur_value.raw_json_token().substr(1, cur_value.raw_json_token().size() - 2)
                );
                if (value.find(' ') != std::string::npos) {
                    node_id = m_archive_writer->add_node(parent_node_id, NodeType::ClpString, "");
                } else {
                    node_id = m_archive_writer->add_node(parent_node_id, NodeType::VarString, "");
                }
                m_current_parsed_message.add_unordered_value(value);
                m_current_schema.insert_unordered(node_id);
                break;
            }
            case ondemand::json_type::boolean: {
                bool value = cur_value.get_bool();
                m_current_parsed_message.add_unordered_value(value);
                node_id = m_archive_writer->add_node(parent_node_id, NodeType::Boolean, "");
                m_current_schema.insert_unordered(node_id);
                break;
            }
            case ondemand::json_type::null: {
                node_id = m_archive_writer->add_node(parent_node_id, NodeType::NullValue, "");
                m_current_schema.insert_unordered(node_id);
                break;
            }
        }
    }
    m_current_schema.end_unordered_object(array_start);
}

void JsonParser::parse_line(ondemand::value line, int32_t parent_node_id, std::string const& key) {
    int32_t node_id;
    std::stack<ondemand::object> object_stack;
    std::stack<int32_t> node_id_stack;
    std::stack<ondemand::object_iterator> object_it_stack;

    ondemand::field cur_field;

    std::string cur_key = key;
    node_id_stack.push(parent_node_id);

    bool can_match_timestamp = !m_timestamp_column.empty();
    bool may_match_timestamp = can_match_timestamp;
    int longest_matching_timestamp_prefix = 0;
    bool matches_timestamp = false;

    do {
        if (false == object_stack.empty()) {
            cur_field = *object_it_stack.top();
            cur_key = std::string(std::string_view(cur_field.unescaped_key(true)));
            line = cur_field.value();
            if (may_match_timestamp) {
                if (object_stack.size() <= m_timestamp_column.size()
                    && cur_key == m_timestamp_column[object_stack.size() - 1])
                {
                    if (object_stack.size() == m_timestamp_column.size()) {
                        // FIXME: technically need to handle the case where this
                        // isn't a string or number column by resetting matches_timestamp
                        // to false
                        matches_timestamp = true;
                    }
                } else {
                    longest_matching_timestamp_prefix = object_stack.size() - 1;
                    may_match_timestamp = false;
                }
            }
        }

        switch (line.type()) {
            case ondemand::json_type::object: {
                node_id = m_archive_writer
                                  ->add_node(node_id_stack.top(), NodeType::Object, cur_key);
                object_stack.push(std::move(line.get_object()));
                auto objref = object_stack.top();
                auto it = ondemand::object_iterator(objref.begin());
                if (it == objref.end()) {
                    m_current_schema.insert_ordered(node_id);
                    object_stack.pop();
                    break;
                } else {
                    object_it_stack.push(it);
                    node_id_stack.push(node_id);
                    continue;
                }
            }
            case ondemand::json_type::array: {
                if (m_structurize_arrays) {
                    node_id = m_archive_writer->add_node(
                            node_id_stack.top(),
                            NodeType::StructuredArray,
                            cur_key
                    );
                    parse_array(std::move(line.get_array()), node_id);
                } else {
                    std::string value
                            = std::string(std::string_view(simdjson::to_json_string(line)));
                    node_id = m_archive_writer->add_node(
                            node_id_stack.top(),
                            NodeType::UnstructuredArray,
                            cur_key
                    );
                    m_current_parsed_message.add_value(node_id, value);
                    m_current_schema.insert_ordered(node_id);
                }
                break;
            }
            case ondemand::json_type::number: {
                NodeType type;
                ondemand::number number_value = line.get_number();
                if (false == number_value.is_double()) {
                    // FIXME: should have separate integer and unsigned
                    // integer types to handle values greater than max int64
                    type = NodeType::Integer;
                } else {
                    type = NodeType::Float;
                }
                node_id = m_archive_writer->add_node(node_id_stack.top(), type, cur_key);

                if (type == NodeType::Integer) {
                    int64_t i64_value;
                    if (number_value.is_uint64()) {
                        i64_value = static_cast<int64_t>(number_value.get_uint64());
                    } else {
                        i64_value = line.get_int64();
                    }

                    m_current_parsed_message.add_value(node_id, i64_value);
                    if (matches_timestamp) {
                        m_archive_writer
                                ->ingest_timestamp_entry(m_timestamp_key, node_id, i64_value);
                        matches_timestamp = may_match_timestamp = can_match_timestamp = false;
                    }
                } else {
                    double double_value = line.get_double();
                    m_current_parsed_message.add_value(node_id, double_value);
                    if (matches_timestamp) {
                        m_archive_writer
                                ->ingest_timestamp_entry(m_timestamp_key, node_id, double_value);
                        matches_timestamp = may_match_timestamp = can_match_timestamp = false;
                    }
                }
                m_current_schema.insert_ordered(node_id);
                break;
            }
            case ondemand::json_type::string: {
                auto raw_json_token = line.raw_json_token();
                std::string value
                        = std::string(raw_json_token.substr(1, raw_json_token.rfind('"') - 1));

                if (matches_timestamp) {
                    node_id = m_archive_writer->add_node(
                            node_id_stack.top(),
                            NodeType::DateString,
                            cur_key
                    );
                    uint64_t encoding_id{0};
                    epochtime_t timestamp = m_archive_writer->ingest_timestamp_entry(
                            m_timestamp_key,
                            node_id,
                            value,
                            encoding_id
                    );
                    m_current_parsed_message.add_value(node_id, encoding_id, timestamp);
                    matches_timestamp = may_match_timestamp = can_match_timestamp = false;
                } else if (value.find(' ') != std::string::npos) {
                    node_id = m_archive_writer
                                      ->add_node(node_id_stack.top(), NodeType::ClpString, cur_key);
                    m_current_parsed_message.add_value(node_id, value);
                } else {
                    node_id = m_archive_writer
                                      ->add_node(node_id_stack.top(), NodeType::VarString, cur_key);
                    m_current_parsed_message.add_value(node_id, value);
                }

                m_current_schema.insert_ordered(node_id);
                break;
            }
            case ondemand::json_type::boolean: {
                bool value = line.get_bool();
                node_id = m_archive_writer
                                  ->add_node(node_id_stack.top(), NodeType::Boolean, cur_key);
                m_current_parsed_message.add_value(node_id, value);
                m_current_schema.insert_ordered(node_id);
                break;
            }
            case ondemand::json_type::null: {
                node_id = m_archive_writer
                                  ->add_node(node_id_stack.top(), NodeType::NullValue, cur_key);
                m_current_schema.insert_ordered(node_id);
                break;
            }
        }

        if (object_stack.empty()) {
            break;
        }

        bool hit_end;
        do {
            hit_end = false;
            ++object_it_stack.top();
            if (object_it_stack.top() == object_stack.top().end()) {
                object_it_stack.pop();
                object_stack.pop();
                node_id_stack.pop();
                hit_end = true;
            }
            if (can_match_timestamp
                && (object_it_stack.size() - 1) <= longest_matching_timestamp_prefix)
            {
                may_match_timestamp = true;
            }
        } while (!object_it_stack.empty() && hit_end);
    }

    while (!object_stack.empty());
}

bool JsonParser::parse() {
    for (auto& file_path : m_file_paths) {
        JsonFileIterator json_file_iterator(file_path, m_max_document_size);
        if (false == json_file_iterator.is_open()) {
            m_archive_writer->close();
            return false;
        }

        if (simdjson::error_code::SUCCESS != json_file_iterator.get_error()) {
            SPDLOG_ERROR(
                    "Encountered error - {} - while trying to parse {} after parsing 0 bytes",
                    simdjson::error_message(json_file_iterator.get_error()),
                    file_path
            );
            m_archive_writer->close();
            return false;
        }

        simdjson::ondemand::document_stream::iterator json_it;

        m_num_messages = 0;
        size_t bytes_consumed_up_to_prev_archive = 0;
        size_t bytes_consumed_up_to_prev_record = 0;

        int32_t log_event_idx_node_id{};
        auto add_log_event_idx_node = [&]() {
            if (m_record_log_order) {
                log_event_idx_node_id
                        = add_metadata_field(constants::cLogEventIdxName, NodeType::Integer);
            }
        };
        add_log_event_idx_node();

        while (json_file_iterator.get_json(json_it)) {
            m_current_schema.clear();

            auto ref = *json_it;
            auto is_scalar_result = ref.is_scalar();
            // If you don't check the error on is_scalar it will sometimes throw TAPE_ERROR when
            // converting to bool. The error being TAPE_ERROR or is_scalar() being true both mean
            // that this isn't a valid JSON document but they get set in different situations so we
            // need to check both here.
            if (is_scalar_result.error() || true == is_scalar_result.value()) {
                SPDLOG_ERROR(
                        "Encountered non-json-object while trying to parse {} after parsing {} "
                        "bytes",
                        file_path,
                        bytes_consumed_up_to_prev_record
                );
                m_archive_writer->close();
                return false;
            }

            // Add log_event_idx field to metadata for record
            if (m_record_log_order) {
                m_current_parsed_message.add_value(
                        log_event_idx_node_id,
                        m_archive_writer->get_next_log_event_id()
                );
                m_current_schema.insert_ordered(log_event_idx_node_id);
            }

            // Some errors from simdjson are latent until trying to access invalid JSON fields.
            // Instead of checking for an error every time we access a JSON field in parse_line we
            // just catch simdjson_error here instead.
            try {
                parse_line(ref.value(), constants::cRootNodeId, constants::cRootNodeName);
            } catch (simdjson::simdjson_error& error) {
                SPDLOG_ERROR(
                        "Encountered error - {} - while trying to parse {} after parsing {} bytes",
                        error.what(),
                        file_path,
                        bytes_consumed_up_to_prev_record
                );
                m_archive_writer->close();
                return false;
            }
            m_num_messages++;

            int32_t current_schema_id = m_archive_writer->add_schema(m_current_schema);
            m_current_parsed_message.set_id(current_schema_id);
            m_archive_writer
                    ->append_message(current_schema_id, m_current_schema, m_current_parsed_message);

            bytes_consumed_up_to_prev_record = json_file_iterator.get_num_bytes_consumed();
            if (m_archive_writer->get_data_size() >= m_target_encoded_size) {
                m_archive_writer->increment_uncompressed_size(
                        bytes_consumed_up_to_prev_record - bytes_consumed_up_to_prev_archive
                );
                bytes_consumed_up_to_prev_archive = bytes_consumed_up_to_prev_record;
                split_archive();
                add_log_event_idx_node();
            }

            m_current_parsed_message.clear();
        }

        m_archive_writer->increment_uncompressed_size(
                json_file_iterator.get_num_bytes_read() - bytes_consumed_up_to_prev_archive
        );

        if (simdjson::error_code::SUCCESS != json_file_iterator.get_error()) {
            SPDLOG_ERROR(
                    "Encountered error - {} - while trying to parse {} after parsing {} bytes",
                    simdjson::error_message(json_file_iterator.get_error()),
                    file_path,
                    bytes_consumed_up_to_prev_record
            );
            m_archive_writer->close();
            return false;
        } else if (json_file_iterator.truncated_bytes() > 0) {
            // currently don't treat truncated bytes at the end of the file as an error
            SPDLOG_WARN(
                    "Truncated JSON  ({} bytes) at end of file {}",
                    json_file_iterator.truncated_bytes(),
                    file_path.c_str()
            );
        }
    }
    return true;
}

<<<<<<< HEAD
auto JsonParser::get_archive_node_type(
        clp::ffi::SchemaTree::Node::Type ir_node_type,
        bool node_has_value,
        std::optional<clp::ffi::Value> const& node_value
) -> NodeType {
    // figure out what type the node is in archive node type
    NodeType archive_node_type = NodeType::Unknown;
    switch (ir_node_type) {
        case clp::ffi::SchemaTree::Node::Type::Int:
            archive_node_type = NodeType::Integer;
            break;
        case clp::ffi::SchemaTree::Node::Type::Float:
            archive_node_type = NodeType::Float;
            break;
        case clp::ffi::SchemaTree::Node::Type::Bool:
            archive_node_type = NodeType::Boolean;
            break;
        case clp::ffi::SchemaTree::Node::Type::UnstructuredArray:
            archive_node_type = NodeType::UnstructuredArray;
            break;
        case clp::ffi::SchemaTree::Node::Type::Str:
            if (node_value && node_value->is<std::string>()) {
                archive_node_type = NodeType::VarString;
            } else {
                archive_node_type = NodeType::ClpString;
            }
            break;
        case clp::ffi::SchemaTree::Node::Type::Obj:
            if (node_has_value) {
                if (node_value->is_null()) {
                    archive_node_type = NodeType::NullValue;
                } else {
                    archive_node_type = NodeType::Object;
                }
            } else {
                archive_node_type = NodeType::Object;
            }
            break;
        default:
            break;
    }
    return archive_node_type;
}

auto JsonParser::get_archive_node_id(
        std::unordered_map<int32_t, std::vector<std::pair<NodeType, int32_t>>>&
                ir_node_to_archive_node_unordered_map,
        uint32_t ir_node_id,
        NodeType archive_node_type,
        clp::ffi::SchemaTree const& ir_tree
) -> int {
    auto unordered_map_location = ir_node_to_archive_node_unordered_map.find(ir_node_id);
    if (ir_node_to_archive_node_unordered_map.end() != unordered_map_location) {
        auto translation_vector = unordered_map_location->second;
        for (int i = 0; i < translation_vector.size(); i++) {
            if (translation_vector[i].first == archive_node_type) {
                return translation_vector[i].second;
            }
        }
    }

    auto const& curr_node = ir_tree.get_node(ir_node_id);
    int32_t parent_node_id{-1};
    // Modify this check to look for null ... or the ir_streams version of null
    auto parent_of_curr_node_id = curr_node.get_parent_id();
    // if (ir_node_id != parent_of_curr_node_id) {
    if (parent_of_curr_node_id.has_value()) {
        parent_node_id = get_archive_node_id(
                ir_node_to_archive_node_unordered_map,
                parent_of_curr_node_id.value(),
                NodeType::Object,
                ir_tree
        );
    }
    auto validated_escaped_key
            = clp::ffi::validate_and_escape_utf8_string(curr_node.get_key_name());
    std::string node_key = "";
    if (validated_escaped_key.has_value()) {
        node_key = validated_escaped_key.value();
    } else {
        throw "Key is not UTF-8 compliant";
    }
    int curr_node_archive_id
            = m_archive_writer->add_node(parent_node_id, archive_node_type, node_key);
    auto p = std::make_pair(archive_node_type, curr_node_archive_id);
    if (ir_node_to_archive_node_unordered_map.end() != unordered_map_location) {
        unordered_map_location->second.push_back(p);
    } else {
        std::vector<std::pair<NodeType, int32_t>> v;
        v.push_back(p);
        ir_node_to_archive_node_unordered_map.emplace(ir_node_id, v);
    }
    return curr_node_archive_id;
}

void JsonParser::parse_kv_log_event(
        KeyValuePairLogEvent const& kv,
        std::unordered_map<int32_t, std::vector<std::pair<NodeType, int32_t>>>&
                ir_node_to_archive_node_unordered_map
) {
    clp::ffi::SchemaTree const& tree = kv.get_schema_tree();
    for (auto const& pair : kv.get_node_id_value_pairs()) {
        clp::ffi::SchemaTree::Node const& tree_node = tree.get_node(pair.first);
        clp::ffi::SchemaTree::Node::Type ir_node_type = tree_node.get_type();
        bool node_has_value = pair.second.has_value();
        NodeType archive_node_type = NodeType::Unknown;
        if (node_has_value) {
            archive_node_type
                    = get_archive_node_type(ir_node_type, node_has_value, pair.second.value());
        } else {
            archive_node_type = get_archive_node_type(ir_node_type, node_has_value, {});
        }
        int node_id;
        try {
            node_id = get_archive_node_id(
                    ir_node_to_archive_node_unordered_map,
                    pair.first,
                    archive_node_type,
                    tree
            );
        } catch (...) {
            throw;
        }

        switch (archive_node_type) {
            case NodeType::Integer: {
                int64_t i64_value = pair.second.value().get_immutable_view<clp::ffi::value_int_t>();
                m_current_parsed_message.add_value(node_id, i64_value);
            } break;
            case NodeType::Float: {
                double d_value = pair.second.value().get_immutable_view<clp::ffi::value_float_t>();
                m_current_parsed_message.add_value(node_id, d_value);
            } break;
            case NodeType::Boolean: {
                bool b_value = pair.second.value().get_immutable_view<clp::ffi::value_bool_t>();
                m_current_parsed_message.add_value(node_id, b_value);
            } break;
            case NodeType::VarString: {
                auto validated_escaped_string = clp::ffi::validate_and_escape_utf8_string(
                        pair.second.value().get_immutable_view<std::string>()
                );
                std::string str = "";
                if (validated_escaped_string.has_value()) {
                    str = validated_escaped_string.value();
                } else {
                    throw "String is not utf8 compliant";
                }
                m_current_parsed_message.add_value(node_id, str);
            } break;
            case NodeType::ClpString: {
                std::string encoded_str = "";
                std::string decodedValue = "";
                if (pair.second.value().is<clp::ir::EightByteEncodedTextAst>()) {
                    decodedValue = pair.second.value()
                                           .get_immutable_view<clp::ir::EightByteEncodedTextAst>()
                                           .decode_and_unparse()
                                           .value();

                } else {
                    decodedValue = pair.second.value()
                                           .get_immutable_view<clp::ir::FourByteEncodedTextAst>()
                                           .decode_and_unparse()
                                           .value();
                }
                auto validated_escaped_encoded_string
                        = clp::ffi::validate_and_escape_utf8_string(decodedValue.c_str());
                if (validated_escaped_encoded_string.has_value()) {
                    encoded_str = validated_escaped_encoded_string.value();
                } else {
                    throw "Encoded string is not utf8 compliant";
                }
                m_current_parsed_message.add_value(node_id, encoded_str);
            } break;
            case NodeType::UnstructuredArray: {
                std::string array_str;
                if (pair.second.value().is<clp::ir::EightByteEncodedTextAst>()) {
                    array_str = pair.second.value()
                                        .get_immutable_view<clp::ir::EightByteEncodedTextAst>()
                                        .decode_and_unparse()
                                        .value();
                } else {
                    array_str = pair.second.value()
                                        .get_immutable_view<clp::ir::FourByteEncodedTextAst>()
                                        .decode_and_unparse()
                                        .value();
                }
                m_current_parsed_message.add_value(node_id, array_str);
                break;
            }
            default:
                // Don't need to add value for obj or null
                break;
        }
        m_current_schema.insert_ordered(node_id);
    }

    int32_t current_schema_id = m_archive_writer->add_schema(m_current_schema);
    m_current_parsed_message.set_id(current_schema_id);
    m_archive_writer->append_message(current_schema_id, m_current_schema, m_current_parsed_message);
}

auto JsonParser::parse_from_ir() -> bool {
    std::unordered_map<int32_t, std::vector<std::pair<NodeType, int32_t>>>
            ir_node_to_archive_node_unordered_map;

    for (auto& file_path : m_file_paths) {
        int fsize = std::filesystem::file_size(file_path);
        if (0 == fsize) {
            m_archive_writer->close();
            return false;
        }
        clp::streaming_compression::zstd::Decompressor zd;
        zd.open(file_path);

        auto deserializer_result{Deserializer<IrUnitHandler>::create(zd, IrUnitHandler{})};
        if (deserializer_result.has_error()) {
            zd.close();
            m_archive_writer->close();
            return false;
        }
        auto& deserializer = deserializer_result.value();
        auto& ir_unit_handler{deserializer.get_ir_unit_handler()};
        do {
            auto const kv_log_event_result{deserializer.deserialize_next_ir_unit(zd)};

            if (kv_log_event_result.has_error()) {
                break;
            }
            if (kv_log_event_result.value() == clp::ffi::ir_stream::IrUnitType::EndOfStream) {
                break;
            } else if (kv_log_event_result.value() == clp::ffi::ir_stream::IrUnitType::LogEvent) {
                // auto new_nodes = ir_unit_handler.get_new_schema_nodes();
                auto kv_log_event = &(ir_unit_handler.get_deserialized_log_event().value());

                m_current_schema.clear();

                try {
                    parse_kv_log_event(
                            *kv_log_event,
                            ir_node_to_archive_node_unordered_map
                    );  //, new_nodes);
                } catch (std::string msg) {
                    SPDLOG_ERROR("ERROR: {}" + msg);
                    zd.close();
                    return false;
                } catch (...) {
                    SPDLOG_ERROR("ERROR: Encountered error while parsing a kv log event");
                    zd.close();
                    return false;
                }

                if (m_archive_writer->get_data_size() >= m_target_encoded_size) {
                    ir_node_to_archive_node_unordered_map.clear();
                    split_archive();
                }

                ir_unit_handler.clear();
                m_current_parsed_message.clear();

            } else {
                continue;
            }

        } while (true);
        ir_node_to_archive_node_unordered_map.clear();
        zd.close();
    }
    return true;
=======
int32_t JsonParser::add_metadata_field(std::string_view const field_name, NodeType type) {
    auto metadata_subtree_id = m_archive_writer->add_node(
            constants::cRootNodeId,
            NodeType::Metadata,
            constants::cMetadataSubtreeName
    );
    return m_archive_writer->add_node(metadata_subtree_id, type, field_name);
>>>>>>> 7aea6262
}

void JsonParser::store() {
    m_archive_writer->close();
}

void JsonParser::split_archive() {
    m_archive_writer->close();
    m_archive_options.id = m_generator();
    m_archive_writer->open(m_archive_options);
}

}  // namespace clp_s<|MERGE_RESOLUTION|>--- conflicted
+++ resolved
@@ -615,7 +615,15 @@
     return true;
 }
 
-<<<<<<< HEAD
+int32_t JsonParser::add_metadata_field(std::string_view const field_name, NodeType type) {
+    auto metadata_subtree_id = m_archive_writer->add_node(
+            constants::cRootNodeId,
+            NodeType::Metadata,
+            constants::cMetadataSubtreeName
+    );
+    return m_archive_writer->add_node(metadata_subtree_id, type, field_name);
+}
+
 auto JsonParser::get_archive_node_type(
         clp::ffi::SchemaTree::Node::Type ir_node_type,
         bool node_has_value,
@@ -884,15 +892,6 @@
         zd.close();
     }
     return true;
-=======
-int32_t JsonParser::add_metadata_field(std::string_view const field_name, NodeType type) {
-    auto metadata_subtree_id = m_archive_writer->add_node(
-            constants::cRootNodeId,
-            NodeType::Metadata,
-            constants::cMetadataSubtreeName
-    );
-    return m_archive_writer->add_node(metadata_subtree_id, type, field_name);
->>>>>>> 7aea6262
 }
 
 void JsonParser::store() {
