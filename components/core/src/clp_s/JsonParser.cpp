--- conflicted
+++ resolved
@@ -31,11 +31,8 @@
     m_archive_options.archives_dir = option.archives_dir;
     m_archive_options.compression_level = option.compression_level;
     m_archive_options.print_archive_stats = option.print_archive_stats;
-<<<<<<< HEAD
     m_archive_options.single_file_archive = option.single_file_archive;
-=======
     m_archive_options.min_table_size = option.min_table_size;
->>>>>>> 829013bc
     m_archive_options.id = m_generator();
 
     m_archive_writer = std::make_unique<ArchiveWriter>(option.metadata_db);
