--- conflicted
+++ resolved
@@ -658,19 +658,12 @@
             return false;
         }
 
-<<<<<<< HEAD
         if (m_record_log_order) {
             if (auto const rc = m_archive_writer->close_current_range(); ErrorCodeSuccess != rc) {
                 SPDLOG_ERROR("Failed to close metadata range: {}", static_cast<int64_t>(rc));
-                m_archive_writer->close();
+                std::ignore = m_archive_writer->close();
                 return false;
             }
-=======
-        if (auto const rc = m_archive_writer->close_current_range(); ErrorCodeSuccess != rc) {
-            SPDLOG_ERROR("Failed to close metadata range: {}", static_cast<int64_t>(rc));
-            std::ignore = m_archive_writer->close();
-            return false;
->>>>>>> d8ac1229
         }
     }
     return true;
@@ -1149,19 +1142,13 @@
         curr_pos = decompressor.get_pos();
         m_archive_writer->increment_uncompressed_size(curr_pos - last_pos);
         decompressor.close();
-<<<<<<< HEAD
+
         if (m_record_log_order) {
             if (auto const rc = m_archive_writer->close_current_range(); ErrorCodeSuccess != rc) {
                 SPDLOG_ERROR("Failed to close metadata range: {}", static_cast<int64_t>(rc));
-                m_archive_writer->close();
+                std::ignore = m_archive_writer->close();
                 return false;
             }
-=======
-        if (auto const rc = m_archive_writer->close_current_range(); ErrorCodeSuccess != rc) {
-            SPDLOG_ERROR("Failed to close metadata range: {}", static_cast<int64_t>(rc));
-            std::ignore = m_archive_writer->close();
-            return false;
->>>>>>> d8ac1229
         }
     }
     return true;
