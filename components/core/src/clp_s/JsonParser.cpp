#include "JsonParser.hpp"

#include <cstdint>
#include <iostream>
<<<<<<< HEAD
#include <memory>
=======
#include <optional>
>>>>>>> 329edf66
#include <stack>
#include <utility>
#include <vector>

<<<<<<< HEAD
#include <curl/curl.h>
#include <simdjson.h>
#include <spdlog/spdlog.h>

#include "../clp/NetworkReader.hpp"
#include "../clp/ReaderInterface.hpp"
=======
#include <absl/container/flat_hash_map.h>
#include <simdjson.h>
#include <spdlog/spdlog.h>

#include "../clp/ffi/ir_stream/decoding_methods.hpp"
#include "../clp/ffi/ir_stream/Deserializer.hpp"
#include "../clp/ffi/ir_stream/IrUnitType.hpp"
#include "../clp/ffi/KeyValuePairLogEvent.hpp"
#include "../clp/ffi/SchemaTree.hpp"
#include "../clp/ffi/utils.hpp"
#include "../clp/ffi/Value.hpp"
#include "../clp/ir/EncodedTextAst.hpp"
#include "../clp/streaming_compression/zstd/Decompressor.hpp"
#include "../clp/time_types.hpp"
>>>>>>> 329edf66
#include "archive_constants.hpp"
#include "ErrorCode.hpp"
#include "JsonFileIterator.hpp"
#include "JsonParser.hpp"

using clp::ffi::ir_stream::Deserializer;
using clp::ffi::ir_stream::IRErrorCode;
using clp::ffi::KeyValuePairLogEvent;
using clp::UtcOffset;

namespace clp_s {
/**
 * Class that implements `clp::ffi::ir_stream::IrUnitHandlerInterface` for Key-Value IR compression.
 */
class IrUnitHandler {
public:
    [[nodiscard]] auto handle_log_event(KeyValuePairLogEvent&& log_event) -> IRErrorCode {
        m_deserialized_log_event.emplace(std::move(log_event));
        return IRErrorCode::IRErrorCode_Success;
    }

    [[nodiscard]] static auto handle_utc_offset_change(
            [[maybe_unused]] UtcOffset utc_offset_old,
            [[maybe_unused]] UtcOffset utc_offset_new
    ) -> IRErrorCode {
        return IRErrorCode::IRErrorCode_Decode_Error;
    }

    [[nodiscard]] auto handle_schema_tree_node_insertion(
            [[maybe_unused]] clp::ffi::SchemaTree::NodeLocator schema_tree_node_locator
    ) -> IRErrorCode {
        return IRErrorCode::IRErrorCode_Success;
    }

    [[nodiscard]] auto handle_end_of_stream() -> IRErrorCode {
        m_is_complete = true;
        return IRErrorCode::IRErrorCode_Success;
    }

    [[nodiscard]] auto get_deserialized_log_event(
    ) const -> std::optional<KeyValuePairLogEvent> const& {
        return m_deserialized_log_event;
    }

    void clear() { m_is_complete = false; }

    [[nodiscard]] auto is_complete() const -> bool { return m_is_complete; }

private:
    std::optional<KeyValuePairLogEvent> m_deserialized_log_event;
    bool m_is_complete{false};
};

JsonParser::JsonParser(JsonParserOption const& option)
        : m_num_messages(0),
          m_target_encoded_size(option.target_encoded_size),
          m_max_document_size(option.max_document_size),
          m_timestamp_key(option.timestamp_key),
          m_structurize_arrays(option.structurize_arrays),
          m_record_log_order(option.record_log_order),
          m_input_paths(option.input_paths),
          m_network_auth(option.network_auth) {
    if (false == m_timestamp_key.empty()) {
        if (false
            == clp_s::StringUtils::tokenize_column_descriptor(m_timestamp_key, m_timestamp_column))
        {
            SPDLOG_ERROR("Can not parse invalid timestamp key: \"{}\"", m_timestamp_key);
            throw OperationFailed(ErrorCodeBadParam, __FILENAME__, __LINE__);
        }
    }

    m_archive_options.archives_dir = option.archives_dir;
    m_archive_options.compression_level = option.compression_level;
    m_archive_options.print_archive_stats = option.print_archive_stats;
    m_archive_options.single_file_archive = option.single_file_archive;
    m_archive_options.min_table_size = option.min_table_size;
    m_archive_options.id = m_generator();

    m_archive_writer = std::make_unique<ArchiveWriter>(option.metadata_db);
    m_archive_writer->open(m_archive_options);
}

void JsonParser::parse_obj_in_array(ondemand::object line, int32_t parent_node_id) {
    ondemand::object_iterator it = line.begin();
    if (it == line.end()) {
        m_current_schema.insert_unordered(parent_node_id);
        return;
    }

    std::stack<ondemand::object> object_stack;
    std::stack<ondemand::object_iterator> object_it_stack;

    std::stack<int32_t> node_id_stack;
    node_id_stack.push(parent_node_id);
    object_stack.push(std::move(line));
    object_it_stack.push(std::move(it));

    size_t object_start = m_current_schema.start_unordered_object(NodeType::Object);
    ondemand::field cur_field;
    ondemand::value cur_value;
    std::string cur_key;
    int32_t node_id;
    while (true) {
        while (false == object_stack.empty() && object_it_stack.top() == object_stack.top().end()) {
            object_stack.pop();
            node_id_stack.pop();
            object_it_stack.pop();
            if (false == object_it_stack.empty()) {
                ++object_it_stack.top();
            }
        }

        if (object_stack.empty()) {
            m_current_schema.end_unordered_object(object_start);
            return;
        }

        cur_field = *object_it_stack.top();
        cur_key = std::string_view(cur_field.unescaped_key(true));
        cur_value = cur_field.value();

        switch (cur_value.type()) {
            case ondemand::json_type::object: {
                node_id = m_archive_writer
                                  ->add_node(node_id_stack.top(), NodeType::Object, cur_key);
                object_stack.push(std::move(cur_value.get_object()));
                object_it_stack.push(std::move(object_stack.top().begin()));
                if (object_it_stack.top() == object_stack.top().end()) {
                    m_current_schema.insert_unordered(node_id);
                    object_stack.pop();
                    object_it_stack.pop();
                } else {
                    node_id_stack.push(node_id);
                    continue;
                }
                break;
            }
            case ondemand::json_type::array: {
                node_id = m_archive_writer->add_node(
                        node_id_stack.top(),
                        NodeType::StructuredArray,
                        cur_key
                );
                parse_array(cur_value.get_array(), node_id);
                break;
            }
            case ondemand::json_type::number: {
                ondemand::number number_value = cur_value.get_number();
                if (true == number_value.is_double()) {
                    double double_value = number_value.get_double();
                    m_current_parsed_message.add_unordered_value(double_value);
                    node_id = m_archive_writer
                                      ->add_node(node_id_stack.top(), NodeType::Float, cur_key);
                } else {
                    int64_t i64_value;
                    if (number_value.is_uint64()) {
                        i64_value = static_cast<int64_t>(number_value.get_uint64());
                    } else {
                        i64_value = number_value.get_int64();
                    }
                    m_current_parsed_message.add_unordered_value(i64_value);
                    node_id = m_archive_writer
                                      ->add_node(node_id_stack.top(), NodeType::Integer, cur_key);
                }
                m_current_schema.insert_unordered(node_id);
                break;
            }
            case ondemand::json_type::string: {
                std::string value = std::string(
                        cur_value.raw_json_token().substr(1, cur_value.raw_json_token().size() - 2)
                );
                if (value.find(' ') != std::string::npos) {
                    node_id = m_archive_writer
                                      ->add_node(node_id_stack.top(), NodeType::ClpString, cur_key);
                } else {
                    node_id = m_archive_writer
                                      ->add_node(node_id_stack.top(), NodeType::VarString, cur_key);
                }
                m_current_parsed_message.add_unordered_value(value);
                m_current_schema.insert_unordered(node_id);
                break;
            }
            case ondemand::json_type::boolean: {
                bool value = cur_value.get_bool();
                m_current_parsed_message.add_unordered_value(value);
                node_id = m_archive_writer
                                  ->add_node(node_id_stack.top(), NodeType::Boolean, cur_key);
                m_current_schema.insert_unordered(node_id);
                break;
            }
            case ondemand::json_type::null: {
                node_id = m_archive_writer
                                  ->add_node(node_id_stack.top(), NodeType::NullValue, cur_key);
                m_current_schema.insert_unordered(node_id);
                break;
            }
        }

        ++object_it_stack.top();
    }
}

void JsonParser::parse_array(ondemand::array array, int32_t parent_node_id) {
    ondemand::array_iterator it = array.begin();
    if (it == array.end()) {
        m_current_schema.insert_unordered(parent_node_id);
        return;
    }

    size_t array_start = m_current_schema.start_unordered_object(NodeType::StructuredArray);
    ondemand::value cur_value;
    int32_t node_id;
    for (; it != array.end(); ++it) {
        cur_value = *it;

        switch (cur_value.type()) {
            case ondemand::json_type::object: {
                node_id = m_archive_writer->add_node(parent_node_id, NodeType::Object, "");
                parse_obj_in_array(std::move(cur_value.get_object()), node_id);
                break;
            }
            case ondemand::json_type::array: {
                node_id = m_archive_writer->add_node(parent_node_id, NodeType::StructuredArray, "");
                parse_array(std::move(cur_value.get_array()), node_id);
                break;
            }
            case ondemand::json_type::number: {
                ondemand::number number_value = cur_value.get_number();
                if (true == number_value.is_double()) {
                    double double_value = number_value.get_double();
                    m_current_parsed_message.add_unordered_value(double_value);
                    node_id = m_archive_writer->add_node(parent_node_id, NodeType::Float, "");
                } else {
                    int64_t i64_value;
                    if (number_value.is_uint64()) {
                        i64_value = static_cast<int64_t>(number_value.get_uint64());
                    } else {
                        i64_value = number_value.get_int64();
                    }
                    m_current_parsed_message.add_unordered_value(i64_value);
                    node_id = m_archive_writer->add_node(parent_node_id, NodeType::Integer, "");
                }
                m_current_schema.insert_unordered(node_id);
                break;
            }
            case ondemand::json_type::string: {
                std::string value = std::string(
                        cur_value.raw_json_token().substr(1, cur_value.raw_json_token().size() - 2)
                );
                if (value.find(' ') != std::string::npos) {
                    node_id = m_archive_writer->add_node(parent_node_id, NodeType::ClpString, "");
                } else {
                    node_id = m_archive_writer->add_node(parent_node_id, NodeType::VarString, "");
                }
                m_current_parsed_message.add_unordered_value(value);
                m_current_schema.insert_unordered(node_id);
                break;
            }
            case ondemand::json_type::boolean: {
                bool value = cur_value.get_bool();
                m_current_parsed_message.add_unordered_value(value);
                node_id = m_archive_writer->add_node(parent_node_id, NodeType::Boolean, "");
                m_current_schema.insert_unordered(node_id);
                break;
            }
            case ondemand::json_type::null: {
                node_id = m_archive_writer->add_node(parent_node_id, NodeType::NullValue, "");
                m_current_schema.insert_unordered(node_id);
                break;
            }
        }
    }
    m_current_schema.end_unordered_object(array_start);
}

void JsonParser::parse_line(ondemand::value line, int32_t parent_node_id, std::string const& key) {
    int32_t node_id;
    std::stack<ondemand::object> object_stack;
    std::stack<int32_t> node_id_stack;
    std::stack<ondemand::object_iterator> object_it_stack;

    ondemand::field cur_field;

    std::string cur_key = key;
    node_id_stack.push(parent_node_id);

    bool can_match_timestamp = !m_timestamp_column.empty();
    bool may_match_timestamp = can_match_timestamp;
    int longest_matching_timestamp_prefix = 0;
    bool matches_timestamp = false;

    do {
        if (false == object_stack.empty()) {
            cur_field = *object_it_stack.top();
            cur_key = std::string(std::string_view(cur_field.unescaped_key(true)));
            line = cur_field.value();
            if (may_match_timestamp) {
                if (object_stack.size() <= m_timestamp_column.size()
                    && cur_key == m_timestamp_column[object_stack.size() - 1])
                {
                    if (object_stack.size() == m_timestamp_column.size()) {
                        // FIXME: technically need to handle the case where this
                        // isn't a string or number column by resetting matches_timestamp
                        // to false
                        matches_timestamp = true;
                    }
                } else {
                    longest_matching_timestamp_prefix = object_stack.size() - 1;
                    may_match_timestamp = false;
                }
            }
        }

        switch (line.type()) {
            case ondemand::json_type::object: {
                node_id = m_archive_writer
                                  ->add_node(node_id_stack.top(), NodeType::Object, cur_key);
                object_stack.push(std::move(line.get_object()));
                auto objref = object_stack.top();
                auto it = ondemand::object_iterator(objref.begin());
                if (it == objref.end()) {
                    m_current_schema.insert_ordered(node_id);
                    object_stack.pop();
                    break;
                } else {
                    object_it_stack.push(it);
                    node_id_stack.push(node_id);
                    continue;
                }
            }
            case ondemand::json_type::array: {
                if (m_structurize_arrays) {
                    node_id = m_archive_writer->add_node(
                            node_id_stack.top(),
                            NodeType::StructuredArray,
                            cur_key
                    );
                    parse_array(std::move(line.get_array()), node_id);
                } else {
                    std::string value
                            = std::string(std::string_view(simdjson::to_json_string(line)));
                    node_id = m_archive_writer->add_node(
                            node_id_stack.top(),
                            NodeType::UnstructuredArray,
                            cur_key
                    );
                    m_current_parsed_message.add_value(node_id, value);
                    m_current_schema.insert_ordered(node_id);
                }
                break;
            }
            case ondemand::json_type::number: {
                NodeType type;
                ondemand::number number_value = line.get_number();
                if (false == number_value.is_double()) {
                    // FIXME: should have separate integer and unsigned
                    // integer types to handle values greater than max int64
                    type = NodeType::Integer;
                } else {
                    type = NodeType::Float;
                }
                node_id = m_archive_writer->add_node(node_id_stack.top(), type, cur_key);

                if (type == NodeType::Integer) {
                    int64_t i64_value;
                    if (number_value.is_uint64()) {
                        i64_value = static_cast<int64_t>(number_value.get_uint64());
                    } else {
                        i64_value = line.get_int64();
                    }

                    m_current_parsed_message.add_value(node_id, i64_value);
                    if (matches_timestamp) {
                        m_archive_writer
                                ->ingest_timestamp_entry(m_timestamp_key, node_id, i64_value);
                        matches_timestamp = may_match_timestamp = can_match_timestamp = false;
                    }
                } else {
                    double double_value = line.get_double();
                    m_current_parsed_message.add_value(node_id, double_value);
                    if (matches_timestamp) {
                        m_archive_writer
                                ->ingest_timestamp_entry(m_timestamp_key, node_id, double_value);
                        matches_timestamp = may_match_timestamp = can_match_timestamp = false;
                    }
                }
                m_current_schema.insert_ordered(node_id);
                break;
            }
            case ondemand::json_type::string: {
                auto raw_json_token = line.raw_json_token();
                std::string value
                        = std::string(raw_json_token.substr(1, raw_json_token.rfind('"') - 1));

                if (matches_timestamp) {
                    node_id = m_archive_writer->add_node(
                            node_id_stack.top(),
                            NodeType::DateString,
                            cur_key
                    );
                    uint64_t encoding_id{0};
                    epochtime_t timestamp = m_archive_writer->ingest_timestamp_entry(
                            m_timestamp_key,
                            node_id,
                            value,
                            encoding_id
                    );
                    m_current_parsed_message.add_value(node_id, encoding_id, timestamp);
                    matches_timestamp = may_match_timestamp = can_match_timestamp = false;
                } else if (value.find(' ') != std::string::npos) {
                    node_id = m_archive_writer
                                      ->add_node(node_id_stack.top(), NodeType::ClpString, cur_key);
                    m_current_parsed_message.add_value(node_id, value);
                } else {
                    node_id = m_archive_writer
                                      ->add_node(node_id_stack.top(), NodeType::VarString, cur_key);
                    m_current_parsed_message.add_value(node_id, value);
                }

                m_current_schema.insert_ordered(node_id);
                break;
            }
            case ondemand::json_type::boolean: {
                bool value = line.get_bool();
                node_id = m_archive_writer
                                  ->add_node(node_id_stack.top(), NodeType::Boolean, cur_key);
                m_current_parsed_message.add_value(node_id, value);
                m_current_schema.insert_ordered(node_id);
                break;
            }
            case ondemand::json_type::null: {
                node_id = m_archive_writer
                                  ->add_node(node_id_stack.top(), NodeType::NullValue, cur_key);
                m_current_schema.insert_ordered(node_id);
                break;
            }
        }

        if (object_stack.empty()) {
            break;
        }

        bool hit_end;
        do {
            hit_end = false;
            ++object_it_stack.top();
            if (object_it_stack.top() == object_stack.top().end()) {
                object_it_stack.pop();
                object_stack.pop();
                node_id_stack.pop();
                hit_end = true;
            }
            if (can_match_timestamp
                && (object_it_stack.size() - 1) <= longest_matching_timestamp_prefix)
            {
                may_match_timestamp = true;
            }
        } while (!object_it_stack.empty() && hit_end);
    }

    while (!object_stack.empty());
}

bool JsonParser::parse() {
    for (auto const& path : m_input_paths) {
        auto reader{ReaderUtils::try_create_reader(path, m_network_auth)};
        if (nullptr == reader) {
            m_archive_writer->close();
            return false;
        }

        JsonFileIterator json_file_iterator(*reader, m_max_document_size);
        if (simdjson::error_code::SUCCESS != json_file_iterator.get_error()) {
            SPDLOG_ERROR(
                    "Encountered error - {} - while trying to parse {} after parsing 0 bytes",
                    simdjson::error_message(json_file_iterator.get_error()),
                    path.path
            );
            m_archive_writer->close();
            return false;
        }

        simdjson::ondemand::document_stream::iterator json_it;

        m_num_messages = 0;
        size_t bytes_consumed_up_to_prev_archive = 0;
        size_t bytes_consumed_up_to_prev_record = 0;

        int32_t log_event_idx_node_id{};
        auto add_log_event_idx_node = [&]() {
            if (m_record_log_order) {
                log_event_idx_node_id
                        = add_metadata_field(constants::cLogEventIdxName, NodeType::Integer);
            }
        };
        add_log_event_idx_node();

        while (json_file_iterator.get_json(json_it)) {
            m_current_schema.clear();

            auto ref = *json_it;
            auto is_scalar_result = ref.is_scalar();
            // If you don't check the error on is_scalar it will sometimes throw TAPE_ERROR when
            // converting to bool. The error being TAPE_ERROR or is_scalar() being true both mean
            // that this isn't a valid JSON document but they get set in different situations so we
            // need to check both here.
            if (is_scalar_result.error() || true == is_scalar_result.value()) {
                SPDLOG_ERROR(
                        "Encountered non-json-object while trying to parse {} after parsing {} "
                        "bytes",
                        path.path,
                        bytes_consumed_up_to_prev_record
                );
                m_archive_writer->close();
                return false;
            }

            // Add log_event_idx field to metadata for record
            if (m_record_log_order) {
                m_current_parsed_message.add_value(
                        log_event_idx_node_id,
                        m_archive_writer->get_next_log_event_id()
                );
                m_current_schema.insert_ordered(log_event_idx_node_id);
            }

            // Some errors from simdjson are latent until trying to access invalid JSON fields.
            // Instead of checking for an error every time we access a JSON field in parse_line we
            // just catch simdjson_error here instead.
            try {
                parse_line(ref.value(), constants::cRootNodeId, constants::cRootNodeName);
            } catch (simdjson::simdjson_error& error) {
                SPDLOG_ERROR(
                        "Encountered error - {} - while trying to parse {} after parsing {} bytes",
                        error.what(),
                        path.path,
                        bytes_consumed_up_to_prev_record
                );
                m_archive_writer->close();
                return false;
            }
            m_num_messages++;

            int32_t current_schema_id = m_archive_writer->add_schema(m_current_schema);
            m_current_parsed_message.set_id(current_schema_id);
            m_archive_writer
                    ->append_message(current_schema_id, m_current_schema, m_current_parsed_message);

            bytes_consumed_up_to_prev_record = json_file_iterator.get_num_bytes_consumed();
            if (m_archive_writer->get_data_size() >= m_target_encoded_size) {
                m_archive_writer->increment_uncompressed_size(
                        bytes_consumed_up_to_prev_record - bytes_consumed_up_to_prev_archive
                );
                bytes_consumed_up_to_prev_archive = bytes_consumed_up_to_prev_record;
                split_archive();
                add_log_event_idx_node();
            }

            m_current_parsed_message.clear();
        }

        m_archive_writer->increment_uncompressed_size(
                json_file_iterator.get_num_bytes_read() - bytes_consumed_up_to_prev_archive
        );

        if (simdjson::error_code::SUCCESS != json_file_iterator.get_error()) {
            SPDLOG_ERROR(
                    "Encountered error - {} - while trying to parse {} after parsing {} bytes",
                    simdjson::error_message(json_file_iterator.get_error()),
                    path.path,
                    bytes_consumed_up_to_prev_record
            );
            m_archive_writer->close();
            return false;
        } else if (json_file_iterator.truncated_bytes() > 0) {
            // currently don't treat truncated bytes at the end of the file as an error
            SPDLOG_WARN(
                    "Truncated JSON  ({} bytes) at end of file {}",
                    json_file_iterator.truncated_bytes(),
                    path.path
            );
        }

        if (auto network_reader = std::dynamic_pointer_cast<clp::NetworkReader>(reader);
            nullptr != network_reader)
        {
            if (auto const rc = network_reader->get_curl_ret_code();
                rc.has_value() && CURLcode::CURLE_OK != rc.value())
            {
                auto const curl_error_message = network_reader->get_curl_error_msg();
                SPDLOG_ERROR(
                        "Encountered curl error while ingesting {} - Code: {} - Message: {}",
                        path.path,
                        rc.value(),
                        curl_error_message.value_or("Unkown error")
                );
                m_archive_writer->close();
                return false;
            }
        }
    }
    return true;
}

int32_t JsonParser::add_metadata_field(std::string_view const field_name, NodeType type) {
    auto metadata_subtree_id = m_archive_writer->add_node(
            constants::cRootNodeId,
            NodeType::Metadata,
            constants::cMetadataSubtreeName
    );
    return m_archive_writer->add_node(metadata_subtree_id, type, field_name);
}

auto JsonParser::get_archive_node_type(
        clp::ffi::SchemaTree const& tree,
        std::pair<clp::ffi::SchemaTree::Node::id_t, std::optional<clp::ffi::Value>> const& kv_pair
) -> NodeType {
    clp::ffi::SchemaTree::Node const& tree_node = tree.get_node(kv_pair.first);
    clp::ffi::SchemaTree::Node::Type const ir_node_type = tree_node.get_type();
    bool const node_has_value = kv_pair.second.has_value();
    clp::ffi::Value node_value{};
    if (node_has_value) {
        node_value = kv_pair.second.value();
    }
    switch (ir_node_type) {
        case clp::ffi::SchemaTree::Node::Type::Int:
            return NodeType::Integer;
        case clp::ffi::SchemaTree::Node::Type::Float:
            return NodeType::Float;
        case clp::ffi::SchemaTree::Node::Type::Bool:
            return NodeType::Boolean;
        case clp::ffi::SchemaTree::Node::Type::UnstructuredArray:
            return NodeType::UnstructuredArray;
        case clp::ffi::SchemaTree::Node::Type::Str:
            if (node_value.is<std::string>()) {
                return NodeType::VarString;
            }
            return NodeType::ClpString;
        case clp::ffi::SchemaTree::Node::Type::Obj:
            if (node_has_value && node_value.is_null()) {
                return NodeType::NullValue;
            }
            return NodeType::Object;
        default:
            throw OperationFailed(ErrorCodeFailure, __FILENAME__, __LINE__);
    }
}

auto JsonParser::add_node_to_archive_and_translations(
        uint32_t ir_node_id,
        clp::ffi::SchemaTree::Node const& ir_node_to_add,
        NodeType archive_node_type,
        int32_t parent_node_id
) -> int {
    auto validated_escaped_key
            = clp::ffi::validate_and_escape_utf8_string(ir_node_to_add.get_key_name());
    std::string node_key;
    if (validated_escaped_key.has_value()) {
        node_key = validated_escaped_key.value();
    } else {
        SPDLOG_ERROR("Key is not UTF-8 compliant: \"{}\"", ir_node_to_add.get_key_name());
        throw OperationFailed(ErrorCodeFailure, __FILENAME__, __LINE__);
    }
    int const curr_node_archive_id
            = m_archive_writer->add_node(parent_node_id, archive_node_type, node_key);

    m_ir_node_to_archive_node_id_mapping.emplace(
            std::make_pair(ir_node_id, archive_node_type),
            curr_node_archive_id
    );
    return curr_node_archive_id;
}

auto JsonParser::get_archive_node_id(
        uint32_t ir_node_id,
        NodeType archive_node_type,
        clp::ffi::SchemaTree const& ir_tree
) -> int {
    int curr_node_archive_id{constants::cRootNodeId};
    auto flat_map_location
            = m_ir_node_to_archive_node_id_mapping.find(std::pair{ir_node_id, archive_node_type});

    if (m_ir_node_to_archive_node_id_mapping.end() != flat_map_location) {
        return flat_map_location->second;
    }

    std::vector<uint32_t> ir_id_stack;
    ir_id_stack.push_back(ir_node_id);
    int32_t next_parent_archive_id{constants::cRootNodeId};
    NodeType next_node_type = archive_node_type;

    while (true) {
        auto const& curr_node = ir_tree.get_node(ir_id_stack.back());
        auto parent_of_curr_node_id = curr_node.get_parent_id();
        if (parent_of_curr_node_id.has_value()) {
            ir_id_stack.push_back(parent_of_curr_node_id.value());
            next_node_type = NodeType::Object;
        } else {
            next_parent_archive_id = constants::cRootNodeId;
            break;
        }

        flat_map_location = m_ir_node_to_archive_node_id_mapping.find(
                std::pair{ir_id_stack.back(), next_node_type}
        );
        if (m_ir_node_to_archive_node_id_mapping.end() != flat_map_location) {
            curr_node_archive_id = flat_map_location->second;
            next_parent_archive_id = flat_map_location->second;
            ir_id_stack.pop_back();
            break;
        }
    }

    while (false == ir_id_stack.empty()) {
        auto const& curr_node = ir_tree.get_node(ir_id_stack.back());
        if (1 == ir_id_stack.size()) {
            curr_node_archive_id = add_node_to_archive_and_translations(
                    ir_id_stack.back(),
                    curr_node,
                    archive_node_type,
                    next_parent_archive_id
            );
        } else {
            curr_node_archive_id = add_node_to_archive_and_translations(
                    ir_id_stack.back(),
                    curr_node,
                    NodeType::Object,
                    next_parent_archive_id
            );
        }
        next_parent_archive_id = curr_node_archive_id;
        ir_id_stack.pop_back();
    }
    return curr_node_archive_id;
}

void JsonParser::parse_kv_log_event(KeyValuePairLogEvent const& kv) {
    clp::ffi::SchemaTree const& tree = kv.get_user_gen_keys_schema_tree();
    for (auto const& pair : kv.get_user_gen_node_id_value_pairs()) {
        NodeType const archive_node_type = get_archive_node_type(tree, pair);
        auto const node_id = get_archive_node_id(pair.first, archive_node_type, tree);

        switch (archive_node_type) {
            case NodeType::Integer: {
                auto const i64_value
                        = pair.second.value().get_immutable_view<clp::ffi::value_int_t>();
                m_current_parsed_message.add_value(node_id, i64_value);
            } break;
            case NodeType::Float: {
                auto const d_value
                        = pair.second.value().get_immutable_view<clp::ffi::value_float_t>();
                m_current_parsed_message.add_value(node_id, d_value);
            } break;
            case NodeType::Boolean: {
                auto const b_value
                        = pair.second.value().get_immutable_view<clp::ffi::value_bool_t>();
                m_current_parsed_message.add_value(node_id, b_value);
            } break;
            case NodeType::VarString: {
                auto const validated_escaped_string = clp::ffi::validate_and_escape_utf8_string(
                        pair.second.value().get_immutable_view<std::string>()
                );
                std::string str;
                if (validated_escaped_string.has_value()) {
                    str = validated_escaped_string.value();
                } else {
                    SPDLOG_ERROR(
                            "String is not utf8 compliant: \"{}\"",
                            pair.second.value().get_immutable_view<std::string>()
                    );
                    throw OperationFailed(ErrorCodeFailure, __FILENAME__, __LINE__);
                }
                m_current_parsed_message.add_value(node_id, str);
            } break;
            case NodeType::ClpString: {
                std::string encoded_str;
                std::string decoded_value;
                if (pair.second.value().is<clp::ir::EightByteEncodedTextAst>()) {
                    decoded_value = pair.second.value()
                                            .get_immutable_view<clp::ir::EightByteEncodedTextAst>()
                                            .decode_and_unparse()
                                            .value();

                } else {
                    decoded_value = pair.second.value()
                                            .get_immutable_view<clp::ir::FourByteEncodedTextAst>()
                                            .decode_and_unparse()
                                            .value();
                }
                auto const validated_escaped_encoded_string
                        = clp::ffi::validate_and_escape_utf8_string(decoded_value.c_str());
                if (validated_escaped_encoded_string.has_value()) {
                    encoded_str = validated_escaped_encoded_string.value();
                } else {
                    SPDLOG_ERROR("Encoded string is not utf8 compliant: \"{}\"", decoded_value);
                    throw OperationFailed(ErrorCodeFailure, __FILENAME__, __LINE__);
                }
                m_current_parsed_message.add_value(node_id, encoded_str);
            } break;
            case NodeType::UnstructuredArray: {
                std::string array_str;
                if (pair.second.value().is<clp::ir::EightByteEncodedTextAst>()) {
                    array_str = pair.second.value()
                                        .get_immutable_view<clp::ir::EightByteEncodedTextAst>()
                                        .decode_and_unparse()
                                        .value();
                } else {
                    array_str = pair.second.value()
                                        .get_immutable_view<clp::ir::FourByteEncodedTextAst>()
                                        .decode_and_unparse()
                                        .value();
                }
                m_current_parsed_message.add_value(node_id, array_str);
                break;
            }
            default:
                // Don't need to add value for obj or null
                break;
        }
        m_current_schema.insert_ordered(node_id);
    }

    int32_t const current_schema_id = m_archive_writer->add_schema(m_current_schema);
    m_current_parsed_message.set_id(current_schema_id);
    m_archive_writer->append_message(current_schema_id, m_current_schema, m_current_parsed_message);
}

auto JsonParser::parse_from_ir() -> bool {
    for (auto& file_path : m_file_paths) {
        clp::streaming_compression::zstd::Decompressor decompressor;
        size_t curr_pos{};
        size_t last_pos{};
        decompressor.open(file_path);

        auto deserializer_result{Deserializer<IrUnitHandler>::create(decompressor, IrUnitHandler{})
        };
        if (deserializer_result.has_error()) {
            decompressor.close();
            m_archive_writer->close();
            return false;
        }
        auto& deserializer = deserializer_result.value();
        auto& ir_unit_handler{deserializer.get_ir_unit_handler()};

        int32_t log_event_idx_node_id{};
        auto add_log_event_idx_node = [&]() {
            if (m_record_log_order) {
                log_event_idx_node_id
                        = add_metadata_field(constants::cLogEventIdxName, NodeType::Integer);
            }
        };
        add_log_event_idx_node();
        while (true) {
            auto const kv_log_event_result{deserializer.deserialize_next_ir_unit(decompressor)};

            if (kv_log_event_result.has_error()) {
                m_archive_writer->close();
                decompressor.close();
                return false;
            }
            if (kv_log_event_result.value() == clp::ffi::ir_stream::IrUnitType::EndOfStream) {
                break;
            }
            if (kv_log_event_result.value() == clp::ffi::ir_stream::IrUnitType::LogEvent) {
                auto const kv_log_event = &(ir_unit_handler.get_deserialized_log_event().value());

                m_current_schema.clear();

                // Add log_event_idx field to metadata for record
                if (m_record_log_order) {
                    m_current_parsed_message.add_value(
                            log_event_idx_node_id,
                            m_archive_writer->get_next_log_event_id()
                    );
                    m_current_schema.insert_ordered(log_event_idx_node_id);
                }

                try {
                    parse_kv_log_event(*kv_log_event);
                } catch (std::exception const& e) {
                    SPDLOG_ERROR("Encountered error while parsing a kv log event - {}", e.what());
                    m_archive_writer->close();
                    decompressor.close();
                    return false;
                }

                if (m_archive_writer->get_data_size() >= m_target_encoded_size) {
                    m_ir_node_to_archive_node_id_mapping.clear();
                    decompressor.try_get_pos(curr_pos);
                    m_archive_writer->increment_uncompressed_size(curr_pos - last_pos);
                    last_pos = curr_pos;
                    split_archive();
                    add_log_event_idx_node();
                }

                ir_unit_handler.clear();
                m_current_parsed_message.clear();

            } else if (kv_log_event_result.value()
                       == clp::ffi::ir_stream::IrUnitType::SchemaTreeNodeInsertion)
            {
                continue;
            } else {
                m_archive_writer->close();
                decompressor.close();
                return false;
            }
        }
        m_ir_node_to_archive_node_id_mapping.clear();
        decompressor.try_get_pos(curr_pos);
        m_archive_writer->increment_uncompressed_size(curr_pos - last_pos);
        decompressor.close();
    }
    return true;
}

void JsonParser::store() {
    m_archive_writer->close();
}

void JsonParser::split_archive() {
    m_archive_writer->close();
    m_archive_options.id = m_generator();
    m_archive_writer->open(m_archive_options);
}

}  // namespace clp_s<|MERGE_RESOLUTION|>--- conflicted
+++ resolved
@@ -2,24 +2,14 @@
 
 #include <cstdint>
 #include <iostream>
-<<<<<<< HEAD
 #include <memory>
-=======
 #include <optional>
->>>>>>> 329edf66
 #include <stack>
 #include <utility>
 #include <vector>
 
-<<<<<<< HEAD
+#include <absl/container/flat_hash_map.h>
 #include <curl/curl.h>
-#include <simdjson.h>
-#include <spdlog/spdlog.h>
-
-#include "../clp/NetworkReader.hpp"
-#include "../clp/ReaderInterface.hpp"
-=======
-#include <absl/container/flat_hash_map.h>
 #include <simdjson.h>
 #include <spdlog/spdlog.h>
 
@@ -31,9 +21,10 @@
 #include "../clp/ffi/utils.hpp"
 #include "../clp/ffi/Value.hpp"
 #include "../clp/ir/EncodedTextAst.hpp"
+#include "../clp/NetworkReader.hpp"
+#include "../clp/ReaderInterface.hpp"
 #include "../clp/streaming_compression/zstd/Decompressor.hpp"
 #include "../clp/time_types.hpp"
->>>>>>> 329edf66
 #include "archive_constants.hpp"
 #include "ErrorCode.hpp"
 #include "JsonFileIterator.hpp"
@@ -862,11 +853,16 @@
 }
 
 auto JsonParser::parse_from_ir() -> bool {
-    for (auto& file_path : m_file_paths) {
+    for (auto const& path : m_input_paths) {
+        // TODO: add support for ingesting IR from a network source
+        if (InputSource::Filesystem != path.source) {
+            m_archive_writer->close();
+            return false;
+        }
         clp::streaming_compression::zstd::Decompressor decompressor;
         size_t curr_pos{};
         size_t last_pos{};
-        decompressor.open(file_path);
+        decompressor.open(path.path);
 
         auto deserializer_result{Deserializer<IrUnitHandler>::create(decompressor, IrUnitHandler{})
         };
