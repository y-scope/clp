--- conflicted
+++ resolved
@@ -11,18 +11,21 @@
 		${ANTLR_GENERATED_SOURCE_DIR}/KqlVisitor.h
 )
 
-<<<<<<< HEAD
 if(NOT CLP_NO_BUILD_CLP_S_SEARCH_KQL)
         add_library(
                 clp_s_search_kql
+                ${ANTLR_GENERATED_SOURCES}
                 ../antlr_common/ErrorListener.hpp
-                ${ANTLR_KqlParser_CXX_OUTPUTS}
                 kql.cpp
                 kql.hpp
         )
         add_library(clp_s::search::kql ALIAS clp_s_search_kql)
         target_compile_features(clp_s_search_kql PRIVATE cxx_std_20)
-        target_include_directories(clp_s_search_kql PRIVATE ${ANTLR_KqlParser_OUTPUT_DIR})
+        target_include_directories(clp_s_search_kql
+                PRIVATE
+                ${ANTLR_GENERATED_SOURCE_DIR}
+        )
+
         target_link_libraries(
                 clp_s_search_kql
                 PRIVATE
@@ -31,28 +34,4 @@
                 clp_s::search::ast
                 spdlog::spdlog
         )
-endif()
-=======
-add_library(
-        clp_s_search_kql
-		${ANTLR_GENERATED_SOURCES}
-        ../antlr_common/ErrorListener.hpp
-        kql.cpp
-        kql.hpp
-)
-add_library(clp_s::search::kql ALIAS clp_s_search_kql)
-target_compile_features(clp_s_search_kql PRIVATE cxx_std_20)
-target_include_directories(clp_s_search_kql
-	PRIVATE
-	${ANTLR_GENERATED_SOURCE_DIR}
-)
-
-target_link_libraries(
-	clp_s_search_kql
-	PRIVATE
-	antlr4_static
-	clp::string_utils
-	clp_s::search::ast
-	spdlog::spdlog
-)
->>>>>>> c69d4cf7
+endif()