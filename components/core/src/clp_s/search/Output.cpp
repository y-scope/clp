--- conflicted
+++ resolved
@@ -4,6 +4,7 @@
 #include <vector>
 
 #include "../../clp/type_utils.hpp"
+#include "../Utils.hpp"
 #include "AndExpr.hpp"
 #include "clp_search/EncodedVariableInterpreter.hpp"
 #include "clp_search/Grep.hpp"
@@ -890,7 +891,6 @@
             }
 
             // search on log type dictionary
-<<<<<<< HEAD
             m_string_query_map.emplace(query_string, Grep::process_raw_query(
                     m_log_dict,
                     m_var_dict,
@@ -898,10 +898,6 @@
                     m_ignore_case,
                     false
             ));
-=======
-            Query& q = m_string_query_map[query_string];
-            Grep::process_raw_query(m_log_dict, m_var_dict, query_string, m_ignore_case, q, false);
->>>>>>> e45c869c
         }
         SubQuery sub_query;
         if (filter->get_column()->matches_type(LiteralType::VarStringT)) {
