set(ANTLR_GENERATED_SQL_CODE_DIR ${CMAKE_CURRENT_SOURCE_DIR}/antlr_generated)

set(ANTLR_GENERATED_SQL_CODE
		${ANTLR_GENERATED_SQL_CODE_DIR}/SqlBaseVisitor.cpp
		${ANTLR_GENERATED_SQL_CODE_DIR}/SqlBaseVisitor.h
		${ANTLR_GENERATED_SQL_CODE_DIR}/SqlLexer.cpp
		${ANTLR_GENERATED_SQL_CODE_DIR}/SqlLexer.h
		${ANTLR_GENERATED_SQL_CODE_DIR}/SqlParser.cpp
		${ANTLR_GENERATED_SQL_CODE_DIR}/SqlParser.h
		${ANTLR_GENERATED_SQL_CODE_DIR}/SqlVisitor.cpp
		${ANTLR_GENERATED_SQL_CODE_DIR}/SqlVisitor.h
)

add_library(
<<<<<<< HEAD
        sql
        ${CMAKE_CURRENT_SOURCE_DIR}/../antlr_common/ErrorListener.hpp
        ${ANTLR_GENERATED_SQL_CODE}
        ${CMAKE_CURRENT_SOURCE_DIR}/sql.cpp
        ${CMAKE_CURRENT_SOURCE_DIR}/sql.hpp
)
target_compile_features(sql PRIVATE cxx_std_20)
target_include_directories(sql
	PRIVATE
	${ANTLR_GENERATED_SQL_CODE_DIR}
)
=======
        clp_s_search_sql
        ../antlr_common/ErrorListener.hpp
        ${ANTLR_SqlParser_CXX_OUTPUTS}
        sql.cpp
        sql.hpp
)
add_library(clp_s::search::sql ALIAS clp_s_search_sql)
target_compile_features(clp_s_search_sql PRIVATE cxx_std_20)
target_include_directories(clp_s_search_sql PRIVATE ${ANTLR_SqlParser_OUTPUT_DIR})
>>>>>>> b4d73d46
target_link_libraries(
	clp_s_search_sql
	PRIVATE
	antlr4_static
	clp_s::search::ast
	spdlog::spdlog
)<|MERGE_RESOLUTION|>--- conflicted
+++ resolved
@@ -12,29 +12,19 @@
 )
 
 add_library(
-<<<<<<< HEAD
-        sql
+        clp_s_search_sql
         ${CMAKE_CURRENT_SOURCE_DIR}/../antlr_common/ErrorListener.hpp
         ${ANTLR_GENERATED_SQL_CODE}
         ${CMAKE_CURRENT_SOURCE_DIR}/sql.cpp
         ${CMAKE_CURRENT_SOURCE_DIR}/sql.hpp
 )
-target_compile_features(sql PRIVATE cxx_std_20)
-target_include_directories(sql
+add_library(clp_s::search::sql ALIAS clp_s_search_sql)
+target_compile_features(clp_s_search_sql PRIVATE cxx_std_20)
+target_include_directories(clp_s_search_sql
 	PRIVATE
 	${ANTLR_GENERATED_SQL_CODE_DIR}
 )
-=======
-        clp_s_search_sql
-        ../antlr_common/ErrorListener.hpp
-        ${ANTLR_SqlParser_CXX_OUTPUTS}
-        sql.cpp
-        sql.hpp
-)
-add_library(clp_s::search::sql ALIAS clp_s_search_sql)
-target_compile_features(clp_s_search_sql PRIVATE cxx_std_20)
-target_include_directories(clp_s_search_sql PRIVATE ${ANTLR_SqlParser_OUTPUT_DIR})
->>>>>>> b4d73d46
+
 target_link_libraries(
 	clp_s_search_sql
 	PRIVATE
