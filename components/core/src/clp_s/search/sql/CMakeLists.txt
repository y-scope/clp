--- conflicted
+++ resolved
@@ -11,18 +11,21 @@
 		${ANTLR_GENERATED_SOURCE_DIR}/SqlVisitor.h
 )
 
-<<<<<<< HEAD
 if(NOT CLP_NO_BUILD_CLP_S_SEARCH_SQL)
         add_library(
                 clp_s_search_sql
+                ${ANTLR_GENERATED_SOURCES}
                 ../antlr_common/ErrorListener.hpp
-                ${ANTLR_SqlParser_CXX_OUTPUTS}
                 sql.cpp
                 sql.hpp
-        )
+        )    
         add_library(clp_s::search::sql ALIAS clp_s_search_sql)
         target_compile_features(clp_s_search_sql PRIVATE cxx_std_20)
-        target_include_directories(clp_s_search_sql PRIVATE ${ANTLR_SqlParser_OUTPUT_DIR})
+        target_include_directories(clp_s_search_sql
+                PRIVATE
+                ${ANTLR_GENERATED_SOURCE_DIR}
+        )
+
         target_link_libraries(
                 clp_s_search_sql
                 PRIVATE
@@ -30,27 +33,4 @@
                 clp_s::search::ast
                 spdlog::spdlog
         )
-endif()
-=======
-add_library(
-        clp_s_search_sql
-		${ANTLR_GENERATED_SOURCES}
-        ../antlr_common/ErrorListener.hpp
-        sql.cpp
-        sql.hpp
-)
-add_library(clp_s::search::sql ALIAS clp_s_search_sql)
-target_compile_features(clp_s_search_sql PRIVATE cxx_std_20)
-target_include_directories(clp_s_search_sql
-	PRIVATE
-	${ANTLR_GENERATED_SOURCE_DIR}
-)
-
-target_link_libraries(
-	clp_s_search_sql
-	PRIVATE
-	antlr4_static
-	clp_s::search::ast
-	spdlog::spdlog
-)
->>>>>>> c69d4cf7
+endif()