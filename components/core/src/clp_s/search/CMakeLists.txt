add_subdirectory(ast)
add_subdirectory(kql)
add_subdirectory(sql)

set(
        CLP_S_SEARCH_SOURCES
        ../Defs.hpp
        ../VariableEncoder.cpp
        ../VariableEncoder.hpp
        AddTimestampConditions.cpp
        AddTimestampConditions.hpp
        clp_search/EncodedVariableInterpreter.cpp
        clp_search/EncodedVariableInterpreter.hpp
        clp_search/Grep.cpp
        clp_search/Grep.hpp
        clp_search/Query.cpp
        clp_search/Query.hpp
        EvaluateRangeIndexFilters.cpp
        EvaluateRangeIndexFilters.hpp
        EvaluateTimestampIndex.cpp
        EvaluateTimestampIndex.hpp
        Output.cpp
        Output.hpp
        OutputHandler.hpp
        Projection.cpp
        Projection.hpp
        QueryRunner.cpp
        QueryRunner.hpp
        SchemaMatch.cpp
        SchemaMatch.hpp
)

<<<<<<< HEAD
if(NOT CLP_NO_BUILD_CLP_S_SEARCH)
        add_library(
                clp_s_search
                ${CLP_S_SEARCH_SOURCES}
        )
        add_library(clp_s::search ALIAS clp_s_search)
        target_compile_features(clp_s_search PRIVATE cxx_std_20)
        target_include_directories(clp_s_search PUBLIC ../../)
        target_link_libraries(
                clp_s_search
                PUBLIC
                absl::flat_hash_map
                clp_s::archive_reader
                clp_s::search::ast
                simdjson::simdjson
                PRIVATE
                spdlog::spdlog
        )
endif()
=======
add_library(
        clp_s_search
        ${CLP_S_SEARCH_SOURCES}
)
add_library(clp_s::search ALIAS clp_s_search)
target_compile_features(clp_s_search PRIVATE cxx_std_20)
target_include_directories(clp_s_search PUBLIC ../../)
target_link_libraries(
        clp_s_search
        PUBLIC
        absl::flat_hash_map
        clp_s::archive_reader
        clp_s::search::ast
        simdjson::simdjson
        PRIVATE
	clp_s::clp_dependencies
        spdlog::spdlog
)
>>>>>>> 412f6dc9
<|MERGE_RESOLUTION|>--- conflicted
+++ resolved
@@ -30,7 +30,6 @@
         SchemaMatch.hpp
 )
 
-<<<<<<< HEAD
 if(NOT CLP_NO_BUILD_CLP_S_SEARCH)
         add_library(
                 clp_s_search
@@ -47,26 +46,7 @@
                 clp_s::search::ast
                 simdjson::simdjson
                 PRIVATE
+                clp_s::clp_dependencies
                 spdlog::spdlog
         )
-endif()
-=======
-add_library(
-        clp_s_search
-        ${CLP_S_SEARCH_SOURCES}
-)
-add_library(clp_s::search ALIAS clp_s_search)
-target_compile_features(clp_s_search PRIVATE cxx_std_20)
-target_include_directories(clp_s_search PUBLIC ../../)
-target_link_libraries(
-        clp_s_search
-        PUBLIC
-        absl::flat_hash_map
-        clp_s::archive_reader
-        clp_s::search::ast
-        simdjson::simdjson
-        PRIVATE
-	clp_s::clp_dependencies
-        spdlog::spdlog
-)
->>>>>>> 412f6dc9
+endif()