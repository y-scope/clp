#ifndef CLP_S_INPUTCONFIG_HPP
#define CLP_S_INPUTCONFIG_HPP

#include <cstdint>
#include <memory>
#include <string>
#include <string_view>
#include <utility>
#include <variant>
#include <vector>

#include "../clp/ReaderInterface.hpp"

namespace clp_s {
// Constants used for input configuration
constexpr char cAwsAccessKeyIdEnvVar[] = "AWS_ACCESS_KEY_ID";
constexpr char cAwsSecretAccessKeyEnvVar[] = "AWS_SECRET_ACCESS_KEY";
constexpr char cAwsSessionTokenEnvVar[] = "AWS_SESSION_TOKEN";

/**
 * Enum class defining various file types.
 */
enum class FileType : uint8_t {
    Json = 0,
    KeyValueIr,
<<<<<<< HEAD
    Text,
=======
    LogText,
>>>>>>> 5cc777c5
    Zstd,
    Unknown
};

/**
 * Enum class defining the source of a resource.
 */
enum class InputSource : uint8_t {
    Filesystem,
    Network
};

/**
 * Enum class defining the authentication method required for accessing a resource.
 */
enum class AuthMethod : uint8_t {
    None,
    S3PresignedUrlV4
};

/**
 * Struct encapsulating information needed to authenticate network requests.
 */
struct NetworkAuthOption {
    AuthMethod method{AuthMethod::None};
};

/**
 * Struct representing a resource path with its source type.
 */
struct Path {
    InputSource source{InputSource::Filesystem};
    std::string path;
};

/**
 * Determines the input source for a given raw path or url.
 * @param path
 * @return the InputSource for the given path
 */
[[nodiscard]] auto get_source_for_path(std::string_view const path) -> InputSource;

/**
 * Determines the input source for a given raw path or url and converts the path into a Path object.
 * @param path
 * @return a Path object representing the raw path or url
 */
[[nodiscard]] auto get_path_object_for_raw_path(std::string_view const path) -> Path;

/**
 * Recursively collects all file paths from the given raw path, including the path itself.
 * @param path
 * @param files Returned paths
 * @return true on success, false otherwise
 */
auto get_input_files_for_raw_path(std::string_view const path, std::vector<Path>& files) -> bool;

/**
 * Recursively collects all file paths that are children of the the given Path, including the Path
 * itself.
 * @param path
 * @param files Returned paths
 * @return true on success, false otherwise
 */
[[nodiscard]] auto get_input_files_for_path(Path const& path, std::vector<Path>& files) -> bool;

/**
 * Collects all archives that are children of the given raw path, including the path itself.
 * @param path
 * @param archives Returned archives
 * @return true on success, false otherwise
 */
[[nodiscard]] auto
get_input_archives_for_raw_path(std::string_view const path, std::vector<Path>& archives) -> bool;

/**
 * Collects all archives from the given Path, including the Path itself.
 * @param path
 * @param archives Returned archives
 * @return true on success, false otherwise
 */
[[nodiscard]] auto get_input_archives_for_path(Path const& path, std::vector<Path>& archives)
        -> bool;

/**
 * Determines the archive id of an archive based on the archive path.
 * @param path
 * @param archive_id Returned archive id
 * @return true on success, false otherwise
 */
[[nodiscard]] auto get_archive_id_from_path(Path const& archive_path, std::string& archive_id)
        -> bool;

/**
 * Tries to open a clp::ReaderInterface using the given Path and NetworkAuthOption.
 * @param path
 * @param network_auth
 * @return the opened clp::ReaderInterface or nullptr on error
 */
[[nodiscard]] auto try_create_reader(Path const& path, NetworkAuthOption const& network_auth)
        -> std::shared_ptr<clp::ReaderInterface>;

/**
 * Tries to deduce the underlying file-type of the file opened by `reader`, and returns a
 * (potentially new) reader for underlying JSON or KV-IR content by unwrapping layers of
 * compression.
 * @param reader
 * @return A vector of all created `clp::ReaderInterface`s, where the last entry in the vector is
 * open for reading content of the type described by the element in the pair. When the content type
 * cannot be deduced, we return an empty vector and `FileType::Unknown`.
 */
[[nodiscard]] auto try_deduce_reader_type(std::shared_ptr<clp::ReaderInterface> reader)
        -> std::pair<std::vector<std::shared_ptr<clp::ReaderInterface>>, FileType>;

/**
 * Closes all readers in a vector of nested readers, starting from the last reader.
 * @param readers
 */
void close_nested_readers(std::vector<std::shared_ptr<clp::ReaderInterface>> const& readers);
}  // namespace clp_s

#endif  // CLP_S_INPUTCONFIG_HPP<|MERGE_RESOLUTION|>--- conflicted
+++ resolved
@@ -23,11 +23,7 @@
 enum class FileType : uint8_t {
     Json = 0,
     KeyValueIr,
-<<<<<<< HEAD
-    Text,
-=======
     LogText,
->>>>>>> 5cc777c5
     Zstd,
     Unknown
 };
