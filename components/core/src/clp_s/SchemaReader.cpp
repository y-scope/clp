--- conflicted
+++ resolved
@@ -68,13 +68,7 @@
     }
 }
 
-<<<<<<< HEAD
-// TODO clpsls: need a begin/end structurized string to rebuild the original string value through
-// the logtype + variables.
-void SchemaReader::generate_json_string() {
-=======
 auto SchemaReader::generate_json_string(uint64_t message_index) -> std::string {
->>>>>>> 221b064d
     m_json_serializer.reset();
     m_json_serializer.begin_document();
     size_t column_id_index = 0;
