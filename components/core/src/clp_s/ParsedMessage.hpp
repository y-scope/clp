--- conflicted
+++ resolved
@@ -19,16 +19,6 @@
 class ParsedMessage {
 public:
     // Types
-<<<<<<< HEAD
-    using variable_t = std::variant<
-            int64_t,
-            double,
-            std::string,
-            bool,
-            std::pair<uint64_t, epochtime_t>,
-            std::pair<double, float_format_t>,
-            clp_s::LogTypeDictionaryEntry>;
-=======
     using variable_t = std::
             variant<int64_t,
                     double,
@@ -37,8 +27,8 @@
                     clp::ir::FourByteEncodedTextAst,
                     bool,
                     std::pair<uint64_t, epochtime_t>,
-                    std::pair<double, float_format_t>>;
->>>>>>> 5cc777c5
+                    std::pair<double, float_format_t>,
+                    clp_s::LogTypeDictionaryEntry>;
 
     // Constructor
     ParsedMessage() : m_schema_id(-1) {}
