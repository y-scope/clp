--- conflicted
+++ resolved
@@ -104,12 +104,8 @@
     std::string string_timestamp = std::get<std::string>(value);
 
     uint64_t encoding_id;
-<<<<<<< HEAD
-    epochtime_t timestamp = m_timestamp_dict->ingest_entry(m_id, string_timestamp, encoding_id);
-=======
     epochtime_t timestamp
             = m_timestamp_dict->ingest_entry(m_name, m_id, string_timestamp, encoding_id);
->>>>>>> fba17b74
 
     m_timestamps.push_back(timestamp);
     m_timestamp_encodings.push_back(encoding_id);
@@ -133,11 +129,7 @@
     size = sizeof(double);
     double timestamp = std::get<double>(value);
 
-<<<<<<< HEAD
-    m_timestamp_dict->ingest_entry(m_id, timestamp);
-=======
     m_timestamp_dict->ingest_entry(m_name, m_id, timestamp);
->>>>>>> fba17b74
 
     m_timestamps.push_back(timestamp);
 }
