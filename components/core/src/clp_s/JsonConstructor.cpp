#include "JsonConstructor.hpp"

#include <filesystem>
#include <system_error>

#include <fmt/core.h>

#include "ErrorCode.hpp"
#include "ReaderUtils.hpp"
#include "SchemaTree.hpp"
#include "TraceableException.hpp"

namespace clp_s {
JsonConstructor::JsonConstructor(JsonConstructorOption const& option)
        : m_output_dir(option.output_dir),
          m_archives_dir(option.archives_dir),
          m_current_archive_index(0),
          m_max_archive_index(0) {
    std::error_code error_code;
    if (false == std::filesystem::create_directory(option.output_dir, error_code) && error_code) {
        throw OperationFailed(
                ErrorCodeFailure,
                __FILENAME__,
                __LINE__,
                fmt::format(
                        "Cannot create directory '{}' - {}",
                        option.output_dir,
                        error_code.message()
                )
        );
    }

    if (false == std::filesystem::is_directory(m_archives_dir)) {
        throw OperationFailed(
                ErrorCodeFailure,
                __FILENAME__,
                __LINE__,
                fmt::format("'{}' is not a directory", m_archives_dir)
        );
    }

<<<<<<< HEAD
    m_archive_paths = std::move(ReaderUtils::get_archives(m_archives_dir));
=======
    for (auto const& entry : std::filesystem::directory_iterator(m_archives_dir)) {
        if (false == entry.is_directory()) {
            // Skip non-directories
            continue;
        }

        m_archive_paths.push_back(entry.path().string());
    }

>>>>>>> af0ea58f
    if (m_archive_paths.empty()) {
        throw OperationFailed(
                ErrorCodeFailure,
                __FILENAME__,
                __LINE__,
                fmt::format("No sub-archives in '{}'", m_archives_dir)
        );
    }

    m_max_archive_index = m_archive_paths.size() - 1;
}

void JsonConstructor::construct() {
    m_schema_tree = ReaderUtils::read_schema_tree(m_archives_dir);
    auto id_to_schema = ReaderUtils::read_schemas(m_archives_dir);
    auto timestamp_dict = ReaderUtils::read_timestamp_dictionary(m_archives_dir);

    m_archive_reader = std::make_unique<ArchiveReader>(m_schema_tree, id_to_schema, timestamp_dict);
}

void JsonConstructor::store() {
    FileWriter writer;
    writer.open(m_output_dir + "/original", FileWriter::OpenMode::CreateIfNonexistentForAppending);

    while (m_current_archive_index <= m_max_archive_index) {
        m_archive_reader->open(m_archive_paths[m_current_archive_index]);
        m_archive_reader->load_dictionaries_and_metadata();
        m_archive_reader->store(writer);
        m_archive_reader->close();
        m_current_archive_index++;
    }

    writer.close();
}

}  // namespace clp_s<|MERGE_RESOLUTION|>--- conflicted
+++ resolved
@@ -39,9 +39,7 @@
         );
     }
 
-<<<<<<< HEAD
-    m_archive_paths = std::move(ReaderUtils::get_archives(m_archives_dir));
-=======
+
     for (auto const& entry : std::filesystem::directory_iterator(m_archives_dir)) {
         if (false == entry.is_directory()) {
             // Skip non-directories
@@ -51,7 +49,6 @@
         m_archive_paths.push_back(entry.path().string());
     }
 
->>>>>>> af0ea58f
     if (m_archive_paths.empty()) {
         throw OperationFailed(
                 ErrorCodeFailure,
