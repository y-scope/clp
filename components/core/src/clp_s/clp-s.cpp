#include <exception>
#include <filesystem>
#include <iostream>
#include <memory>
#include <sstream>
#include <string>
#include <utility>

#include <json/single_include/nlohmann/json.hpp>
#include <mongocxx/instance.hpp>
#include <spdlog/sinks/stdout_sinks.h>
#include <spdlog/spdlog.h>

#include "../clp/GlobalMySQLMetadataDB.hpp"
#include "../clp/streaming_archive/ArchiveMetadata.hpp"
#include "../reducer/network_utils.hpp"
#include "CommandLineArguments.hpp"
#include "Defs.hpp"
#include "JsonConstructor.hpp"
#include "JsonParser.hpp"
#include "ReaderUtils.hpp"
#include "search/AddTimestampConditions.hpp"
#include "search/ConvertToExists.hpp"
#include "search/EmptyExpr.hpp"
#include "search/EvaluateTimestampIndex.hpp"
#include "search/Expression.hpp"
#include "search/kql/kql.hpp"
#include "search/NarrowTypes.hpp"
#include "search/OrOfAndForm.hpp"
#include "search/Output.hpp"
#include "search/OutputHandler.hpp"
#include "search/SchemaMatch.hpp"
#include "TimestampPattern.hpp"
#include "TraceableException.hpp"
#include "Utils.hpp"

using namespace clp_s::search;
using clp_s::cArchiveFormatDevelopmentVersionFlag;
using clp_s::cEpochTimeMax;
using clp_s::cEpochTimeMin;
using clp_s::CommandLineArguments;

namespace {
/**
 * Compresses the input files specified by the command line arguments into an archive.
 * @param command_line_arguments
 * @return Whether compression was successful
 */
bool compress(CommandLineArguments const& command_line_arguments);

/**
 * Decompresses the archive specified by the given JsonConstructorOption.
 * @param json_constructor_option
 */
void decompress_archive(clp_s::JsonConstructorOption const& json_constructor_option);

/**
 * Searches the given archive.
 * @param command_line_arguments
 * @param archive_reader
 * @param expr A copy of the search AST which may be modified
 * @param reducer_socket_fd
 * @return Whether the search succeeded
 */
bool search_archive(
        CommandLineArguments const& command_line_arguments,
        std::shared_ptr<clp_s::ArchiveReader> const& archive_reader,
        std::shared_ptr<Expression> expr,
        int reducer_socket_fd
);

bool compress(CommandLineArguments const& command_line_arguments) {
    auto archives_dir = std::filesystem::path(command_line_arguments.get_archives_dir());

    // Create output directory in case it doesn't exist
    try {
        std::filesystem::create_directory(archives_dir.string());
    } catch (std::exception& e) {
        SPDLOG_ERROR(
                "Failed to create archives directory {} - {}",
                archives_dir.string(),
                e.what()
        );
        return false;
    }

    clp_s::JsonParserOption option{};
    option.file_paths = command_line_arguments.get_file_paths();
    option.archives_dir = archives_dir.string();
    option.target_encoded_size = command_line_arguments.get_target_encoded_size();
    option.max_document_size = command_line_arguments.get_max_document_size();
    option.compression_level = command_line_arguments.get_compression_level();
    option.timestamp_key = command_line_arguments.get_timestamp_key();
    option.print_archive_stats = command_line_arguments.print_archive_stats();
    option.structurize_arrays = command_line_arguments.get_structurize_arrays();

    auto const& db_config_container = command_line_arguments.get_metadata_db_config();
    if (db_config_container.has_value()) {
        auto const& db_config = db_config_container.value();
        option.metadata_db = std::make_shared<clp::GlobalMySQLMetadataDB>(
                db_config.get_metadata_db_host(),
                db_config.get_metadata_db_port(),
                db_config.get_metadata_db_username(),
                db_config.get_metadata_db_password(),
                db_config.get_metadata_db_name(),
                db_config.get_metadata_table_prefix()
        );
    }

    clp_s::JsonParser parser(option);
    if (false == parser.parse()) {
        SPDLOG_ERROR("Encountered error while parsing input");
        return false;
    }
    parser.store();
    return true;
}

void decompress_archive(clp_s::JsonConstructorOption const& json_constructor_option) {
    clp_s::JsonConstructor constructor(json_constructor_option);
    constructor.store();
}

bool search_archive(
        CommandLineArguments const& command_line_arguments,
        std::shared_ptr<clp_s::ArchiveReader> const& archive_reader,
        std::shared_ptr<Expression> expr,
        int reducer_socket_fd
) {
    auto const& query = command_line_arguments.get_query();

    auto timestamp_dict = archive_reader->read_timestamp_dictionary();
    AddTimestampConditions add_timestamp_conditions(
            timestamp_dict->get_authoritative_timestamp_tokenized_column(),
            command_line_arguments.get_search_begin_ts(),
            command_line_arguments.get_search_end_ts()
    );
    if (expr = add_timestamp_conditions.run(expr); std::dynamic_pointer_cast<EmptyExpr>(expr)) {
        SPDLOG_ERROR(
                "Query '{}' specified timestamp filters tge {} tle {}, but no authoritative "
                "timestamp column was found for this archive",
                query,
                command_line_arguments.get_search_begin_ts().value_or(cEpochTimeMin),
                command_line_arguments.get_search_end_ts().value_or(cEpochTimeMax)
        );
        return false;
    }

    OrOfAndForm standardize_pass;
    if (expr = standardize_pass.run(expr); std::dynamic_pointer_cast<EmptyExpr>(expr)) {
        SPDLOG_ERROR("Query '{}' is logically false", query);
        return false;
    }

    NarrowTypes narrow_pass;
    if (expr = narrow_pass.run(expr); std::dynamic_pointer_cast<EmptyExpr>(expr)) {
        SPDLOG_ERROR("Query '{}' is logically false", query);
        return false;
    }

    ConvertToExists convert_pass;
    if (expr = convert_pass.run(expr); std::dynamic_pointer_cast<EmptyExpr>(expr)) {
        SPDLOG_ERROR("Query '{}' is logically false", query);
        return false;
    }

    // skip decompressing the archive if we won't match based on
    // the timestamp index
    EvaluateTimestampIndex timestamp_index(timestamp_dict);
    if (clp_s::EvaluatedValue::False == timestamp_index.run(expr)) {
        SPDLOG_INFO("No matching timestamp ranges for query '{}'", query);
        return true;
    }

    // Narrow against schemas
    SchemaMatch match_pass(archive_reader->get_schema_tree(), archive_reader->get_schema_map());
    if (expr = match_pass.run(expr); std::dynamic_pointer_cast<EmptyExpr>(expr)) {
        SPDLOG_INFO("No matching schemas for query '{}'", query);
        return true;
    }

    std::unique_ptr<OutputHandler> output_handler;
    try {
        switch (command_line_arguments.get_output_handler_type()) {
            case CommandLineArguments::OutputHandlerType::Network:
                output_handler = std::make_unique<NetworkOutputHandler>(
                        command_line_arguments.get_network_dest_host(),
                        command_line_arguments.get_network_dest_port()
                );
                break;
            case CommandLineArguments::OutputHandlerType::Reducer:
                if (command_line_arguments.do_count_results_aggregation()) {
                    output_handler = std::make_unique<CountOutputHandler>(reducer_socket_fd);
                } else if (command_line_arguments.do_count_by_time_aggregation()) {
                    output_handler = std::make_unique<CountByTimeOutputHandler>(
                            reducer_socket_fd,
                            command_line_arguments.get_count_by_time_bucket_size()
                    );
                } else {
                    SPDLOG_ERROR("Unhandled aggregation type.");
                    return false;
                }
                break;
            case CommandLineArguments::OutputHandlerType::ResultsCache:
                output_handler = std::make_unique<ResultsCacheOutputHandler>(
                        command_line_arguments.get_mongodb_uri(),
                        command_line_arguments.get_mongodb_collection(),
                        command_line_arguments.get_batch_size(),
                        command_line_arguments.get_max_num_results()
                );
                break;
            case CommandLineArguments::OutputHandlerType::Stdout:
                output_handler = std::make_unique<StandardOutputHandler>();
                break;
            default:
                SPDLOG_ERROR("Unhandled OutputHandlerType.");
                return false;
        }
    } catch (clp_s::TraceableException& e) {
        SPDLOG_ERROR("Failed to create output handler - {}", e.what());
        return false;
    }

    // output result
    Output output(
            match_pass,
            expr,
            archive_reader,
            timestamp_dict,
            std::move(output_handler),
            command_line_arguments.get_ignore_case()
    );
    return output.filter();
}
}  // namespace

int main(int argc, char const* argv[]) {
    try {
        auto stderr_logger = spdlog::stderr_logger_st("stderr");
        spdlog::set_default_logger(stderr_logger);
        spdlog::set_pattern("%Y-%m-%dT%H:%M:%S.%e%z [%l] %v");
    } catch (std::exception& e) {
        // NOTE: We can't log an exception if the logger couldn't be constructed
        return 1;
    }

    clp_s::TimestampPattern::init();

    CommandLineArguments command_line_arguments("clp-s");
    auto parsing_result = command_line_arguments.parse_arguments(argc, argv);
    switch (parsing_result) {
        case CommandLineArguments::ParsingResult::Failure:
            return 1;
        case CommandLineArguments::ParsingResult::InfoCommand:
            return 0;
        case CommandLineArguments::ParsingResult::Success:
            // Continue processing
            break;
    }

    if (CommandLineArguments::Command::Compress == command_line_arguments.get_command()) {
        if (false == compress(command_line_arguments)) {
            return 1;
        }
    } else if (CommandLineArguments::Command::Extract == command_line_arguments.get_command()) {
        auto const& archives_dir = command_line_arguments.get_archives_dir();
        if (false == std::filesystem::is_directory(archives_dir)) {
            SPDLOG_ERROR("'{}' is not a directory.", archives_dir);
            return 1;
        }

        clp_s::JsonConstructorOption option;
        option.output_dir = command_line_arguments.get_output_dir();
<<<<<<< HEAD
        option.ordered = command_line_arguments.get_ordered_decompression();
=======
        option.archives_dir = archives_dir;
>>>>>>> eedbd204
        try {
            auto const& archive_id = command_line_arguments.get_archive_id();
            if (false == archive_id.empty()) {
                option.archive_id = archive_id;
                decompress_archive(option);
            } else {
                for (auto const& entry : std::filesystem::directory_iterator(archives_dir)) {
                    if (false == entry.is_directory()) {
                        // Skip non-directories
                        continue;
                    }

                    option.archive_id = entry.path().filename();
                    decompress_archive(option);
                }
            }
        } catch (clp_s::TraceableException& e) {
            SPDLOG_ERROR("{}", e.what());
            return 1;
        }
    } else {
        mongocxx::instance const mongocxx_instance{};

        auto const& query = command_line_arguments.get_query();
        auto query_stream = std::istringstream(query);
        auto expr = kql::parse_kql_expression(query_stream);
        if (nullptr == expr) {
            return 1;
        }

        if (std::dynamic_pointer_cast<EmptyExpr>(expr)) {
            SPDLOG_ERROR("Query '{}' is logically false", query);
            return 1;
        }

        auto const& archives_dir = command_line_arguments.get_archives_dir();
        if (false == std::filesystem::is_directory(archives_dir)) {
            SPDLOG_ERROR("'{}' is not a directory.", archives_dir);
            return 1;
        }

        int reducer_socket_fd{-1};
        if (command_line_arguments.get_output_handler_type()
            == CommandLineArguments::OutputHandlerType::Reducer)
        {
            reducer_socket_fd = reducer::connect_to_reducer(
                    command_line_arguments.get_reducer_host(),
                    command_line_arguments.get_reducer_port(),
                    command_line_arguments.get_job_id()
            );
            if (-1 == reducer_socket_fd) {
                SPDLOG_ERROR("Failed to connect to reducer");
                return 1;
            }
        }

        auto const& archive_id = command_line_arguments.get_archive_id();
        auto archive_reader = std::make_shared<clp_s::ArchiveReader>();
        if (false == archive_id.empty()) {
            archive_reader->open(archives_dir, archive_id);
            if (false
                == search_archive(command_line_arguments, archive_reader, expr, reducer_socket_fd))
            {
                return 1;
            }
            archive_reader->close();
        } else {
            for (auto const& entry : std::filesystem::directory_iterator(archives_dir)) {
                if (false == entry.is_directory()) {
                    // Skip non-directories
                    continue;
                }

                auto const archive_id = entry.path().filename().string();
                archive_reader->open(archives_dir, archive_id);
                if (false
                    == search_archive(
                            command_line_arguments,
                            archive_reader,
                            expr->copy(),
                            reducer_socket_fd
                    ))
                {
                    return 1;
                }
                archive_reader->close();
            }
        }
    }

    return 0;
}<|MERGE_RESOLUTION|>--- conflicted
+++ resolved
@@ -271,11 +271,8 @@
 
         clp_s::JsonConstructorOption option;
         option.output_dir = command_line_arguments.get_output_dir();
-<<<<<<< HEAD
         option.ordered = command_line_arguments.get_ordered_decompression();
-=======
         option.archives_dir = archives_dir;
->>>>>>> eedbd204
         try {
             auto const& archive_id = command_line_arguments.get_archive_id();
             if (false == archive_id.empty()) {
