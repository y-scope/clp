--- conflicted
+++ resolved
@@ -87,27 +87,7 @@
     option.max_document_size = command_line_arguments.get_max_document_size();
     option.compression_level = command_line_arguments.get_compression_level();
     option.timestamp_key = command_line_arguments.get_timestamp_key();
-<<<<<<< HEAD
-
-    clp_s::JsonParser parser(option);
-    if (false == parser.parse()) {
-        SPDLOG_ERROR("Encountered error while parsing input");
-        return false;
-    }
-    parser.store();
-    parser.close();
-
-    if (command_line_arguments.print_archive_stats()) {
-        nlohmann::json json_msg;
-        json_msg["id"] = archive_id;
-        json_msg["uncompressed_size"] = parser.get_uncompressed_size();
-        json_msg["size"] = parser.get_compressed_size();
-        std::cout << json_msg.dump(-1, ' ', true, nlohmann::json::error_handler_t::ignore)
-                  << std::endl;
-    }
-=======
     option.print_archive_stats = command_line_arguments.print_archive_stats();
->>>>>>> 84b96880
 
     auto const& db_config_container = command_line_arguments.get_metadata_db_config();
     if (db_config_container.has_value()) {
@@ -123,9 +103,11 @@
     }
 
     clp_s::JsonParser parser(option);
-    parser.parse();
+    if (false == parser.parse()) {
+        SPDLOG_ERROR("Encountered error while parsing input");
+        return false;
+    }
     parser.store();
-
     return true;
 }
 
