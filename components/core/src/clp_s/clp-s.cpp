--- conflicted
+++ resolved
@@ -12,11 +12,8 @@
 #include <spdlog/spdlog.h>
 
 #include "../clp/GlobalMySQLMetadataDB.hpp"
-<<<<<<< HEAD
 #include "../clp/streaming_archive/ArchiveMetadata.hpp"
 #include "../reducer/network_utils.hpp"
-=======
->>>>>>> dcdf03b0
 #include "CommandLineArguments.hpp"
 #include "Defs.hpp"
 #include "JsonConstructor.hpp"
@@ -67,14 +64,9 @@
  */
 bool search_archive(
         CommandLineArguments const& command_line_arguments,
-<<<<<<< HEAD
-        std::string const& archive_dir,
+        std::shared_ptr<clp_s::ArchiveReader> const& archive_reader,
         std::shared_ptr<Expression> expr,
         int reducer_socket_fd
-=======
-        std::shared_ptr<clp_s::ArchiveReader> const& archive_reader,
-        std::shared_ptr<Expression> expr
->>>>>>> dcdf03b0
 );
 
 bool compress(CommandLineArguments const& command_line_arguments) {
@@ -130,14 +122,9 @@
 
 bool search_archive(
         CommandLineArguments const& command_line_arguments,
-<<<<<<< HEAD
-        std::string const& archive_dir,
+        std::shared_ptr<clp_s::ArchiveReader> const& archive_reader,
         std::shared_ptr<Expression> expr,
         int reducer_socket_fd
-=======
-        std::shared_ptr<clp_s::ArchiveReader> const& archive_reader,
-        std::shared_ptr<Expression> expr
->>>>>>> dcdf03b0
 ) {
     auto const& query = command_line_arguments.get_query();
 
@@ -341,15 +328,11 @@
         if (false == archive_id.empty()) {
             std::filesystem::path const archives_dir_path{archives_dir};
             std::string const archive_path{archives_dir_path / archive_id};
-<<<<<<< HEAD
+
+            archive_reader->open(archive_path);
             if (false
-                == search_archive(command_line_arguments, archive_path, expr, reducer_socket_fd))
+                == search_archive(command_line_arguments, archive_reader, expr, reducer_socket_fd))
             {
-=======
-
-            archive_reader->open(archive_path);
-            if (false == search_archive(command_line_arguments, archive_reader, expr)) {
->>>>>>> dcdf03b0
                 return 1;
             }
             archive_reader->close();
@@ -360,19 +343,15 @@
                     continue;
                 }
 
-<<<<<<< HEAD
+                archive_reader->open(entry.path());
                 if (false
                     == search_archive(
                             command_line_arguments,
-                            entry.path(),
+                            archive_reader,
                             expr->copy(),
                             reducer_socket_fd
                     ))
                 {
-=======
-                archive_reader->open(entry.path());
-                if (false == search_archive(command_line_arguments, archive_reader, expr->copy())) {
->>>>>>> dcdf03b0
                     return 1;
                 }
                 archive_reader->close();
