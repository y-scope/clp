#ifndef STOPWATCH_HPP
#define STOPWATCH_HPP
// #define PROFILING

// C++ libraries
#include <chrono>
#include <ctime>
#include <ostream>
#include <unordered_map>

class Stopwatch {
public:
    // Constructor
    Stopwatch ();
    explicit Stopwatch (std::string name);
    
    // Methods
    void start ();
    void stop ();
    void reset ();
    void print ();

    double get_time_taken_in_seconds ();
<<<<<<< HEAD
    [[nodiscard]] uint64_t get_time_taken_in_nanoseconds () const { return m_time_taken.count(); }
    
=======

>>>>>>> a458999c
private:
    // Variables
    std::chrono::time_point<std::chrono::steady_clock> m_begin;
    std::chrono::duration<uint64_t, std::nano> m_time_taken;
    std::string name;
};

class Stopwatches{
public:
    static std::unordered_map<std::string, Stopwatch> active_watches;
    Stopwatches() =delete;
    static void init();
    static void start(std::string&);
    static void stop(std::string&);
    static void print();
};

#endif // STOPWATCH_HPP<|MERGE_RESOLUTION|>--- conflicted
+++ resolved
@@ -1,47 +1,27 @@
 #ifndef STOPWATCH_HPP
 #define STOPWATCH_HPP
-// #define PROFILING
 
 // C++ libraries
 #include <chrono>
 #include <ctime>
 #include <ostream>
-#include <unordered_map>
 
 class Stopwatch {
 public:
     // Constructor
     Stopwatch ();
-    explicit Stopwatch (std::string name);
-    
+
     // Methods
     void start ();
     void stop ();
     void reset ();
-    void print ();
 
     double get_time_taken_in_seconds ();
-<<<<<<< HEAD
-    [[nodiscard]] uint64_t get_time_taken_in_nanoseconds () const { return m_time_taken.count(); }
-    
-=======
 
->>>>>>> a458999c
 private:
     // Variables
     std::chrono::time_point<std::chrono::steady_clock> m_begin;
     std::chrono::duration<uint64_t, std::nano> m_time_taken;
-    std::string name;
-};
-
-class Stopwatches{
-public:
-    static std::unordered_map<std::string, Stopwatch> active_watches;
-    Stopwatches() =delete;
-    static void init();
-    static void start(std::string&);
-    static void stop(std::string&);
-    static void print();
 };
 
 #endif // STOPWATCH_HPP