#ifndef CLP_DICTIONARYREADER_HPP
#define CLP_DICTIONARYREADER_HPP

#include <string>
#include <vector>

#include <boost/algorithm/string.hpp>
#include <string_utils/string_utils.hpp>

#include "DictionaryEntry.hpp"
#include "FileReader.hpp"
#include "streaming_compression/passthrough/Decompressor.hpp"
#include "streaming_compression/zstd/Decompressor.hpp"
#include "Utils.hpp"

namespace clp {
/**
 * Template class for reading dictionaries from disk and performing operations on them
 * @tparam DictionaryIdType
 * @tparam EntryType
 */
template <typename DictionaryIdType, typename EntryType>
class DictionaryReader {
public:
    // Types
    class OperationFailed : public TraceableException {
    public:
        // Constructors
        OperationFailed(ErrorCode error_code, char const* const filename, int line_number)
                : TraceableException(error_code, filename, line_number) {}

        // Methods
        char const* what() const noexcept override { return "DictionaryReader operation failed"; }
    };

    // Constructors
    DictionaryReader() : m_is_open(false), m_num_segments_read_from_index(0) {
        static_assert(
                std::is_base_of<DictionaryEntry<DictionaryIdType>, EntryType>::value,
                "EntryType must be DictionaryEntry or a derivative."
        );
    }

    // Methods
    /**
     * Opens dictionary for reading
     * @param dictionary_path
     * @param segment_index_path
     */
    void open(std::string const& dictionary_path, std::string const& segment_index_path);
    /**
     * Closes the dictionary
     */
    void close();

    /**
     * Gets the dictionary's entries
     * @return All dictionary entries
     */
    std::vector<EntryType> const& get_entries() const { return m_entries; }

    /**
     * Gets the entry with the given ID
     * @param id
     * @return The entry with the given ID
     */
    EntryType const& get_entry(DictionaryIdType id) const;

    /**
     * Gets the value of the entry with the specified ID
     * @param id
     * @return Value of the entry with the specified ID
     */
    std::string const& get_value(DictionaryIdType id) const;
    /**
     * Gets the entry exactly matching the given search string
     * @param search_string
     * @param ignore_case
     * @return nullptr if an exact match is not found, the entry otherwise
     */
    EntryType const*
    get_entry_matching_value(std::string const& search_string, bool ignore_case) const;
    /**
     * Gets the entries that match a given wildcard string
     * @param wildcard_string
     * @param ignore_case
     * @param entries Set in which to store found entries
     */
    void get_entries_matching_wildcard_string(
            std::string const& wildcard_string,
            bool ignore_case,
            std::unordered_set<EntryType const*>& entries
    ) const;

protected:
    // Methods
    /**
     * Reads a segment's worth of IDs from the segment index from the `segment_index_decompressor`
     * @param segment_index_decompressor
     */
    void read_segment_ids(streaming_compression::Decompressor& segment_index_decompressor);

    /**
     * Reads any new entries from disk
     * @param dictionary_path
     * @param segment_index_path
     */
    void
    read_new_entries(std::string const& dictionary_path, std::string const& segment_index_path);

    // Variables
    bool m_is_open;
<<<<<<< HEAD
=======
    std::unique_ptr<FileReader> m_dictionary_file_reader;
    std::unique_ptr<FileReader> m_segment_index_file_reader;
#if USE_PASSTHROUGH_COMPRESSION
    streaming_compression::passthrough::Decompressor m_dictionary_decompressor;
    streaming_compression::passthrough::Decompressor m_segment_index_decompressor;
#elif USE_ZSTD_COMPRESSION
    streaming_compression::zstd::Decompressor m_dictionary_decompressor;
    streaming_compression::zstd::Decompressor m_segment_index_decompressor;
#else
    static_assert(false, "Unsupported compression mode.");
#endif
>>>>>>> 83ee77ee
    size_t m_num_segments_read_from_index;
    std::vector<EntryType> m_entries;
};

template <typename DictionaryIdType, typename EntryType>
void DictionaryReader<DictionaryIdType, EntryType>::open(
        std::string const& dictionary_path,
        std::string const& segment_index_path
) {
    if (m_is_open) {
        throw OperationFailed(ErrorCode_NotReady, __FILENAME__, __LINE__);
    }

<<<<<<< HEAD
    read_new_entries(dictionary_path, segment_index_path);
=======
    constexpr size_t cDecompressorFileReadBufferCapacity = 64 * 1024;  // 64 KB

    m_dictionary_file_reader = move(make_unique<FileReader>(dictionary_path));
    // Skip header
    m_dictionary_file_reader->seek_from_begin(sizeof(uint64_t));
    // Open decompressor
    m_dictionary_decompressor.open(*m_dictionary_file_reader, cDecompressorFileReadBufferCapacity);

    m_segment_index_file_reader = move(make_unique<FileReader>(segment_index_path));
    // Skip header
    m_segment_index_file_reader->seek_from_begin(sizeof(uint64_t));
    // Open decompressor
    m_segment_index_decompressor.open(
            *m_segment_index_file_reader,
            cDecompressorFileReadBufferCapacity
    );
>>>>>>> 83ee77ee

    m_is_open = true;
}

template <typename DictionaryIdType, typename EntryType>
void DictionaryReader<DictionaryIdType, EntryType>::close() {
    if (false == m_is_open) {
        throw OperationFailed(ErrorCode_NotInit, __FILENAME__, __LINE__);
    }

<<<<<<< HEAD
=======
    m_segment_index_decompressor.close();
    m_segment_index_file_reader.reset();
    m_dictionary_decompressor.close();
    m_dictionary_file_reader.reset();

>>>>>>> 83ee77ee
    m_num_segments_read_from_index = 0;
    m_entries.clear();

    m_is_open = false;
}

template <typename DictionaryIdType, typename EntryType>
void DictionaryReader<DictionaryIdType, EntryType>::read_new_entries(
        std::string const& dictionary_path,
        std::string const& segment_index_path
) {
    constexpr size_t cDecompressorFileReadBufferCapacity = 64 * 1024;  // 64 KB

    FileReader dictionary_file_reader{dictionary_path};
    FileReader segment_index_file_reader{segment_index_path};

    // Read dictionary header
<<<<<<< HEAD
    uint64_t num_dictionary_entries{};
    if (false == dictionary_file_reader.read_numeric_value(num_dictionary_entries, false)) {
        throw OperationFailed(ErrorCode_Failure, __FILENAME__, __LINE__);
    }
=======
    auto num_dictionary_entries = read_dictionary_header(*m_dictionary_file_reader);
>>>>>>> 83ee77ee

    // Validate dictionary header
    if (num_dictionary_entries < m_entries.size()) {
        throw OperationFailed(ErrorCode_Corrupt, __FILENAME__, __LINE__);
    }

    // Read new dictionary entries
    if (num_dictionary_entries > m_entries.size()) {
        auto prev_num_dictionary_entries = m_entries.size();
        m_entries.resize(num_dictionary_entries);

#if USE_PASSTHROUGH_COMPRESSION
        streaming_compression::passthrough::Decompressor m_dictionary_decompressor;
#elif USE_ZSTD_COMPRESSION
        streaming_compression::zstd::Decompressor dictionary_decompressor;
#else
        static_assert(false, "Unsupported compression mode.");
#endif
        dictionary_decompressor.open(dictionary_file_reader, cDecompressorFileReadBufferCapacity);
        for (size_t i = prev_num_dictionary_entries; i < num_dictionary_entries; ++i) {
            auto& entry = m_entries[i];

            entry.read_from_file(dictionary_decompressor);
        }
        dictionary_decompressor.close();
    }

    // Read segment index header
<<<<<<< HEAD
    uint64_t num_segments{};
    if (false == segment_index_file_reader.read_numeric_value(num_segments, false)) {
        throw OperationFailed(ErrorCode_Failure, __FILENAME__, __LINE__);
    }
=======
    auto num_segments = read_segment_index_header(*m_segment_index_file_reader);
>>>>>>> 83ee77ee

    // Validate segment index header
    if (num_segments < m_num_segments_read_from_index) {
        throw OperationFailed(ErrorCode_Corrupt, __FILENAME__, __LINE__);
    }

    // Read new segments from index
    if (num_segments > m_num_segments_read_from_index) {
#if USE_PASSTHROUGH_COMPRESSION
        streaming_compression::passthrough::Decompressor m_segment_index_decompressor;
#elif USE_ZSTD_COMPRESSION
        streaming_compression::zstd::Decompressor segment_index_decompressor;
#else
        static_assert(false, "Unsupported compression mode.");
#endif
        segment_index_decompressor.open(
                segment_index_file_reader,
                cDecompressorFileReadBufferCapacity
        );
        for (size_t i = m_num_segments_read_from_index; i < num_segments; ++i) {
            read_segment_ids(segment_index_decompressor);
        }
        segment_index_decompressor.close();
    }
}

template <typename DictionaryIdType, typename EntryType>
EntryType const& DictionaryReader<DictionaryIdType, EntryType>::get_entry(DictionaryIdType id
) const {
    if (false == m_is_open) {
        throw OperationFailed(ErrorCode_NotInit, __FILENAME__, __LINE__);
    }
    if (id >= m_entries.size()) {
        throw OperationFailed(ErrorCode_BadParam, __FILENAME__, __LINE__);
    }

    return m_entries[id];
}

template <typename DictionaryIdType, typename EntryType>
std::string const& DictionaryReader<DictionaryIdType, EntryType>::get_value(DictionaryIdType id
) const {
    if (id >= m_entries.size()) {
        throw OperationFailed(ErrorCode_Corrupt, __FILENAME__, __LINE__);
    }
    return m_entries[id].get_value();
}

template <typename DictionaryIdType, typename EntryType>
EntryType const* DictionaryReader<DictionaryIdType, EntryType>::get_entry_matching_value(
        std::string const& search_string,
        bool ignore_case
) const {
    if (false == ignore_case) {
        for (auto const& entry : m_entries) {
            if (entry.get_value() == search_string) {
                return &entry;
            }
        }
    } else {
        auto const& search_string_uppercase = boost::algorithm::to_upper_copy(search_string);
        for (auto const& entry : m_entries) {
            if (boost::algorithm::to_upper_copy(entry.get_value()) == search_string_uppercase) {
                return &entry;
            }
        }
    }

    return nullptr;
}

template <typename DictionaryIdType, typename EntryType>
void DictionaryReader<DictionaryIdType, EntryType>::get_entries_matching_wildcard_string(
        std::string const& wildcard_string,
        bool ignore_case,
        std::unordered_set<EntryType const*>& entries
) const {
    for (auto const& entry : m_entries) {
        if (string_utils::wildcard_match_unsafe(
                    entry.get_value(),
                    wildcard_string,
                    false == ignore_case
            ))
        {
            entries.insert(&entry);
        }
    }
}

template <typename DictionaryIdType, typename EntryType>
void DictionaryReader<DictionaryIdType, EntryType>::read_segment_ids(
        streaming_compression::Decompressor& segment_index_decompressor
) {
    segment_id_t segment_id{};
    segment_index_decompressor.read_numeric_value(segment_id, false);

    uint64_t num_ids{};
    segment_index_decompressor.read_numeric_value(num_ids, false);
    for (uint64_t i = 0; i < num_ids; ++i) {
        DictionaryIdType id{};
        segment_index_decompressor.read_numeric_value(id, false);
        if (id >= m_entries.size()) {
            throw OperationFailed(ErrorCode_Corrupt, __FILENAME__, __LINE__);
        }

        m_entries[id].add_segment_containing_entry(segment_id);
    }
}
}  // namespace clp

#endif  // CLP_DICTIONARYREADER_HPP<|MERGE_RESOLUTION|>--- conflicted
+++ resolved
@@ -7,6 +7,7 @@
 #include <boost/algorithm/string.hpp>
 #include <string_utils/string_utils.hpp>
 
+#include "dictionary_utils.hpp"
 #include "DictionaryEntry.hpp"
 #include "FileReader.hpp"
 #include "streaming_compression/passthrough/Decompressor.hpp"
@@ -54,6 +55,11 @@
     void close();
 
     /**
+     * Reads any new entries from disk
+     */
+    void read_new_entries();
+
+    /**
      * Gets the dictionary's entries
      * @return All dictionary entries
      */
@@ -95,23 +101,12 @@
 protected:
     // Methods
     /**
-     * Reads a segment's worth of IDs from the segment index from the `segment_index_decompressor`
-     * @param segment_index_decompressor
-     */
-    void read_segment_ids(streaming_compression::Decompressor& segment_index_decompressor);
-
-    /**
-     * Reads any new entries from disk
-     * @param dictionary_path
-     * @param segment_index_path
-     */
-    void
-    read_new_entries(std::string const& dictionary_path, std::string const& segment_index_path);
+     * Reads a segment's worth of IDs from the segment index
+     */
+    void read_segment_ids();
 
     // Variables
     bool m_is_open;
-<<<<<<< HEAD
-=======
     std::unique_ptr<FileReader> m_dictionary_file_reader;
     std::unique_ptr<FileReader> m_segment_index_file_reader;
 #if USE_PASSTHROUGH_COMPRESSION
@@ -123,7 +118,6 @@
 #else
     static_assert(false, "Unsupported compression mode.");
 #endif
->>>>>>> 83ee77ee
     size_t m_num_segments_read_from_index;
     std::vector<EntryType> m_entries;
 };
@@ -137,9 +131,6 @@
         throw OperationFailed(ErrorCode_NotReady, __FILENAME__, __LINE__);
     }
 
-<<<<<<< HEAD
-    read_new_entries(dictionary_path, segment_index_path);
-=======
     constexpr size_t cDecompressorFileReadBufferCapacity = 64 * 1024;  // 64 KB
 
     m_dictionary_file_reader = move(make_unique<FileReader>(dictionary_path));
@@ -156,7 +147,6 @@
             *m_segment_index_file_reader,
             cDecompressorFileReadBufferCapacity
     );
->>>>>>> 83ee77ee
 
     m_is_open = true;
 }
@@ -167,14 +157,11 @@
         throw OperationFailed(ErrorCode_NotInit, __FILENAME__, __LINE__);
     }
 
-<<<<<<< HEAD
-=======
     m_segment_index_decompressor.close();
     m_segment_index_file_reader.reset();
     m_dictionary_decompressor.close();
     m_dictionary_file_reader.reset();
 
->>>>>>> 83ee77ee
     m_num_segments_read_from_index = 0;
     m_entries.clear();
 
@@ -182,24 +169,13 @@
 }
 
 template <typename DictionaryIdType, typename EntryType>
-void DictionaryReader<DictionaryIdType, EntryType>::read_new_entries(
-        std::string const& dictionary_path,
-        std::string const& segment_index_path
-) {
-    constexpr size_t cDecompressorFileReadBufferCapacity = 64 * 1024;  // 64 KB
-
-    FileReader dictionary_file_reader{dictionary_path};
-    FileReader segment_index_file_reader{segment_index_path};
+void DictionaryReader<DictionaryIdType, EntryType>::read_new_entries() {
+    if (false == m_is_open) {
+        throw OperationFailed(ErrorCode_NotInit, __FILENAME__, __LINE__);
+    }
 
     // Read dictionary header
-<<<<<<< HEAD
-    uint64_t num_dictionary_entries{};
-    if (false == dictionary_file_reader.read_numeric_value(num_dictionary_entries, false)) {
-        throw OperationFailed(ErrorCode_Failure, __FILENAME__, __LINE__);
-    }
-=======
     auto num_dictionary_entries = read_dictionary_header(*m_dictionary_file_reader);
->>>>>>> 83ee77ee
 
     // Validate dictionary header
     if (num_dictionary_entries < m_entries.size()) {
@@ -211,31 +187,15 @@
         auto prev_num_dictionary_entries = m_entries.size();
         m_entries.resize(num_dictionary_entries);
 
-#if USE_PASSTHROUGH_COMPRESSION
-        streaming_compression::passthrough::Decompressor m_dictionary_decompressor;
-#elif USE_ZSTD_COMPRESSION
-        streaming_compression::zstd::Decompressor dictionary_decompressor;
-#else
-        static_assert(false, "Unsupported compression mode.");
-#endif
-        dictionary_decompressor.open(dictionary_file_reader, cDecompressorFileReadBufferCapacity);
         for (size_t i = prev_num_dictionary_entries; i < num_dictionary_entries; ++i) {
             auto& entry = m_entries[i];
 
-            entry.read_from_file(dictionary_decompressor);
-        }
-        dictionary_decompressor.close();
+            entry.read_from_file(m_dictionary_decompressor);
+        }
     }
 
     // Read segment index header
-<<<<<<< HEAD
-    uint64_t num_segments{};
-    if (false == segment_index_file_reader.read_numeric_value(num_segments, false)) {
-        throw OperationFailed(ErrorCode_Failure, __FILENAME__, __LINE__);
-    }
-=======
     auto num_segments = read_segment_index_header(*m_segment_index_file_reader);
->>>>>>> 83ee77ee
 
     // Validate segment index header
     if (num_segments < m_num_segments_read_from_index) {
@@ -244,21 +204,9 @@
 
     // Read new segments from index
     if (num_segments > m_num_segments_read_from_index) {
-#if USE_PASSTHROUGH_COMPRESSION
-        streaming_compression::passthrough::Decompressor m_segment_index_decompressor;
-#elif USE_ZSTD_COMPRESSION
-        streaming_compression::zstd::Decompressor segment_index_decompressor;
-#else
-        static_assert(false, "Unsupported compression mode.");
-#endif
-        segment_index_decompressor.open(
-                segment_index_file_reader,
-                cDecompressorFileReadBufferCapacity
-        );
         for (size_t i = m_num_segments_read_from_index; i < num_segments; ++i) {
-            read_segment_ids(segment_index_decompressor);
-        }
-        segment_index_decompressor.close();
+            read_segment_ids();
+        }
     }
 }
 
@@ -326,17 +274,15 @@
 }
 
 template <typename DictionaryIdType, typename EntryType>
-void DictionaryReader<DictionaryIdType, EntryType>::read_segment_ids(
-        streaming_compression::Decompressor& segment_index_decompressor
-) {
-    segment_id_t segment_id{};
-    segment_index_decompressor.read_numeric_value(segment_id, false);
-
-    uint64_t num_ids{};
-    segment_index_decompressor.read_numeric_value(num_ids, false);
+void DictionaryReader<DictionaryIdType, EntryType>::read_segment_ids() {
+    segment_id_t segment_id;
+    m_segment_index_decompressor.read_numeric_value(segment_id, false);
+
+    uint64_t num_ids;
+    m_segment_index_decompressor.read_numeric_value(num_ids, false);
     for (uint64_t i = 0; i < num_ids; ++i) {
-        DictionaryIdType id{};
-        segment_index_decompressor.read_numeric_value(id, false);
+        DictionaryIdType id;
+        m_segment_index_decompressor.read_numeric_value(id, false);
         if (id >= m_entries.size()) {
             throw OperationFailed(ErrorCode_Corrupt, __FILENAME__, __LINE__);
         }
