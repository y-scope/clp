--- conflicted
+++ resolved
@@ -5,7 +5,6 @@
         "regex_translation_utils.hpp"
         "RegexToWildcardTranslatorConfig.hpp"
 )
-<<<<<<< HEAD
 if(NOT CLP_NO_BUILD_CLP_REGEX_UTILS)
         add_library(
                 regex_utils
@@ -17,7 +16,6 @@
         target_include_directories(regex_utils
                 PUBLIC
                 ../
-                "${CLP_OUTCOME_INCLUDE_DIRECTORY}"
         )
         target_link_libraries(regex_utils
                 PUBLIC
@@ -26,24 +24,4 @@
                 clp::string_utils
         )
         target_compile_features(regex_utils PRIVATE cxx_std_20)
-endif()
-=======
-add_library(
-        regex_utils
-        ErrorCode.cpp
-        regex_translation_utils.cpp
-        ${REGEX_UTILS_HEADER_LIST}
-)
-add_library(clp::regex_utils ALIAS regex_utils)
-target_include_directories(regex_utils
-        PUBLIC
-        ../
-)
-target_link_libraries(regex_utils
-        PUBLIC
-        ystdlib::error_handling
-        PRIVATE
-        clp::string_utils
-)
-target_compile_features(regex_utils PRIVATE cxx_std_20)
->>>>>>> 1f1b0dc7
+endif()