--- conflicted
+++ resolved
@@ -67,11 +67,7 @@
     return ErrorCode_Success;
 }
 
-<<<<<<< HEAD
-ErrorCode ResultsCacheClient::flush() {
-=======
-void ResultsCacheOutputHandler::flush() {
->>>>>>> ab034a59
+ErrorCode ResultsCacheOutputHandler::flush() {
     size_t count = 0;
     while (false == m_latest_results.empty()) {
         auto result = std::move(*m_latest_results.top());
@@ -91,11 +87,7 @@
                 count = 0;
             }
         } catch (mongocxx::exception const& e) {
-<<<<<<< HEAD
             return ErrorCode::ErrorCode_Failure_DB_Bulk_Write;
-=======
-            throw OperationFailed(ErrorCode_Failure_DB_Bulk_Write, __FILE__, __LINE__);
->>>>>>> ab034a59
         }
     }
 
@@ -105,11 +97,7 @@
             m_results.clear();
         }
     } catch (mongocxx::exception const& e) {
-<<<<<<< HEAD
         return ErrorCode::ErrorCode_Failure_DB_Bulk_Write;
-=======
-        throw OperationFailed(ErrorCode_Failure_DB_Bulk_Write, __FILE__, __LINE__);
->>>>>>> ab034a59
     }
     return ErrorCode::ErrorCode_Success;
 }
@@ -133,7 +121,7 @@
     if (false
         == reducer::send_pipeline_results(m_reducer_socket_fd, std::move(m_pipeline.finish())))
     {
-        return ErrorCode::ErrorCode_NetworkError;
+        return ErrorCode::ErrorCode_Failure_Network;
     }
     return ErrorCode::ErrorCode_Success;
 }
@@ -148,7 +136,7 @@
                 )
         ))
     {
-        return ErrorCode::ErrorCode_NetworkError;
+        return ErrorCode::ErrorCode_Failure_Network;
     }
     return ErrorCode::ErrorCode_Success;
 }
