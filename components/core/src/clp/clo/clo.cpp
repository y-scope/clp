--- conflicted
+++ resolved
@@ -476,21 +476,11 @@
 
     // Load lexers from schema file if it exists
     auto schema_file_path = archive_path / clp::streaming_archive::cSchemaFileName;
-<<<<<<< HEAD
-    unique_ptr<log_surgeon::lexers::ByteLexer> lexer;
-    bool use_heuristic = true;
-    if (std::filesystem::exists(schema_file_path)) {
-        use_heuristic = false;
-        // Create forward lexer
-        lexer = std::make_unique<log_surgeon::lexers::ByteLexer>();
-        load_lexer_from_file(schema_file_path.string(), false, *lexer);
-=======
     log_surgeon::lexers::ByteLexer lexer;
     bool use_heuristic = true;
     if (std::filesystem::exists(schema_file_path)) {
         use_heuristic = false;
         load_lexer_from_file(schema_file_path.string(), lexer);
->>>>>>> 6b9452c2
     }
 
     Archive archive_reader;
@@ -506,11 +496,7 @@
             search_begin_ts,
             search_end_ts,
             command_line_args.ignore_case(),
-<<<<<<< HEAD
-            *lexer,
-=======
             lexer,
->>>>>>> 6b9452c2
             use_heuristic
     );
     if (false == query_processing_result.has_value()) {
