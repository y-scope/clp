#ifndef CLP_CLO_OUTPUTHANDLER_HPP
#define CLP_CLO_OUTPUTHANDLER_HPP

#include <unistd.h>

#include <queue>
#include <string>
#include <string_view>

#include <mongocxx/client.hpp>
#include <mongocxx/collection.hpp>
#include <mongocxx/exception/exception.hpp>
#include <mongocxx/uri.hpp>

#include "../../reducer/Pipeline.hpp"
#include "../Defs.h"
#include "../streaming_archive/MetadataDB.hpp"
#include "../streaming_archive/reader/Message.hpp"
#include "../TraceableException.hpp"

namespace clp::clo {
/**
 * Abstract class for handling output from a search.
 */
class OutputHandler {
public:
    // Destructor
    virtual ~OutputHandler() = default;

    // Methods
    /**
     * Adds a query result to a batch or sends it to the destination.
     * @param orig_file_path Path of the original file that contains the result.
     * @param orig_file_id ID of the original file that contains the result.
     * @param encoded_message The encoded result.
     * @param decompressed_message The decompressed result.
     * @return ErrorCode_Success if the result was added successfully, or an error code if specified
<<<<<<< HEAD
=======
     * by the derived class.
>>>>>>> 7116bdf7
     */
    virtual ErrorCode add_result(
            std::string_view orig_file_path,
            std::string_view orig_file_id,
            streaming_archive::reader::Message const& encoded_message,
            std::string_view decompressed_message
    ) = 0;

    /**
     * Flushes any buffered output. Called once at the end of search.
     * @return ErrorCode_Success on success or relevant error code on error
     */
    virtual ErrorCode flush() = 0;

    /**
     * @param it
     * @return Whether a file can be skipped based on the current state of the output handler, and
     * metadata about the file
     */
    [[nodiscard]] virtual bool can_skip_file(
            [[maybe_unused]] clp::streaming_archive::MetadataDB::FileIterator const& it
    ) {
        return false;
    }
};

/**
 * Class encapsulating a network client used to send query results to a network destination.
 */
class NetworkOutputHandler : public OutputHandler {
public:
    // Types
    class OperationFailed : public TraceableException {
    public:
        // Constructors
        OperationFailed(ErrorCode error_code, char const* const filename, int line_number)
                : TraceableException(error_code, filename, line_number) {}

        // Methods
        char const* what() const noexcept override {
            return "NetworkOutputHandler operation failed";
        }
    };

    // Constructors
    NetworkOutputHandler(std::string const& host, int port);

    // Destructor
    ~NetworkOutputHandler() override { close(m_socket_fd); }

    // Methods inherited from Client
    /**
     * Sends a result to the network destination.
     * @param orig_file_path Path of the original file that contains the result.
     * @param orig_file_id ID of the original file that contains the result.
     * @param encoded_message The encoded result.
     * @param decompressed_message The decompressed result.
     * @return Same as networking::try_send
     */
    ErrorCode add_result(
            std::string_view orig_file_path,
            std::string_view orig_file_id,
            streaming_archive::reader::Message const& encoded_message,
            std::string_view decompressed_message
    ) override;

    /**
     * Closes the connection.
     * @return ErrorCode_Success
     */
    ErrorCode flush() override {
        close(m_socket_fd);
        return ErrorCode::ErrorCode_Success;
    }

private:
    int m_socket_fd;
};

/**
 * Class encapsulating a MongoDB client used to send query results to the results cache.
 */
class ResultsCacheOutputHandler : public OutputHandler {
public:
    // Types
    struct QueryResult {
        // Constructors
        QueryResult(
                std::string_view orig_file_path,
                std::string_view orig_file_id,
                size_t log_event_ix,
                epochtime_t timestamp,
                std::string_view decompressed_message
        )
                : orig_file_path(orig_file_path),
                  orig_file_id(orig_file_id),
                  log_event_ix(log_event_ix),
                  timestamp(timestamp),
                  decompressed_message(decompressed_message) {}

        std::string orig_file_path;
        std::string orig_file_id;
        int64_t log_event_ix;
        epochtime_t timestamp;
        std::string decompressed_message;
    };

    struct QueryResultGreaterTimestampComparator {
        bool operator()(
                std::unique_ptr<QueryResult> const& r1,
                std::unique_ptr<QueryResult> const& r2
        ) const {
            return r1->timestamp > r2->timestamp;
        }
    };

    class OperationFailed : public TraceableException {
    public:
        // Constructors
        OperationFailed(ErrorCode error_code, char const* const filename, int line_number)
                : TraceableException(error_code, filename, line_number) {}

        // Methods
        char const* what() const noexcept override {
            return "ResultsCacheOutputHandler operation failed";
        }
    };

    // Constructors
    ResultsCacheOutputHandler(
            std::string const& uri,
            std::string const& collection,
            uint64_t batch_size,
            uint64_t max_num_results
    );

    // Methods inherited from OutputHandler
    ErrorCode add_result(
            std::string_view orig_file_path,
            std::string_view orig_file_id,
            streaming_archive::reader::Message const& encoded_message,
            std::string_view decompressed_message
    ) override;

    /**
     * Flushes any buffered output.
     * @return ErrorCode_Success on success
     * @return ErrorCode_Failure_DB_Bulk_Write on failure to write results to the results cache
     */
    ErrorCode flush() override;

    [[nodiscard]] bool can_skip_file(clp::streaming_archive::MetadataDB::FileIterator const& it
    ) override {
        return is_latest_results_full() && get_smallest_timestamp() > it.get_end_ts();
    }

private:
    /**
     * @return The earliest (smallest) timestamp in the heap of latest results
     */
    [[nodiscard]] epochtime_t get_smallest_timestamp() const {
        return m_latest_results.empty() ? cEpochTimeMin : m_latest_results.top()->timestamp;
    }

    /**
     * @return Whether the heap of latest results is full.
     */
    [[nodiscard]] bool is_latest_results_full() const {
        return m_latest_results.size() >= m_max_num_results;
    }

    mongocxx::client m_client;
    mongocxx::collection m_collection;
    std::vector<bsoncxx::document::value> m_results;
    uint64_t m_batch_size;
    uint64_t m_max_num_results;
    // The search results with the latest timestamps
    std::priority_queue<
            std::unique_ptr<QueryResult>,
            std::vector<std::unique_ptr<QueryResult>>,
            QueryResultGreaterTimestampComparator>
            m_latest_results;
};

/**
 * Class encapsulating a reducer client used to send count aggregation results to the reducer.
 */
class CountOutputHandler : public OutputHandler {
public:
    // Constructor
    explicit CountOutputHandler(int reducer_socket_fd);

    // Methods inherited from OutputHandler
    ErrorCode add_result(
            std::string_view orig_file_path,
            std::string_view orig_file_id,
            streaming_archive::reader::Message const& encoded_message,
            std::string_view decompressed_message
    ) override;

    /**
     * Flushes the count.
     * @return ErrorCode_Success on success
     * @return ErrorCode_Failure_Network on network error
     */
    ErrorCode flush() override;

private:
    int m_reducer_socket_fd;
    reducer::Pipeline m_pipeline;
};

/**
 * Output handler that performs a count aggregation bucketed by time and sends the results to a
 * reducer.
 */
class CountByTimeOutputHandler : public OutputHandler {
public:
    // Constructors
    CountByTimeOutputHandler(int reducer_socket_fd, int64_t count_by_time_bucket_size)
            : m_reducer_socket_fd{reducer_socket_fd},
              m_count_by_time_bucket_size{count_by_time_bucket_size} {}

    // Methods inherited from OutputHandler
    ErrorCode add_result(
            std::string_view orig_file_path,
            std::string_view orig_file_id,
            streaming_archive::reader::Message const& encoded_message,
            std::string_view decompressed_message
    ) override {
        int64_t bucket = (encoded_message.get_ts_in_milli() / m_count_by_time_bucket_size)
                         * m_count_by_time_bucket_size;
        m_bucket_counts[bucket] += 1;
        return ErrorCode::ErrorCode_Success;
    }

    /**
     * Flushes the counts.
     * @return ErrorCode_Success on success
     * @return ErrorCode_Failure_Network on network error
     */
    ErrorCode flush() override;

private:
    int m_reducer_socket_fd;
    std::map<int64_t, int64_t> m_bucket_counts;
    int64_t m_count_by_time_bucket_size;
};
}  // namespace clp::clo

#endif  // CLP_CLO_OUTPUTHANDLER_HPP<|MERGE_RESOLUTION|>--- conflicted
+++ resolved
@@ -35,10 +35,7 @@
      * @param encoded_message The encoded result.
      * @param decompressed_message The decompressed result.
      * @return ErrorCode_Success if the result was added successfully, or an error code if specified
-<<<<<<< HEAD
-=======
      * by the derived class.
->>>>>>> 7116bdf7
      */
     virtual ErrorCode add_result(
             std::string_view orig_file_path,
