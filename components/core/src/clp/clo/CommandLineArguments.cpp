--- conflicted
+++ resolved
@@ -405,14 +405,8 @@
             throw invalid_argument(
                     "Aggregations are only supported with the reducer output handler."
             );
-<<<<<<< HEAD
         } else if ((false == aggregtion_was_specified
                     && OutputHandlerType::Reducer == m_output_handler_type))
-=======
-        }
-        if ((false == m_do_count_results_aggregation
-             && OutputHandlerType::Reducer == m_output_handler_type))
->>>>>>> ab034a59
         {
             throw invalid_argument("The reducer output handler currently only supports count and "
                                    "count-by-time aggregations.");
