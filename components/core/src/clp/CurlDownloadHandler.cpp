--- conflicted
+++ resolved
@@ -104,16 +104,12 @@
                         __FILE__,
                         __LINE__,
                         CURLE_BAD_FUNCTION_ARGUMENT,
-<<<<<<< HEAD
-                        "curl_download_handler_init failed."
-=======
                         fmt::format(
                                 "curl_download_handler_init failed due to reserved header is being "
                                 "modified: {}: {}.",
                                 key,
                                 value
                         )
->>>>>>> f65de309
                 );
             }
         }
