#include "Grep.hpp"

#include <string>
#include <vector>

<<<<<<< HEAD
#include <log_surgeon/Constants.hpp>
#include <string_utils/constants.hpp>
=======
>>>>>>> 2a1058da
#include <string_utils/string_utils.hpp>

#include "streaming_archive/reader/Archive.hpp"
#include "streaming_archive/reader/File.hpp"
#include "streaming_archive/reader/Message.hpp"

using clp::streaming_archive::reader::Archive;
using clp::streaming_archive::reader::File;
using clp::streaming_archive::reader::Message;
<<<<<<< HEAD
using clp::string_utils::cEscapeChar;
using clp::string_utils::clean_up_wildcard_search_string;
using clp::string_utils::cSingleCharWildcard;
using clp::string_utils::cZeroOrMoreCharsWildcard;
using clp::string_utils::is_alphabet;
using clp::string_utils::is_wildcard;
using clp::string_utils::replace_unescaped_char;
=======
>>>>>>> 2a1058da
using clp::string_utils::wildcard_match_unsafe;
using std::string;
using std::vector;

namespace clp {
namespace {
/**
 * Finds a message matching the given query
 * @param query
 * @param archive
 * @param matching_sub_query
 * @param compressed_file
 * @param compressed_msg
 * @return true on success, false otherwise
 */
bool find_matching_message(
        Query const& query,
        Archive& archive,
        SubQuery const*& matching_sub_query,
        File& compressed_file,
        Message& compressed_msg
);

bool find_matching_message(
        Query const& query,
        Archive& archive,
        SubQuery const*& matching_sub_query,
        File& compressed_file,
        Message& compressed_msg
) {
    if (query.contains_sub_queries()) {
        matching_sub_query
                = archive.find_message_matching_query(compressed_file, query, compressed_msg);
        if (nullptr == matching_sub_query) {
            return false;
        }
    } else if ((query.get_search_begin_timestamp() > cEpochTimeMin
                || query.get_search_end_timestamp() < cEpochTimeMax))
    {
        bool found_msg = archive.find_message_in_time_range(
                compressed_file,
                query.get_search_begin_timestamp(),
                query.get_search_end_timestamp(),
                compressed_msg
        );
        if (!found_msg) {
            return false;
        }
    } else {
        bool read_successful = archive.get_next_message(compressed_file, compressed_msg);
        if (!read_successful) {
            return false;
        }
    }

    return true;
}
}  // namespace

<<<<<<< HEAD
std::optional<Query> Grep::process_raw_query(
        Archive const& archive,
        string const& search_string,
        epochtime_t search_begin_ts,
        epochtime_t search_end_ts,
        bool ignore_case,
        log_surgeon::lexers::ByteLexer& forward_lexer,
        log_surgeon::lexers::ByteLexer& reverse_lexer,
        bool use_heuristic
) {
    // Add prefix and suffix '*' to make the search a sub-string match
    string processed_search_string = "*";
    processed_search_string += search_string;
    processed_search_string += '*';
    processed_search_string = clean_up_wildcard_search_string(processed_search_string);

    // Split search_string into tokens with wildcards
    vector<QueryToken> query_tokens;
    size_t begin_pos = 0;
    size_t end_pos = 0;
    bool is_var;
    string search_string_for_sub_queries{processed_search_string};
    if (use_heuristic) {
        // Replace unescaped '?' wildcards with '*' wildcards since we currently have no support
        // for generating sub-queries with '?' wildcards. The final wildcard match on the
        // decompressed message uses the original wildcards, so correctness will be maintained.
        replace_unescaped_char(
                cEscapeChar,
                cSingleCharWildcard,
                cZeroOrMoreCharsWildcard,
                search_string_for_sub_queries
        );

        // Clean-up in case any instances of "?*" or "*?" were changed into "**"
        search_string_for_sub_queries
                = clean_up_wildcard_search_string(search_string_for_sub_queries);
        while (get_bounds_of_next_potential_var(
                search_string_for_sub_queries,
                begin_pos,
                end_pos,
                is_var
        ))
        {
            query_tokens.emplace_back(search_string_for_sub_queries, begin_pos, end_pos, is_var);
        }
    } else {
        while (get_bounds_of_next_potential_var(
                search_string_for_sub_queries,
                begin_pos,
                end_pos,
                is_var,
                forward_lexer,
                reverse_lexer
        ))
        {
            query_tokens.emplace_back(search_string_for_sub_queries, begin_pos, end_pos, is_var);
        }
    }

    // Get pointers to all ambiguous tokens. Exclude tokens with wildcards in the middle since we
    // fall-back to decompression + wildcard matching for those.
    vector<QueryToken*> ambiguous_tokens;
    for (auto& query_token : query_tokens) {
        if (!query_token.has_greedy_wildcard_in_middle() && query_token.is_ambiguous_token()) {
            ambiguous_tokens.push_back(&query_token);
        }
    }

    // Generate a sub-query for each combination of ambiguous tokens
    // E.g., if there are two ambiguous tokens each of which could be a logtype or variable, we need
    // to create:
    // - (token1 as logtype) (token2 as logtype)
    // - (token1 as logtype) (token2 as var)
    // - (token1 as var) (token2 as logtype)
    // - (token1 as var) (token2 as var)
    vector<SubQuery> sub_queries;
    string logtype;
    bool type_of_one_token_changed = true;
    while (type_of_one_token_changed) {
        SubQuery sub_query;

        // Compute logtypes and variables for query
        auto matchability = generate_logtypes_and_vars_for_subquery(
                archive,
                search_string_for_sub_queries,
                query_tokens,
                ignore_case,
                sub_query
        );
        switch (matchability) {
            case SubQueryMatchabilityResult::SupercedesAllSubQueries:
                // Since other sub-queries will be superceded by this one, we can stop processing
                // now
                return Query{
                        search_begin_ts,
                        search_end_ts,
                        ignore_case,
                        processed_search_string,
                        {}
                };
            case SubQueryMatchabilityResult::MayMatch:
                sub_queries.push_back(std::move(sub_query));
                break;
            case SubQueryMatchabilityResult::WontMatch:
            default:
                // Do nothing
                break;
        }

        // Update combination of ambiguous tokens
        type_of_one_token_changed = false;
        for (auto* ambiguous_token : ambiguous_tokens) {
            if (ambiguous_token->change_to_next_possible_type()) {
                type_of_one_token_changed = true;
                break;
            }
        }
    }

    if (sub_queries.empty()) {
        return std::nullopt;
    }

    return Query{
            search_begin_ts,
            search_end_ts,
            ignore_case,
            processed_search_string,
            std::move(sub_queries)
    };
}

bool Grep::get_bounds_of_next_potential_var(
        string const& value,
        size_t& begin_pos,
        size_t& end_pos,
        bool& is_var
) {
    auto const value_length = value.length();
    if (end_pos >= value_length) {
        return false;
    }

    is_var = false;
    bool contains_wildcard = false;
    while (false == is_var && false == contains_wildcard && begin_pos < value_length) {
        // Start search at end of last token
        begin_pos = end_pos;

        // Find next wildcard or non-delimiter
        bool is_escaped = false;
        for (; begin_pos < value_length; ++begin_pos) {
            char c = value[begin_pos];

            if (is_escaped) {
                is_escaped = false;

                if (false == is_delim(c)) {
                    // Found escaped non-delimiter, so reverse the index to retain the escape
                    // character
                    --begin_pos;
                    break;
                }
            } else if ('\\' == c) {
                // Escape character
                is_escaped = true;
            } else {
                if (is_wildcard(c)) {
                    contains_wildcard = true;
                    break;
                }
                if (false == is_delim(c)) {
                    break;
                }
            }
        }

        bool contains_decimal_digit = false;
        bool contains_alphabet = false;

        // Find next delimiter
        is_escaped = false;
        end_pos = begin_pos;
        for (; end_pos < value_length; ++end_pos) {
            char c = value[end_pos];

            if (is_escaped) {
                is_escaped = false;

                if (is_delim(c)) {
                    // Found escaped delimiter, so reverse the index to retain the escape character
                    --end_pos;
                    break;
                }
            } else if ('\\' == c) {
                // Escape character
                is_escaped = true;
            } else {
                if (is_wildcard(c)) {
                    contains_wildcard = true;
                } else if (is_delim(c)) {
                    // Found delimiter that's not also a wildcard
                    break;
                }
            }

            if (string_utils::is_decimal_digit(c)) {
                contains_decimal_digit = true;
            } else if (is_alphabet(c)) {
                contains_alphabet = true;
            }
        }

        // Treat token as a definite variable if:
        // - it contains a decimal digit, or
        // - it could be a multi-digit hex value, or
        // - it's directly preceded by an equals sign and contains an alphabet without a wildcard
        //   between the equals sign and the first alphabet of the token
        auto variable = static_cast<std::string_view>(value).substr(begin_pos, end_pos - begin_pos);
        if (contains_decimal_digit || ir::could_be_multi_digit_hex_value(variable)) {
            is_var = true;
        } else if (begin_pos > 0 && '=' == value[begin_pos - 1] && contains_alphabet) {
            // Find first alphabet or wildcard in token
            is_escaped = false;
            bool found_wildcard_before_alphabet = false;
            for (auto i = begin_pos; i < end_pos; ++i) {
                auto c = value[i];

                if (is_escaped) {
                    is_escaped = false;

                    if (is_alphabet(c)) {
                        break;
                    }
                } else if ('\\' == c) {
                    // Escape character
                    is_escaped = true;
                } else if (is_wildcard(c)) {
                    found_wildcard_before_alphabet = true;
                    break;
                }
            }

            if (false == found_wildcard_before_alphabet) {
                is_var = true;
            }
        }
    }

    return (value_length != begin_pos);
}

bool Grep::get_bounds_of_next_potential_var(
        string const& value,
        size_t& begin_pos,
        size_t& end_pos,
        bool& is_var,
        log_surgeon::lexers::ByteLexer& forward_lexer,
        log_surgeon::lexers::ByteLexer& reverse_lexer
) {
    size_t const value_length = value.length();
    if (end_pos >= value_length) {
        return false;
    }

    is_var = false;
    bool contains_wildcard = false;
    while (false == is_var && false == contains_wildcard && begin_pos < value_length) {
        // Start search at end of last token
        begin_pos = end_pos;

        // Find variable begin or wildcard
        bool is_escaped = false;
        for (; begin_pos < value_length; ++begin_pos) {
            char c = value[begin_pos];

            if (is_escaped) {
                is_escaped = false;

                if (false == forward_lexer.is_delimiter(c)) {
                    // Found escaped non-delimiter, so reverse the index to retain the escape
                    // character
                    --begin_pos;
                    break;
                }
            } else if ('\\' == c) {
                // Escape character
                is_escaped = true;
            } else {
                if (is_wildcard(c)) {
                    contains_wildcard = true;
                    break;
                }
                if (false == forward_lexer.is_delimiter(c)) {
                    break;
                }
            }
        }

        // Find next delimiter
        is_escaped = false;
        end_pos = begin_pos;
        for (; end_pos < value_length; ++end_pos) {
            char c = value[end_pos];

            if (is_escaped) {
                is_escaped = false;

                if (forward_lexer.is_delimiter(c)) {
                    // Found escaped delimiter, so reverse the index to retain the escape character
                    --end_pos;
                    break;
                }
            } else if ('\\' == c) {
                // Escape character
                is_escaped = true;
            } else {
                if (is_wildcard(c)) {
                    contains_wildcard = true;
                } else if (forward_lexer.is_delimiter(c)) {
                    // Found delimiter that's not also a wildcard
                    break;
                }
            }
        }

        if (end_pos > begin_pos) {
            bool has_prefix_wildcard = ('*' == value[begin_pos]) || ('?' == value[begin_pos]);
            bool has_suffix_wildcard = ('*' == value[end_pos - 1]) || ('?' == value[begin_pos]);
            bool has_wildcard_in_middle = false;
            for (size_t i = begin_pos + 1; i < end_pos - 1; ++i) {
                if (('*' == value[i] || '?' == value[i]) && value[i - 1] != '\\') {
                    has_wildcard_in_middle = true;
                    break;
                }
            }
            SearchToken search_token;
            if (has_wildcard_in_middle || (has_prefix_wildcard && has_suffix_wildcard)) {
                // DO NOTHING
            } else {
                StringReader string_reader;
                LogSurgeonReader reader_wrapper(string_reader);
                log_surgeon::ParserInputBuffer parser_input_buffer;
                if (has_suffix_wildcard) {  // text*
                    // TODO: creating a string reader, setting it equal to a string, to read it into
                    // the ParserInputBuffer, seems like a convoluted way to set a string equal to a
                    // string, should be improved when adding a SearchParser to log_surgeon
                    string_reader.open(value.substr(begin_pos, end_pos - begin_pos - 1));
                    parser_input_buffer.read_if_safe(reader_wrapper);
                    forward_lexer.reset();
                    forward_lexer.scan_with_wildcard(
                            parser_input_buffer,
                            value[end_pos - 1],
                            search_token
                    );
                } else if (has_prefix_wildcard) {  // *text
                    std::string value_reverse
                            = value.substr(begin_pos + 1, end_pos - begin_pos - 1);
                    std::reverse(value_reverse.begin(), value_reverse.end());
                    string_reader.open(value_reverse);
                    parser_input_buffer.read_if_safe(reader_wrapper);
                    reverse_lexer.reset();
                    reverse_lexer.scan_with_wildcard(
                            parser_input_buffer,
                            value[begin_pos],
                            search_token
                    );
                } else {  // no wildcards
                    string_reader.open(value.substr(begin_pos, end_pos - begin_pos));
                    parser_input_buffer.read_if_safe(reader_wrapper);
                    forward_lexer.reset();
                    forward_lexer.scan(parser_input_buffer, search_token);
                    search_token.m_type_ids_set.insert(search_token.m_type_ids_ptr->at(0));
                }
                // TODO: use a set so its faster
                // auto const& set = search_token.m_type_ids_set;
                // if (set.find(static_cast<int>(log_surgeon::SymbolID::TokenUncaughtStringID))
                //            == set.end()
                //     && set.find(static_cast<int>(log_surgeon::SymbolID::TokenEndID))
                //            == set.end())
                // {
                //     is_var = true;
                // }
                auto const& type = search_token.m_type_ids_ptr->at(0);
                if (type != static_cast<int>(log_surgeon::SymbolID::TokenUncaughtStringID)
                    && type != static_cast<int>(log_surgeon::SymbolID::TokenEndID))
                {
                    is_var = true;
                }
            }
        }
    }
    return (value_length != begin_pos);
}

=======
>>>>>>> 2a1058da
void
Grep::calculate_sub_queries_relevant_to_file(File const& compressed_file, vector<Query>& queries) {
    for (auto& query : queries) {
        query.make_sub_queries_relevant_to_segment(compressed_file.get_segment_id());
    }
}

size_t Grep::search_and_output(
        Query const& query,
        size_t limit,
        Archive& archive,
        File& compressed_file,
        OutputFunc output_func,
        void* output_func_arg
) {
    size_t num_matches = 0;

    Message compressed_msg;
    string decompressed_msg;
    string const& orig_file_path = compressed_file.get_orig_path();
    while (num_matches < limit) {
        // Find matching message
        SubQuery const* matching_sub_query = nullptr;
        if (find_matching_message(
                    query,
                    archive,
                    matching_sub_query,
                    compressed_file,
                    compressed_msg
            )
            == false)
        {
            break;
        }

        // Decompress match
        bool decompress_successful
                = archive.decompress_message(compressed_file, compressed_msg, decompressed_msg);
        if (!decompress_successful) {
            break;
        }

        // Perform wildcard match if required
        // Check if:
        // - Sub-query requires wildcard match, or
        // - no subqueries exist and the search string is not a match-all
        if ((query.contains_sub_queries() && matching_sub_query->wildcard_match_required())
            || (query.contains_sub_queries() == false
                && query.search_string_matches_all() == false))
        {
            bool matched = wildcard_match_unsafe(
                    decompressed_msg,
                    query.get_search_string(),
                    query.get_ignore_case() == false
            );
            if (!matched) {
                continue;
            }
        }

        // Print match
        output_func(orig_file_path, compressed_msg, decompressed_msg, output_func_arg);
        ++num_matches;
    }

    return num_matches;
}

bool Grep::search_and_decompress(
        Query const& query,
        Archive& archive,
        File& compressed_file,
        Message& compressed_msg,
        string& decompressed_msg
) {
    string const& orig_file_path = compressed_file.get_orig_path();

    bool matched = false;
    while (false == matched) {
        // Find matching message
        SubQuery const* matching_sub_query = nullptr;
        bool message_found = find_matching_message(
                query,
                archive,
                matching_sub_query,
                compressed_file,
                compressed_msg
        );
        if (false == message_found) {
            return false;
        }

        // Decompress match
        bool decompress_successful
                = archive.decompress_message(compressed_file, compressed_msg, decompressed_msg);
        if (false == decompress_successful) {
            return false;
        }

        // Perform wildcard match if required
        // Check if:
        // - Sub-query requires wildcard match, or
        // - no subqueries exist and the search string is not a match-all
        if ((query.contains_sub_queries() && matching_sub_query->wildcard_match_required())
            || (query.contains_sub_queries() == false
                && query.search_string_matches_all() == false))
        {
            matched = wildcard_match_unsafe(
                    decompressed_msg,
                    query.get_search_string(),
                    query.get_ignore_case() == false
            );
        } else {
            matched = true;
        }
    }

    return true;
}

size_t Grep::search(Query const& query, size_t limit, Archive& archive, File& compressed_file) {
    size_t num_matches = 0;

    Message compressed_msg;
    string decompressed_msg;
    string const& orig_file_path = compressed_file.get_orig_path();
    while (num_matches < limit) {
        // Find matching message
        SubQuery const* matching_sub_query = nullptr;
        if (find_matching_message(
                    query,
                    archive,
                    matching_sub_query,
                    compressed_file,
                    compressed_msg
            )
            == false)
        {
            break;
        }

        // Perform wildcard match if required
        // Check if:
        // - Sub-query requires wildcard match, or
        // - no subqueries exist and the search string is not a match-all
        if ((query.contains_sub_queries() && matching_sub_query->wildcard_match_required())
            || (query.contains_sub_queries() == false
                && query.search_string_matches_all() == false))
        {
            // Decompress match
            bool decompress_successful
                    = archive.decompress_message(compressed_file, compressed_msg, decompressed_msg);
            if (!decompress_successful) {
                break;
            }

            bool matched = wildcard_match_unsafe(
                    decompressed_msg,
                    query.get_search_string(),
                    query.get_ignore_case() == false
            );
            if (!matched) {
                continue;
            }
        }

        ++num_matches;
    }

    return num_matches;
}
}  // namespace clp<|MERGE_RESOLUTION|>--- conflicted
+++ resolved
@@ -3,11 +3,7 @@
 #include <string>
 #include <vector>
 
-<<<<<<< HEAD
-#include <log_surgeon/Constants.hpp>
 #include <string_utils/constants.hpp>
-=======
->>>>>>> 2a1058da
 #include <string_utils/string_utils.hpp>
 
 #include "streaming_archive/reader/Archive.hpp"
@@ -17,7 +13,6 @@
 using clp::streaming_archive::reader::Archive;
 using clp::streaming_archive::reader::File;
 using clp::streaming_archive::reader::Message;
-<<<<<<< HEAD
 using clp::string_utils::cEscapeChar;
 using clp::string_utils::clean_up_wildcard_search_string;
 using clp::string_utils::cSingleCharWildcard;
@@ -25,8 +20,6 @@
 using clp::string_utils::is_alphabet;
 using clp::string_utils::is_wildcard;
 using clp::string_utils::replace_unescaped_char;
-=======
->>>>>>> 2a1058da
 using clp::string_utils::wildcard_match_unsafe;
 using std::string;
 using std::vector;
@@ -86,404 +79,6 @@
 }
 }  // namespace
 
-<<<<<<< HEAD
-std::optional<Query> Grep::process_raw_query(
-        Archive const& archive,
-        string const& search_string,
-        epochtime_t search_begin_ts,
-        epochtime_t search_end_ts,
-        bool ignore_case,
-        log_surgeon::lexers::ByteLexer& forward_lexer,
-        log_surgeon::lexers::ByteLexer& reverse_lexer,
-        bool use_heuristic
-) {
-    // Add prefix and suffix '*' to make the search a sub-string match
-    string processed_search_string = "*";
-    processed_search_string += search_string;
-    processed_search_string += '*';
-    processed_search_string = clean_up_wildcard_search_string(processed_search_string);
-
-    // Split search_string into tokens with wildcards
-    vector<QueryToken> query_tokens;
-    size_t begin_pos = 0;
-    size_t end_pos = 0;
-    bool is_var;
-    string search_string_for_sub_queries{processed_search_string};
-    if (use_heuristic) {
-        // Replace unescaped '?' wildcards with '*' wildcards since we currently have no support
-        // for generating sub-queries with '?' wildcards. The final wildcard match on the
-        // decompressed message uses the original wildcards, so correctness will be maintained.
-        replace_unescaped_char(
-                cEscapeChar,
-                cSingleCharWildcard,
-                cZeroOrMoreCharsWildcard,
-                search_string_for_sub_queries
-        );
-
-        // Clean-up in case any instances of "?*" or "*?" were changed into "**"
-        search_string_for_sub_queries
-                = clean_up_wildcard_search_string(search_string_for_sub_queries);
-        while (get_bounds_of_next_potential_var(
-                search_string_for_sub_queries,
-                begin_pos,
-                end_pos,
-                is_var
-        ))
-        {
-            query_tokens.emplace_back(search_string_for_sub_queries, begin_pos, end_pos, is_var);
-        }
-    } else {
-        while (get_bounds_of_next_potential_var(
-                search_string_for_sub_queries,
-                begin_pos,
-                end_pos,
-                is_var,
-                forward_lexer,
-                reverse_lexer
-        ))
-        {
-            query_tokens.emplace_back(search_string_for_sub_queries, begin_pos, end_pos, is_var);
-        }
-    }
-
-    // Get pointers to all ambiguous tokens. Exclude tokens with wildcards in the middle since we
-    // fall-back to decompression + wildcard matching for those.
-    vector<QueryToken*> ambiguous_tokens;
-    for (auto& query_token : query_tokens) {
-        if (!query_token.has_greedy_wildcard_in_middle() && query_token.is_ambiguous_token()) {
-            ambiguous_tokens.push_back(&query_token);
-        }
-    }
-
-    // Generate a sub-query for each combination of ambiguous tokens
-    // E.g., if there are two ambiguous tokens each of which could be a logtype or variable, we need
-    // to create:
-    // - (token1 as logtype) (token2 as logtype)
-    // - (token1 as logtype) (token2 as var)
-    // - (token1 as var) (token2 as logtype)
-    // - (token1 as var) (token2 as var)
-    vector<SubQuery> sub_queries;
-    string logtype;
-    bool type_of_one_token_changed = true;
-    while (type_of_one_token_changed) {
-        SubQuery sub_query;
-
-        // Compute logtypes and variables for query
-        auto matchability = generate_logtypes_and_vars_for_subquery(
-                archive,
-                search_string_for_sub_queries,
-                query_tokens,
-                ignore_case,
-                sub_query
-        );
-        switch (matchability) {
-            case SubQueryMatchabilityResult::SupercedesAllSubQueries:
-                // Since other sub-queries will be superceded by this one, we can stop processing
-                // now
-                return Query{
-                        search_begin_ts,
-                        search_end_ts,
-                        ignore_case,
-                        processed_search_string,
-                        {}
-                };
-            case SubQueryMatchabilityResult::MayMatch:
-                sub_queries.push_back(std::move(sub_query));
-                break;
-            case SubQueryMatchabilityResult::WontMatch:
-            default:
-                // Do nothing
-                break;
-        }
-
-        // Update combination of ambiguous tokens
-        type_of_one_token_changed = false;
-        for (auto* ambiguous_token : ambiguous_tokens) {
-            if (ambiguous_token->change_to_next_possible_type()) {
-                type_of_one_token_changed = true;
-                break;
-            }
-        }
-    }
-
-    if (sub_queries.empty()) {
-        return std::nullopt;
-    }
-
-    return Query{
-            search_begin_ts,
-            search_end_ts,
-            ignore_case,
-            processed_search_string,
-            std::move(sub_queries)
-    };
-}
-
-bool Grep::get_bounds_of_next_potential_var(
-        string const& value,
-        size_t& begin_pos,
-        size_t& end_pos,
-        bool& is_var
-) {
-    auto const value_length = value.length();
-    if (end_pos >= value_length) {
-        return false;
-    }
-
-    is_var = false;
-    bool contains_wildcard = false;
-    while (false == is_var && false == contains_wildcard && begin_pos < value_length) {
-        // Start search at end of last token
-        begin_pos = end_pos;
-
-        // Find next wildcard or non-delimiter
-        bool is_escaped = false;
-        for (; begin_pos < value_length; ++begin_pos) {
-            char c = value[begin_pos];
-
-            if (is_escaped) {
-                is_escaped = false;
-
-                if (false == is_delim(c)) {
-                    // Found escaped non-delimiter, so reverse the index to retain the escape
-                    // character
-                    --begin_pos;
-                    break;
-                }
-            } else if ('\\' == c) {
-                // Escape character
-                is_escaped = true;
-            } else {
-                if (is_wildcard(c)) {
-                    contains_wildcard = true;
-                    break;
-                }
-                if (false == is_delim(c)) {
-                    break;
-                }
-            }
-        }
-
-        bool contains_decimal_digit = false;
-        bool contains_alphabet = false;
-
-        // Find next delimiter
-        is_escaped = false;
-        end_pos = begin_pos;
-        for (; end_pos < value_length; ++end_pos) {
-            char c = value[end_pos];
-
-            if (is_escaped) {
-                is_escaped = false;
-
-                if (is_delim(c)) {
-                    // Found escaped delimiter, so reverse the index to retain the escape character
-                    --end_pos;
-                    break;
-                }
-            } else if ('\\' == c) {
-                // Escape character
-                is_escaped = true;
-            } else {
-                if (is_wildcard(c)) {
-                    contains_wildcard = true;
-                } else if (is_delim(c)) {
-                    // Found delimiter that's not also a wildcard
-                    break;
-                }
-            }
-
-            if (string_utils::is_decimal_digit(c)) {
-                contains_decimal_digit = true;
-            } else if (is_alphabet(c)) {
-                contains_alphabet = true;
-            }
-        }
-
-        // Treat token as a definite variable if:
-        // - it contains a decimal digit, or
-        // - it could be a multi-digit hex value, or
-        // - it's directly preceded by an equals sign and contains an alphabet without a wildcard
-        //   between the equals sign and the first alphabet of the token
-        auto variable = static_cast<std::string_view>(value).substr(begin_pos, end_pos - begin_pos);
-        if (contains_decimal_digit || ir::could_be_multi_digit_hex_value(variable)) {
-            is_var = true;
-        } else if (begin_pos > 0 && '=' == value[begin_pos - 1] && contains_alphabet) {
-            // Find first alphabet or wildcard in token
-            is_escaped = false;
-            bool found_wildcard_before_alphabet = false;
-            for (auto i = begin_pos; i < end_pos; ++i) {
-                auto c = value[i];
-
-                if (is_escaped) {
-                    is_escaped = false;
-
-                    if (is_alphabet(c)) {
-                        break;
-                    }
-                } else if ('\\' == c) {
-                    // Escape character
-                    is_escaped = true;
-                } else if (is_wildcard(c)) {
-                    found_wildcard_before_alphabet = true;
-                    break;
-                }
-            }
-
-            if (false == found_wildcard_before_alphabet) {
-                is_var = true;
-            }
-        }
-    }
-
-    return (value_length != begin_pos);
-}
-
-bool Grep::get_bounds_of_next_potential_var(
-        string const& value,
-        size_t& begin_pos,
-        size_t& end_pos,
-        bool& is_var,
-        log_surgeon::lexers::ByteLexer& forward_lexer,
-        log_surgeon::lexers::ByteLexer& reverse_lexer
-) {
-    size_t const value_length = value.length();
-    if (end_pos >= value_length) {
-        return false;
-    }
-
-    is_var = false;
-    bool contains_wildcard = false;
-    while (false == is_var && false == contains_wildcard && begin_pos < value_length) {
-        // Start search at end of last token
-        begin_pos = end_pos;
-
-        // Find variable begin or wildcard
-        bool is_escaped = false;
-        for (; begin_pos < value_length; ++begin_pos) {
-            char c = value[begin_pos];
-
-            if (is_escaped) {
-                is_escaped = false;
-
-                if (false == forward_lexer.is_delimiter(c)) {
-                    // Found escaped non-delimiter, so reverse the index to retain the escape
-                    // character
-                    --begin_pos;
-                    break;
-                }
-            } else if ('\\' == c) {
-                // Escape character
-                is_escaped = true;
-            } else {
-                if (is_wildcard(c)) {
-                    contains_wildcard = true;
-                    break;
-                }
-                if (false == forward_lexer.is_delimiter(c)) {
-                    break;
-                }
-            }
-        }
-
-        // Find next delimiter
-        is_escaped = false;
-        end_pos = begin_pos;
-        for (; end_pos < value_length; ++end_pos) {
-            char c = value[end_pos];
-
-            if (is_escaped) {
-                is_escaped = false;
-
-                if (forward_lexer.is_delimiter(c)) {
-                    // Found escaped delimiter, so reverse the index to retain the escape character
-                    --end_pos;
-                    break;
-                }
-            } else if ('\\' == c) {
-                // Escape character
-                is_escaped = true;
-            } else {
-                if (is_wildcard(c)) {
-                    contains_wildcard = true;
-                } else if (forward_lexer.is_delimiter(c)) {
-                    // Found delimiter that's not also a wildcard
-                    break;
-                }
-            }
-        }
-
-        if (end_pos > begin_pos) {
-            bool has_prefix_wildcard = ('*' == value[begin_pos]) || ('?' == value[begin_pos]);
-            bool has_suffix_wildcard = ('*' == value[end_pos - 1]) || ('?' == value[begin_pos]);
-            bool has_wildcard_in_middle = false;
-            for (size_t i = begin_pos + 1; i < end_pos - 1; ++i) {
-                if (('*' == value[i] || '?' == value[i]) && value[i - 1] != '\\') {
-                    has_wildcard_in_middle = true;
-                    break;
-                }
-            }
-            SearchToken search_token;
-            if (has_wildcard_in_middle || (has_prefix_wildcard && has_suffix_wildcard)) {
-                // DO NOTHING
-            } else {
-                StringReader string_reader;
-                LogSurgeonReader reader_wrapper(string_reader);
-                log_surgeon::ParserInputBuffer parser_input_buffer;
-                if (has_suffix_wildcard) {  // text*
-                    // TODO: creating a string reader, setting it equal to a string, to read it into
-                    // the ParserInputBuffer, seems like a convoluted way to set a string equal to a
-                    // string, should be improved when adding a SearchParser to log_surgeon
-                    string_reader.open(value.substr(begin_pos, end_pos - begin_pos - 1));
-                    parser_input_buffer.read_if_safe(reader_wrapper);
-                    forward_lexer.reset();
-                    forward_lexer.scan_with_wildcard(
-                            parser_input_buffer,
-                            value[end_pos - 1],
-                            search_token
-                    );
-                } else if (has_prefix_wildcard) {  // *text
-                    std::string value_reverse
-                            = value.substr(begin_pos + 1, end_pos - begin_pos - 1);
-                    std::reverse(value_reverse.begin(), value_reverse.end());
-                    string_reader.open(value_reverse);
-                    parser_input_buffer.read_if_safe(reader_wrapper);
-                    reverse_lexer.reset();
-                    reverse_lexer.scan_with_wildcard(
-                            parser_input_buffer,
-                            value[begin_pos],
-                            search_token
-                    );
-                } else {  // no wildcards
-                    string_reader.open(value.substr(begin_pos, end_pos - begin_pos));
-                    parser_input_buffer.read_if_safe(reader_wrapper);
-                    forward_lexer.reset();
-                    forward_lexer.scan(parser_input_buffer, search_token);
-                    search_token.m_type_ids_set.insert(search_token.m_type_ids_ptr->at(0));
-                }
-                // TODO: use a set so its faster
-                // auto const& set = search_token.m_type_ids_set;
-                // if (set.find(static_cast<int>(log_surgeon::SymbolID::TokenUncaughtStringID))
-                //            == set.end()
-                //     && set.find(static_cast<int>(log_surgeon::SymbolID::TokenEndID))
-                //            == set.end())
-                // {
-                //     is_var = true;
-                // }
-                auto const& type = search_token.m_type_ids_ptr->at(0);
-                if (type != static_cast<int>(log_surgeon::SymbolID::TokenUncaughtStringID)
-                    && type != static_cast<int>(log_surgeon::SymbolID::TokenEndID))
-                {
-                    is_var = true;
-                }
-            }
-        }
-    }
-    return (value_length != begin_pos);
-}
-
-=======
->>>>>>> 2a1058da
 void
 Grep::calculate_sub_queries_relevant_to_file(File const& compressed_file, vector<Query>& queries) {
     for (auto& query : queries) {
