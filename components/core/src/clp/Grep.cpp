#include "Grep.hpp"

#include <algorithm>
#include <variant>

#include <log_surgeon/Lexer.hpp>
#include <log_surgeon/Schema.hpp>
#include <string_utils/string_utils.hpp>

#include "EncodedVariableInterpreter.hpp"
#include "ir/parsing.hpp"
#include "ir/types.hpp"
#include "StringReader.hpp"

using clp::ir::is_delim;
using clp::streaming_archive::reader::Archive;
using clp::streaming_archive::reader::File;
using clp::streaming_archive::reader::Message;
using clp::string_utils::clean_up_wildcard_search_string;
using clp::string_utils::is_alphabet;
using clp::string_utils::is_wildcard;
using clp::string_utils::wildcard_match_unsafe;
using log_surgeon::finite_automata::Nfa;
using log_surgeon::finite_automata::ByteNfaState;
using log_surgeon::lexers::ByteLexer;
using log_surgeon::ParserAST;
using log_surgeon::SchemaAST;
using log_surgeon::SchemaVarAST;
using std::set;
using std::string;
using std::string_view;
using std::tuple;
using std::unique_ptr;
using std::variant;
using std::vector;

namespace clp {
namespace {
// Local types
enum class SubQueryMatchabilityResult {
    MayMatch,  // The subquery might match a message
    WontMatch,  // The subquery has no chance of matching a message
    SupercedesAllSubQueries  // The subquery will cause all messages to be matched
};

// Class representing a token in a query. It is used to interpret a token in user's search string.
class QueryToken {
public:
    // Constructors
    QueryToken(string const& query_string, size_t begin_pos, size_t end_pos, bool is_var);

    // Methods
    bool cannot_convert_to_non_dict_var() const;
    bool contains_wildcards() const;
    bool has_greedy_wildcard_in_middle() const;
    bool has_prefix_greedy_wildcard() const;
    bool has_suffix_greedy_wildcard() const;
    bool is_ambiguous_token() const;
    bool is_float_var() const;
    bool is_int_var() const;
    bool is_var() const;
    bool is_wildcard() const;

    size_t get_begin_pos() const;
    size_t get_end_pos() const;
    string const& get_value() const;

    bool change_to_next_possible_type();

private:
    // Types
    // Type for the purpose of generating different subqueries. E.g., if a token is of type
    // DictOrIntVar, it would generate a different subquery than if it was of type Logtype.
    enum class Type {
        Wildcard,
        // Ambiguous indicates the token can be more than one of the types listed below
        Ambiguous,
        Logtype,
        DictionaryVar,
        FloatVar,
        IntVar
    };

    // Variables
    bool m_cannot_convert_to_non_dict_var;
    bool m_contains_wildcards;
    bool m_has_greedy_wildcard_in_middle;
    bool m_has_prefix_greedy_wildcard;
    bool m_has_suffix_greedy_wildcard;

    size_t m_begin_pos;
    size_t m_end_pos;
    string m_value;

    // Type if variable has unambiguous type
    Type m_type;
    // Types if variable type is ambiguous
    vector<Type> m_possible_types;
    // Index of the current possible type selected for generating a subquery
    size_t m_current_possible_type_ix;
};

QueryToken::QueryToken(
        string const& query_string,
        size_t const begin_pos,
        size_t const end_pos,
        bool const is_var
)
        : m_current_possible_type_ix(0) {
    m_begin_pos = begin_pos;
    m_end_pos = end_pos;
    m_value.assign(query_string, m_begin_pos, m_end_pos - m_begin_pos);

    // Set wildcard booleans and determine type
    if ("*" == m_value) {
        m_has_prefix_greedy_wildcard = true;
        m_has_suffix_greedy_wildcard = false;
        m_has_greedy_wildcard_in_middle = false;
        m_contains_wildcards = true;
        m_type = Type::Wildcard;
    } else {
        m_has_prefix_greedy_wildcard = ('*' == m_value[0]);
        m_has_suffix_greedy_wildcard = ('*' == m_value[m_value.length() - 1]);

        m_has_greedy_wildcard_in_middle = false;
        for (size_t i = 1; i < m_value.length() - 1; ++i) {
            if ('*' == m_value[i]) {
                m_has_greedy_wildcard_in_middle = true;
                break;
            }
        }

        m_contains_wildcards
                = (m_has_prefix_greedy_wildcard || m_has_suffix_greedy_wildcard
                   || m_has_greedy_wildcard_in_middle);

        if (!is_var) {
            if (!m_contains_wildcards) {
                m_type = Type::Logtype;
            } else {
                m_type = Type::Ambiguous;
                m_possible_types.push_back(Type::Logtype);
                m_possible_types.push_back(Type::IntVar);
                m_possible_types.push_back(Type::FloatVar);
                m_possible_types.push_back(Type::DictionaryVar);
            }
        } else {
            string value_without_wildcards = m_value;
            if (m_has_prefix_greedy_wildcard) {
                value_without_wildcards = value_without_wildcards.substr(1);
            }
            if (m_has_suffix_greedy_wildcard) {
                value_without_wildcards.resize(value_without_wildcards.length() - 1);
            }

            encoded_variable_t encoded_var;
            bool converts_to_non_dict_var = false;
            if (EncodedVariableInterpreter::convert_string_to_representable_integer_var(
                        value_without_wildcards,
                        encoded_var
                )
                || EncodedVariableInterpreter::convert_string_to_representable_float_var(
                        value_without_wildcards,
                        encoded_var
                ))
            {
                converts_to_non_dict_var = true;
            }

            if (!converts_to_non_dict_var) {
                // Dictionary variable
                m_type = Type::DictionaryVar;
                m_cannot_convert_to_non_dict_var = true;
            } else {
                m_type = Type::Ambiguous;
                m_possible_types.push_back(Type::IntVar);
                m_possible_types.push_back(Type::FloatVar);
                m_possible_types.push_back(Type::DictionaryVar);
                m_cannot_convert_to_non_dict_var = false;
            }
        }
    }
}

bool QueryToken::cannot_convert_to_non_dict_var() const {
    return m_cannot_convert_to_non_dict_var;
}

bool QueryToken::contains_wildcards() const {
    return m_contains_wildcards;
}

bool QueryToken::has_greedy_wildcard_in_middle() const {
    return m_has_greedy_wildcard_in_middle;
}

bool QueryToken::has_prefix_greedy_wildcard() const {
    return m_has_prefix_greedy_wildcard;
}

bool QueryToken::has_suffix_greedy_wildcard() const {
    return m_has_suffix_greedy_wildcard;
}

bool QueryToken::is_ambiguous_token() const {
    return Type::Ambiguous == m_type;
}

bool QueryToken::is_float_var() const {
    Type type;
    if (Type::Ambiguous == m_type) {
        type = m_possible_types[m_current_possible_type_ix];
    } else {
        type = m_type;
    }
    return Type::FloatVar == type;
}

bool QueryToken::is_int_var() const {
    Type type;
    if (Type::Ambiguous == m_type) {
        type = m_possible_types[m_current_possible_type_ix];
    } else {
        type = m_type;
    }
    return Type::IntVar == type;
}

bool QueryToken::is_var() const {
    Type type;
    if (Type::Ambiguous == m_type) {
        type = m_possible_types[m_current_possible_type_ix];
    } else {
        type = m_type;
    }
    return (Type::IntVar == type || Type::FloatVar == type || Type::DictionaryVar == type);
}

bool QueryToken::is_wildcard() const {
    return Type::Wildcard == m_type;
}

size_t QueryToken::get_begin_pos() const {
    return m_begin_pos;
}

size_t QueryToken::get_end_pos() const {
    return m_end_pos;
}

string const& QueryToken::get_value() const {
    return m_value;
}

bool QueryToken::change_to_next_possible_type() {
    if (m_current_possible_type_ix < m_possible_types.size() - 1) {
        ++m_current_possible_type_ix;
        return true;
    } else {
        m_current_possible_type_ix = 0;
        return false;
    }
}

// Local prototypes
/**
 * Process a QueryToken that is definitely a variable
 * @param query_token
 * @param archive
 * @param ignore_case
 * @param sub_query
 * @param logtype
 * @return true if this token might match a message, false otherwise
 */
bool process_var_token(
        QueryToken const& query_token,
        Archive const& archive,
        bool ignore_case,
        SubQuery& sub_query,
        string& logtype
);

/**
 * Finds a message matching the given query
 * @param query
 * @param archive
 * @param matching_sub_query
 * @param compressed_file
 * @param compressed_msg
 * @return true on success, false otherwise
 */
bool find_matching_message(
        Query const& query,
        Archive& archive,
        SubQuery const*& matching_sub_query,
        File& compressed_file,
        Message& compressed_msg
);
/**
 * Generates logtypes and variables for subquery
 * @param archive
 * @param processed_search_string
 * @param query_tokens
 * @param ignore_case
 * @param sub_query
 * @return SubQueryMatchabilityResult::SupercedesAllSubQueries
 * @return SubQueryMatchabilityResult::WontMatch
 * @return SubQueryMatchabilityResult::MayMatch
 */
SubQueryMatchabilityResult generate_logtypes_and_vars_for_subquery(
        Archive const& archive,
        string& processed_search_string,
        vector<QueryToken>& query_tokens,
        bool ignore_case,
        SubQuery& sub_query
);

bool process_var_token(
        QueryToken const& query_token,
        Archive const& archive,
        bool ignore_case,
        SubQuery& sub_query,
        string& logtype
) {
    // Even though we may have a precise variable, we still fallback to decompressing to ensure that
    // it is in the right place in the message
    sub_query.mark_wildcard_match_required();

    // Create QueryVar corresponding to token
    if (!query_token.contains_wildcards()) {
        if (EncodedVariableInterpreter::encode_and_search_dictionary(
                    query_token.get_value(),
                    archive.get_var_dictionary(),
                    ignore_case,
                    logtype,
                    sub_query
            )
            == false)
        {
            // Variable doesn't exist in dictionary
            return false;
        }
    } else {
        if (query_token.has_prefix_greedy_wildcard()) {
            logtype += '*';
        }

        if (query_token.is_float_var()) {
            LogTypeDictionaryEntry::add_float_var(logtype);
        } else if (query_token.is_int_var()) {
            LogTypeDictionaryEntry::add_int_var(logtype);
        } else {
            LogTypeDictionaryEntry::add_dict_var(logtype);

            if (query_token.cannot_convert_to_non_dict_var()) {
                // Must be a dictionary variable, so search variable dictionary
                if (!EncodedVariableInterpreter::wildcard_search_dictionary_and_get_encoded_matches(
                            query_token.get_value(),
                            archive.get_var_dictionary(),
                            ignore_case,
                            sub_query
                    ))
                {
                    // Variable doesn't exist in dictionary
                    return false;
                }
            }
        }

        if (query_token.has_suffix_greedy_wildcard()) {
            logtype += '*';
        }
    }

    return true;
}

bool find_matching_message(
        Query const& query,
        Archive& archive,
        SubQuery const*& matching_sub_query,
        File& compressed_file,
        Message& compressed_msg
) {
    if (query.contains_sub_queries()) {
        matching_sub_query
                = archive.find_message_matching_query(compressed_file, query, compressed_msg);
        if (nullptr == matching_sub_query) {
            return false;
        }
    } else if ((query.get_search_begin_timestamp() > cEpochTimeMin
                || query.get_search_end_timestamp() < cEpochTimeMax))
    {
        bool found_msg = archive.find_message_in_time_range(
                compressed_file,
                query.get_search_begin_timestamp(),
                query.get_search_end_timestamp(),
                compressed_msg
        );
        if (!found_msg) {
            return false;
        }
    } else {
        bool read_successful = archive.get_next_message(compressed_file, compressed_msg);
        if (!read_successful) {
            return false;
        }
    }

    return true;
}

SubQueryMatchabilityResult generate_logtypes_and_vars_for_subquery(
        Archive const& archive,
        string& processed_search_string,
        vector<QueryToken>& query_tokens,
        bool ignore_case,
        SubQuery& sub_query
) {
    size_t last_token_end_pos = 0;
    string logtype;
    auto escape_handler
            = [](string_view constant, size_t char_to_escape_pos, string& logtype) -> void {
        auto const escape_char{enum_to_underlying_type(ir::VariablePlaceholder::Escape)};
        auto const next_char_pos{char_to_escape_pos + 1};
        // NOTE: We don't want to add additional escapes for wildcards that have been escaped. E.g.,
        // the query "\\*" should remain unchanged.
        if (next_char_pos < constant.length() && false == is_wildcard(constant[next_char_pos])) {
            logtype += escape_char;
        } else if (ir::is_variable_placeholder(constant[char_to_escape_pos])) {
            logtype += escape_char;
            logtype += escape_char;
        }
    };
    for (auto const& query_token : query_tokens) {
        // Append from end of last token to beginning of this token, to logtype
        ir::append_constant_to_logtype(
                static_cast<string_view>(processed_search_string)
                        .substr(last_token_end_pos,
                                query_token.get_begin_pos() - last_token_end_pos),
                escape_handler,
                logtype
        );
        last_token_end_pos = query_token.get_end_pos();

        if (query_token.is_wildcard()) {
            logtype += '*';
        } else if (query_token.has_greedy_wildcard_in_middle()) {
            // Fallback to decompression + wildcard matching for now to avoid handling queries where
            // the pieces of the token on either side of each wildcard need to be processed as
            // ambiguous tokens
            sub_query.mark_wildcard_match_required();
            if (!query_token.is_var()) {
                logtype += '*';
            } else {
                logtype += '*';
                LogTypeDictionaryEntry::add_dict_var(logtype);
                logtype += '*';
            }
        } else {
            if (!query_token.is_var()) {
                ir::append_constant_to_logtype(query_token.get_value(), escape_handler, logtype);
            } else if (!process_var_token(query_token, archive, ignore_case, sub_query, logtype)) {
                return SubQueryMatchabilityResult::WontMatch;
            }
        }
    }

    if (last_token_end_pos < processed_search_string.length()) {
        // Append from end of last token to end
        ir::append_constant_to_logtype(
                static_cast<string_view>(processed_search_string)
                        .substr(last_token_end_pos, string::npos),
                escape_handler,
                logtype
        );
        last_token_end_pos = processed_search_string.length();
    }

    if ("*" == logtype) {
        // Logtype will match all messages
        return SubQueryMatchabilityResult::SupercedesAllSubQueries;
    }

    // Find matching logtypes
    std::unordered_set<LogTypeDictionaryEntry const*> possible_logtype_entries;
    archive.get_logtype_dictionary()
            .get_entries_matching_wildcard_string(logtype, ignore_case, possible_logtype_entries);
    if (possible_logtype_entries.empty()) {
        return SubQueryMatchabilityResult::WontMatch;
    }
    sub_query.set_possible_logtypes(possible_logtype_entries);

    // Calculate the IDs of the segments that may contain results for the sub-query now that we've
    // calculated the matching logtypes and variables
    sub_query.calculate_ids_of_matching_segments();

    return SubQueryMatchabilityResult::MayMatch;
}
}  // namespace

std::optional<Query> Grep::process_raw_query(
        Archive const& archive,
        string const& search_string,
        epochtime_t search_begin_ts,
        epochtime_t search_end_ts,
        bool ignore_case,
<<<<<<< HEAD
        ByteLexer& lexer,
=======
        log_surgeon::lexers::ByteLexer& lexer,
>>>>>>> 6b9452c2
        bool use_heuristic
) {
    // Add prefix and suffix '*' to make the search a sub-string match
    string processed_search_string = "*";
    processed_search_string += search_string;
    processed_search_string += '*';
    processed_search_string = clean_up_wildcard_search_string(processed_search_string);

    vector<SubQuery> sub_queries;
    if (use_heuristic) {
        // Split search_string into tokens with wildcards
        vector<QueryToken> query_tokens;
        size_t begin_pos = 0;
        size_t end_pos = 0;
        bool is_var;
        string search_string_for_sub_queries{processed_search_string};
        // Replace '?' wildcards with '*' wildcards since we currently have no support for
        // generating sub-queries with '?' wildcards. The final wildcard match on the decompressed
        // message uses the original wildcards, so correctness will be maintained.
        std::replace(
                search_string_for_sub_queries.begin(),
                search_string_for_sub_queries.end(),
                '?',
                '*'
        );
        // Clean-up in case any instances of "?*" or "*?" were changed into "**"
        search_string_for_sub_queries
                = clean_up_wildcard_search_string(search_string_for_sub_queries);
        while (get_bounds_of_next_potential_var(
                search_string_for_sub_queries,
                begin_pos,
                end_pos,
                is_var
        ))
        {
            query_tokens.emplace_back(search_string_for_sub_queries, begin_pos, end_pos, is_var);
        }
<<<<<<< HEAD
        // Get pointers to all ambiguous tokens. Exclude tokens with wildcards in the middle since
        // we fall-back to decompression + wildcard matching for those.
        vector<QueryToken*> ambiguous_tokens;
        for (auto& query_token : query_tokens) {
            if (!query_token.has_greedy_wildcard_in_middle() && query_token.is_ambiguous_token()) {
                ambiguous_tokens.push_back(&query_token);
            }
=======
    } else {
        while (get_bounds_of_next_potential_var(
                search_string_for_sub_queries,
                begin_pos,
                end_pos,
                is_var,
                lexer
        ))
        {
            query_tokens.emplace_back(search_string_for_sub_queries, begin_pos, end_pos, is_var);
        }
    }

    // Get pointers to all ambiguous tokens. Exclude tokens with wildcards in the middle since we
    // fall-back to decompression + wildcard matching for those.
    vector<QueryToken*> ambiguous_tokens;
    for (auto& query_token : query_tokens) {
        if (!query_token.has_greedy_wildcard_in_middle() && query_token.is_ambiguous_token()) {
            ambiguous_tokens.push_back(&query_token);
>>>>>>> 6b9452c2
        }

        // Generate a sub-query for each combination of ambiguous tokens
        // E.g., if there are two ambiguous tokens each of which could be a logtype or variable, we
        // need to create:
        // - (token1 as logtype) (token2 as logtype)
        // - (token1 as logtype) (token2 as var)
        // - (token1 as var) (token2 as logtype)
        // - (token1 as var) (token2 as var)
        string logtype;
        bool type_of_one_token_changed = true;
        while (type_of_one_token_changed) {
            SubQuery sub_query;

            // Compute logtypes and variables for query
            auto matchability = generate_logtypes_and_vars_for_subquery(
                    archive,
                    search_string_for_sub_queries,
                    query_tokens,
                    ignore_case,
                    sub_query
            );
            switch (matchability) {
                case SubQueryMatchabilityResult::SupercedesAllSubQueries:
                    // Since other sub-queries will be superceded by this one, we can stop
                    // processing now
                    return Query{
                            search_begin_ts,
                            search_end_ts,
                            ignore_case,
                            processed_search_string,
                            {}
                    };
                case SubQueryMatchabilityResult::MayMatch:
                    sub_queries.push_back(std::move(sub_query));
                    break;
                case SubQueryMatchabilityResult::WontMatch:
                default:
                    // Do nothing
                    break;
            }

            // Update combination of ambiguous tokens
            type_of_one_token_changed = false;
            for (auto* ambiguous_token : ambiguous_tokens) {
                if (ambiguous_token->change_to_next_possible_type()) {
                    type_of_one_token_changed = true;
                    break;
                }
            }
        }
    } else {
        // Use the schema dynamic programming approach to perform the search. This iteratively
        // creates all possible logtypes that can match substring(0,n) of the query, which includes
        // all possible logtypes that can match the query itself. Then these logtypes, and their
        // corresponding variables are compared against the archive.
        WildcardExpression search_string_for_sub_queries{processed_search_string};

        // Get the possible logtypes for the query (but only do it once across all archives).
        static bool query_substr_interpretations_is_set = false;
        static set<QueryInterpretation> query_interpretations;
        // TODO: until we have per schema logic, we need to do everything for every archive,
        // but this only needs to be redone if the schema changes.
        constexpr bool execute_for_every_archive = true;
        if (execute_for_every_archive || false == query_substr_interpretations_is_set) {
            query_interpretations.clear();
            query_interpretations = generate_query_substring_interpretations(
                    search_string_for_sub_queries,
                    lexer
            );
            query_substr_interpretations_is_set = true;
        }
        // Use the logtypes to determine all subqueries that may match against the current archive.
        generate_sub_queries(query_interpretations, archive, lexer, ignore_case, sub_queries);
    }

    if (sub_queries.empty()) {
        return std::nullopt;
    }

    return Query{
            search_begin_ts,
            search_end_ts,
            ignore_case,
            processed_search_string,
            std::move(sub_queries)
    };
}

bool Grep::get_bounds_of_next_potential_var(
        string const& value,
        size_t& begin_pos,
        size_t& end_pos,
        bool& is_var
) {
    auto const value_length = value.length();
    if (end_pos >= value_length) {
        return false;
    }

    is_var = false;
    bool contains_wildcard = false;
    while (false == is_var && false == contains_wildcard && begin_pos < value_length) {
        // Start search at end of last token
        begin_pos = end_pos;

        // Find next wildcard or non-delimiter
        bool is_escaped = false;
        for (; begin_pos < value_length; ++begin_pos) {
            char c = value[begin_pos];

            if (is_escaped) {
                is_escaped = false;

                if (false == is_delim(c)) {
                    // Found escaped non-delimiter, so reverse the index to retain the escape
                    // character
                    --begin_pos;
                    break;
                }
            } else if ('\\' == c) {
                // Escape character
                is_escaped = true;
            } else {
                if (is_wildcard(c)) {
                    contains_wildcard = true;
                    break;
                }
                if (false == is_delim(c)) {
                    break;
                }
            }
        }

        bool contains_decimal_digit = false;
        bool contains_alphabet = false;

        // Find next delimiter
        is_escaped = false;
        end_pos = begin_pos;
        for (; end_pos < value_length; ++end_pos) {
            char c = value[end_pos];

            if (is_escaped) {
                is_escaped = false;

                if (is_delim(c)) {
                    // Found escaped delimiter, so reverse the index to retain the escape character
                    --end_pos;
                    break;
                }
            } else if ('\\' == c) {
                // Escape character
                is_escaped = true;
            } else {
                if (is_wildcard(c)) {
                    contains_wildcard = true;
                } else if (is_delim(c)) {
                    // Found delimiter that's not also a wildcard
                    break;
                }
            }

            if (string_utils::is_decimal_digit(c)) {
                contains_decimal_digit = true;
            } else if (is_alphabet(c)) {
                contains_alphabet = true;
            }
        }

        // Treat token as a definite variable if:
        // - it contains a decimal digit, or
        // - it could be a multi-digit hex value, or
        // - it's directly preceded by an equals sign and contains an alphabet without a wildcard
        //   between the equals sign and the first alphabet of the token
        auto variable = static_cast<string_view>(value).substr(begin_pos, end_pos - begin_pos);
        if (contains_decimal_digit || ir::could_be_multi_digit_hex_value(variable)) {
            is_var = true;
        } else if (begin_pos > 0 && '=' == value[begin_pos - 1] && contains_alphabet) {
            // Find first alphabet or wildcard in token
            is_escaped = false;
            bool found_wildcard_before_alphabet = false;
            for (auto i = begin_pos; i < end_pos; ++i) {
                auto c = value[i];

                if (is_escaped) {
                    is_escaped = false;

                    if (is_alphabet(c)) {
                        break;
                    }
                } else if ('\\' == c) {
                    // Escape character
                    is_escaped = true;
                } else if (is_wildcard(c)) {
                    found_wildcard_before_alphabet = true;
                    break;
                }
            }

            if (false == found_wildcard_before_alphabet) {
                is_var = true;
            }
        }
    }

    return (value_length != begin_pos);
}

bool Grep::get_bounds_of_next_potential_var(
        string const& value,
        size_t& begin_pos,
        size_t& end_pos,
        bool& is_var,
        log_surgeon::lexers::ByteLexer& lexer
) {
    size_t const value_length = value.length();
    if (end_pos >= value_length) {
        return false;
    }

    is_var = false;
    bool contains_wildcard = false;
    while (false == is_var && false == contains_wildcard && begin_pos < value_length) {
        // Start search at end of last token
        begin_pos = end_pos;

        // Find variable begin or wildcard
        bool is_escaped = false;
        for (; begin_pos < value_length; ++begin_pos) {
            char c = value[begin_pos];

            if (is_escaped) {
                is_escaped = false;

                if (false == lexer.is_delimiter(c)) {
                    // Found escaped non-delimiter, so reverse the index to retain the escape
                    // character
                    --begin_pos;
                    break;
                }
            } else if ('\\' == c) {
                // Escape character
                is_escaped = true;
            } else {
                if (is_wildcard(c)) {
                    contains_wildcard = true;
                    break;
                }
                if (false == lexer.is_delimiter(c)) {
                    break;
                }
            }
        }

        // Find next delimiter
        is_escaped = false;
        end_pos = begin_pos;
        for (; end_pos < value_length; ++end_pos) {
            char c = value[end_pos];

            if (is_escaped) {
                is_escaped = false;

                if (lexer.is_delimiter(c)) {
                    // Found escaped delimiter, so reverse the index to retain the escape character
                    --end_pos;
                    break;
                }
            } else if ('\\' == c) {
                // Escape character
                is_escaped = true;
            } else {
                if (is_wildcard(c)) {
                    contains_wildcard = true;
                } else if (lexer.is_delimiter(c)) {
                    // Found delimiter that's not also a wildcard
                    break;
                }
            }
        }

        if (end_pos > begin_pos) {
            bool has_prefix_wildcard = ('*' == value[begin_pos]) || ('?' == value[begin_pos]);
            bool has_suffix_wildcard = ('*' == value[end_pos - 1]) || ('?' == value[begin_pos]);
            bool has_wildcard_in_middle = false;
            for (size_t i = begin_pos + 1; i < end_pos - 1; ++i) {
                if (('*' == value[i] || '?' == value[i]) && value[i - 1] != '\\') {
                    has_wildcard_in_middle = true;
                    break;
                }
            }
            SearchToken search_token;
            if (has_wildcard_in_middle || has_prefix_wildcard) {
                // DO NOTHING
            } else {
                StringReader string_reader;
                LogSurgeonReader reader_wrapper(string_reader);
                log_surgeon::ParserInputBuffer parser_input_buffer;
                if (has_suffix_wildcard) {  // text*
                    // TODO: creating a string reader, setting it equal to a string, to read it into
                    // the ParserInputBuffer, seems like a convoluted way to set a string equal to a
                    // string, should be improved when adding a SearchParser to log_surgeon
                    string_reader.open(value.substr(begin_pos, end_pos - begin_pos - 1));
                    parser_input_buffer.read_if_safe(reader_wrapper);
                    lexer.reset();
                    lexer.scan_with_wildcard(parser_input_buffer, value[end_pos - 1], search_token);
                } else {  // no wildcards
                    string_reader.open(value.substr(begin_pos, end_pos - begin_pos));
                    parser_input_buffer.read_if_safe(reader_wrapper);
                    lexer.reset();
                    auto [err, token] = lexer.scan(parser_input_buffer);
                    if (log_surgeon::ErrorCode::Success != err) {
                        return false;
                    }
                    search_token = SearchToken{token.value()};
                    search_token.m_type_ids_set.insert(search_token.m_type_ids_ptr->at(0));
                }
<<<<<<< HEAD
                // TODO: use a set so its faster
                // auto const& set = search_token.m_type_ids_set;
                // if (set.find(static_cast<int>(log_surgeon::SymbolId::TokenUncaughtString))
                //            == set.end()
                //     && set.find(static_cast<int>(log_surgeon::SymbolId::TokenEnd))
                //            == set.end())
                // {
                //     is_var = true;
                // }
=======
>>>>>>> 6b9452c2
                auto const& type = search_token.m_type_ids_ptr->at(0);
                if (type != static_cast<int>(log_surgeon::SymbolId::TokenUncaughtString)
                    && type != static_cast<int>(log_surgeon::SymbolId::TokenEnd))
                {
                    is_var = true;
                }
            }
        }
    }
    return (value_length != begin_pos);
}

void
Grep::calculate_sub_queries_relevant_to_file(File const& compressed_file, vector<Query>& queries) {
    for (auto& query : queries) {
        query.make_sub_queries_relevant_to_segment(compressed_file.get_segment_id());
    }
}

size_t Grep::search_and_output(
        Query const& query,
        size_t limit,
        Archive& archive,
        File& compressed_file,
        OutputFunc output_func,
        void* output_func_arg
) {
    size_t num_matches = 0;

    Message compressed_msg;
    string decompressed_msg;
    string const& orig_file_path = compressed_file.get_orig_path();
    while (num_matches < limit) {
        // Find matching message
        SubQuery const* matching_sub_query = nullptr;
        if (find_matching_message(
                    query,
                    archive,
                    matching_sub_query,
                    compressed_file,
                    compressed_msg
            )
            == false)
        {
            break;
        }

        // Decompress match
        bool decompress_successful
                = archive.decompress_message(compressed_file, compressed_msg, decompressed_msg);
        if (!decompress_successful) {
            break;
        }

        // Perform wildcard match if required
        // Check if:
        // - Sub-query requires wildcard match, or
        // - no subqueries exist and the search string is not a match-all
        if ((query.contains_sub_queries() && matching_sub_query->wildcard_match_required())
            || (query.contains_sub_queries() == false
                && query.search_string_matches_all() == false))
        {
            bool matched = wildcard_match_unsafe(
                    decompressed_msg,
                    query.get_search_string(),
                    query.get_ignore_case() == false
            );
            if (!matched) {
                continue;
            }
        }

        // Print match
        output_func(orig_file_path, compressed_msg, decompressed_msg, output_func_arg);
        ++num_matches;
    }

    return num_matches;
}

bool Grep::search_and_decompress(
        Query const& query,
        Archive& archive,
        File& compressed_file,
        Message& compressed_msg,
        string& decompressed_msg
) {
    string const& orig_file_path = compressed_file.get_orig_path();

    bool matched = false;
    while (false == matched) {
        // Find matching message
        SubQuery const* matching_sub_query = nullptr;
        bool message_found = find_matching_message(
                query,
                archive,
                matching_sub_query,
                compressed_file,
                compressed_msg
        );
        if (false == message_found) {
            return false;
        }

        // Decompress match
        bool decompress_successful
                = archive.decompress_message(compressed_file, compressed_msg, decompressed_msg);
        if (false == decompress_successful) {
            return false;
        }

        // Perform wildcard match if required
        // Check if:
        // - Sub-query requires wildcard match, or
        // - no subqueries exist and the search string is not a match-all
        if ((query.contains_sub_queries() && matching_sub_query->wildcard_match_required())
            || (query.contains_sub_queries() == false
                && query.search_string_matches_all() == false))
        {
            matched = wildcard_match_unsafe(
                    decompressed_msg,
                    query.get_search_string(),
                    query.get_ignore_case() == false
            );
        } else {
            matched = true;
        }
    }

    return true;
}

size_t Grep::search(Query const& query, size_t limit, Archive& archive, File& compressed_file) {
    size_t num_matches = 0;

    Message compressed_msg;
    string decompressed_msg;
    string const& orig_file_path = compressed_file.get_orig_path();
    while (num_matches < limit) {
        // Find matching message
        SubQuery const* matching_sub_query = nullptr;
        if (find_matching_message(
                    query,
                    archive,
                    matching_sub_query,
                    compressed_file,
                    compressed_msg
            )
            == false)
        {
            break;
        }

        // Perform wildcard match if required
        // Check if:
        // - Sub-query requires wildcard match, or
        // - no subqueries exist and the search string is not a match-all
        if ((query.contains_sub_queries() && matching_sub_query->wildcard_match_required())
            || (query.contains_sub_queries() == false
                && query.search_string_matches_all() == false))
        {
            // Decompress match
            bool decompress_successful
                    = archive.decompress_message(compressed_file, compressed_msg, decompressed_msg);
            if (!decompress_successful) {
                break;
            }

            bool matched = wildcard_match_unsafe(
                    decompressed_msg,
                    query.get_search_string(),
                    query.get_ignore_case() == false
            );
            if (!matched) {
                continue;
            }
        }

        ++num_matches;
    }

    return num_matches;
}

set<QueryInterpretation> Grep::generate_query_substring_interpretations(
        WildcardExpression const& processed_search_string,
        ByteLexer& lexer
) {
    // Store substring logtypes in a set to avoid duplicates
    vector<set<QueryInterpretation>> query_substr_interpretations(processed_search_string.length());

    // Consider each substr(begin_idx,end_idx) of the processed_search_string and determine if it
    // could have been compressed as static-text, a variable, or some combination of
    // variables/static-text Then we populate each entry in query_substr_interpretations which
    // corresponds to the logtype for substr(0,n). To do this, for each combination of
    // substr(begin_idx,end_idx) that reconstructs substr(0,n) (e.g., substring "*1 34", can be
    // reconstructed from substrings "*1", " ", "34"), store all possible logtypes (e.g. "*<int>
    // <int>, "*<has#> <int>, etc.) that are unique from any previously checked combination. Each
    // entry in query_substr_interpretations is used to build the following entry, with the last
    // entry having all possible logtypes for the full query itself.
    for (size_t end_idx = 1; end_idx <= processed_search_string.length(); ++end_idx) {
        // Skip strings that end with an escape character (e.g., substring " text\" from string
        // "* text\* *").
        if (processed_search_string.char_is_escape(end_idx - 1)) {
            continue;
        }
        for (size_t begin_idx = 0; begin_idx < end_idx; ++begin_idx) {
            // Skip strings that begin with an incorrectly unescaped wildcard (e.g., substring
            // "*text" from string "* \*text *").
            if (begin_idx > 0 && processed_search_string.char_is_escape(begin_idx - 1)) {
                continue;
            }
            auto possible_substr_types = get_interpretations_for_whole_wildcard_expr(
                    WildcardExpressionView{processed_search_string, begin_idx, end_idx},
                    lexer
            );
            if (possible_substr_types.empty()) {
                continue;
            }

            // Use the completed set of variable types for each substr(begin_idx,end_idx) to
            // construct all possible logtypes for each substr(0,n), for all n.
            if (begin_idx > 0) {
                // Handle the case where substr(0,n) is composed of multiple
                // substr(begin_idx,end_idx).
                for (auto const& prefix : query_substr_interpretations[begin_idx - 1]) {
                    for (auto& suffix : possible_substr_types) {
                        QueryInterpretation query_interpretation = prefix;
                        query_interpretation.append_logtype(suffix);

                        if (false
                            == query_substr_interpretations[end_idx - 1].contains(
                                    query_interpretation
                            ))
                        {
                            // For the interpretations of the query itself we need the logtype
                            // strings
                            // TODO: this is doing 2^n the work for cases with encoded variables
                            if (end_idx == processed_search_string.length()) {
                                query_interpretation.generate_logtype_string(lexer);
                            }

                            query_substr_interpretations[end_idx - 1].insert(query_interpretation);
                        }
                    }
                }
            } else {
                // Handle the case where substr(0,n) == substr(begin_idx,end_idx).
                while (false == possible_substr_types.empty()) {
                    auto possible_substr_type{std::move(possible_substr_types.back())};
                    possible_substr_types.pop_back();

                    if (false
                        == query_substr_interpretations[end_idx - 1].contains(possible_substr_type))
                    {
                        // For the interpretations of the query itself we need the logtype strings
                        // TODO: this is doing 2^n the work for cases with encoded variables
                        if (end_idx == processed_search_string.length()) {
                            possible_substr_type.generate_logtype_string(lexer);
                        }

                        query_substr_interpretations[end_idx - 1].insert(possible_substr_type);
                    }
                }
            }
        }
    }
    // The last entry of the query_substr_interpretations is the logtypes for the query itself.
    return query_substr_interpretations.back();
}

vector<QueryInterpretation> Grep::get_interpretations_for_whole_wildcard_expr(
        WildcardExpressionView const& wildcard_expr,
        ByteLexer& lexer
) {
    vector<QueryInterpretation> interpretations;

    // Don't allow an isolated greedy wildcard to be considered a variable
    if (wildcard_expr.is_greedy_wildcard()) {
        interpretations.emplace_back("*");
        return interpretations;
    }

    // As we extend substrings adjacent to wildcards, the substrings that begin or end with
    // wildcards are redundant (e.g., for string "a*b", a decomposition of the form "a*" + "b" is a
    // subset of the more general "a*" + "*" + "*b". Note, as this needs "*", the "*" substring is
    // not redundant. This is already handled above). More detail about this is given below.
    if (wildcard_expr.starts_or_ends_with_greedy_wildcard()) {
        return interpretations;
    }

    if (false == wildcard_expr.surrounded_by_delims_or_wildcards(lexer)) {
        // Variables must be surrounded by delimiters or wildcards, so this wildcard expression can
        // only match static text.
        interpretations.emplace_back(wildcard_expr.get_value());
        return interpretations;
    }

    // If the substring is preceded or proceeded by a greedy wildcard then it's possible the
    // substring could be extended to match a var, so the wildcards are added to the substring.
    // If we don't consider this case we could miss combinations. Take for example "a*b", "a*"
    // and "*b" can both match a has# style variable ("\w*\d+\w*"). If we decompose the string
    // into either substrings "a*" + "b" or "a" + "*b", neither would capture the possibility of
    // a logtype with the form "<has#>*<has#>", which is a valid possibility during compression.
    // Instead we desire to decompose the string into "a*" + "*" + "*b". Note, non-greedy
    // wildcards do not need to be considered, for example "a?b" can never match "<has#>?<has#>"
    // or "<has#><has#>".
    auto extended_wildcard_expr = wildcard_expr.extend_to_adjacent_greedy_wildcards();

    set<uint32_t> matching_variable_type_ids;
    // If the substring contains a wildcard, we need to consider the case that it can simultaneously
    // match multiple variables and static text, and we need a different approach to compare against
    // the archive.
    bool contains_wildcard = false;
    std::tie(matching_variable_type_ids, contains_wildcard)
            = get_matching_variable_types(extended_wildcard_expr, lexer);
    if (matching_variable_type_ids.empty() || contains_wildcard) {
        // The wildcard expression doesn't match any variable types, or it contains a wildcard, so
        // we must consider that it could match static text.
        interpretations.emplace_back(wildcard_expr.get_value());
    }

    bool already_added_dict_var = false;
    // Use the variable types to determine the possible_substr_types
    for (uint32_t const variable_type_id : matching_variable_type_ids) {
        // clp supports three types of variables---int encoded variables, float encoded variables,
        // and dictionary variables---whereas log-surgeon (in combination with the schema file) can
        // support more, meaning we need to somehow project the variable types found by log-surgeon
        // (schema variables) to the variable types that clp supports (clp variables). At present,
        // clp's encoded variables have a one-to-one mapping since a variable will only be encoded
        // if it's named `QueryInterpretation::cIntVarName` or `QueryInterpretation::cFloatVarName`.
        // Thus, any other schema variables need to be treated as clp dictionary variables.
        //
        // TODO We shouldn't hardcode the type names for encoded variables, but to support that, we
        // need to improve our schema file syntax.
        auto& variable_type_name = lexer.m_id_symbol[variable_type_id];
        auto is_encoded_variable_type = QueryInterpretation::cIntVarName == variable_type_name
                                        || QueryInterpretation::cFloatVarName == variable_type_name;
        if (false == is_encoded_variable_type) {
            if (already_added_dict_var) {
                // The current variable type is not an encoded variable, so it should be treated as
                // a dictionary variable; but we've already added a dictionary variable to the
                // current `QueryInterpretation`, so adding another would result in a duplicate
                // interpretation.
                continue;
            }
            already_added_dict_var = true;
        } else {
            if (contains_wildcard) {
                // Since the wildcard expression matches one of the encodable variable types and
                // contains a wildcard, we need to consider two cases:
                // - It could match an encoded variable.
                // - It could match a dictionary variable that is the result of failing to encode
                //   a variable, where that variable seems encodable (e.g., an integer that's too
                //   large to be encoded).
                // On the default code path, we create a query interpretation that interprets the
                // expression as a dictionary variable, so here we add another interpretation that
                // interprets the expression as an encoded variable.
                interpretations.emplace_back(
                        variable_type_id,
                        extended_wildcard_expr.get_value(),
                        contains_wildcard,
                        true
                );
            }
        }
        interpretations.emplace_back(
                variable_type_id,
                extended_wildcard_expr.get_value(),
                contains_wildcard,
                false
        );

        // If the substring has no wildcards, we can safely exclude lower priority variable
        // types.
        if (false == contains_wildcard) {
            break;
        }
    }

    return interpretations;
}

/**
 * To determine what variable types the wildcard expression could match, we convert the expression
 * into a DFA (wildcard expression -> regex -> NFA -> DFA) and compute its intersection with the
 * schema's DFA.
 */
tuple<set<uint32_t>, bool> Grep::get_matching_variable_types(
        WildcardExpressionView const& wildcard_expr,
        ByteLexer const& lexer
) {
    // Convert the wildcard expression into an equivalent regex
    string regex_search_string;
    bool contains_wildcard = false;
    for (uint32_t idx = 0; idx < wildcard_expr.length(); idx++) {
        if (wildcard_expr.char_is_escape(idx)) {
            continue;
        }

        auto const c = wildcard_expr.get_char(idx);
        if (wildcard_expr.char_is_greedy_wildcard(idx)) {
            contains_wildcard = true;
            regex_search_string += ".*";
        } else if (wildcard_expr.char_is_non_greedy_wildcard(idx)) {
            contains_wildcard = true;
            regex_search_string += ".";
        } else if (log_surgeon::SchemaParser::get_special_regex_characters().contains(c)) {
            regex_search_string += "\\";
            regex_search_string += c;
        } else {
            regex_search_string += c;
        }
    }

    // Convert regex to NFA
    log_surgeon::Schema substring_schema;
    // TODO: log-surgeon should handle resetting this value.
    log_surgeon::NonTerminal::m_next_children_start = 0;
    // TODO: Optimize NFA creation.
    substring_schema.add_variable("search", regex_search_string, -1);
    Nfa<ByteNfaState> nfa;
    auto schema_ast = substring_schema.release_schema_ast_ptr();
    for (auto const& parser_ast : schema_ast->m_schema_vars) {
        auto* schema_var_ast = dynamic_cast<SchemaVarAST*>(parser_ast.get());
        ByteLexer::Rule const rule{0, std::move(schema_var_ast->m_regex_ptr)};
        rule.add_ast(&nfa);
    }

    // Convert NFA to DFA
    // TODO: Refactor log-surgeon to allow direct usage of DFA/NFA.
    // TODO: Optimize DFA creation.
    auto const search_string_dfa = ByteLexer::nfa_to_dfa(nfa);
    auto const& schema_dfa = lexer.get_dfa();

    // TODO: Could use a forward/reverse lexer instead of an intersection in a lot of cases.
    auto var_types = schema_dfa->get_intersect(search_string_dfa);
    return {var_types, contains_wildcard};
}

void Grep::generate_sub_queries(
        set<QueryInterpretation> const& query_interpretations,
        Archive const& archive,
        ByteLexer& lexer,
        bool const ignore_case,
        vector<SubQuery>& sub_queries
) {
    for (auto const& query_interpretation : query_interpretations) {
        auto const& logtype_string = query_interpretation.get_logtype_string();
        // Check if the logtype string exists in the logtype dictionary. If not, then this logtype
        // string does not form a useful sub query.
        std::unordered_set<LogTypeDictionaryEntry const*> possible_logtype_entries;
        archive.get_logtype_dictionary().get_entries_matching_wildcard_string(
                logtype_string,
                ignore_case,
                possible_logtype_entries
        );
        if (possible_logtype_entries.empty()) {
            continue;
        }

        // Check if the variables associated with the logtype string exist in the variable
        // dictionary. If not, then this does not form a useful sub query. If the variable is
        // encoded in the segment, we just assume it exists in the segment, as we estimate that
        // checking is slower than decompressing.
        SubQuery sub_query;
        bool has_vars = true;
        for (uint32_t i = 0; i < query_interpretation.get_logtype_size(); i++) {
            if (auto const& logtype_token = query_interpretation.get_logtype_token(i);
                std::holds_alternative<VariableQueryToken>(logtype_token))
            {
                auto const& variable_token = std::get<VariableQueryToken>(logtype_token);
                auto const variable_type = variable_token.get_variable_type();
                auto const& raw_string = variable_token.get_query_substring();
                auto const is_encoded_with_wildcard = variable_token.get_is_encoded_with_wildcard();
                auto const var_has_wildcard = variable_token.get_has_wildcard();
                auto& schema_type = lexer.m_id_symbol[variable_type];
                encoded_variable_t encoded_var;
                if (is_encoded_with_wildcard) {
                    sub_query.mark_wildcard_match_required();
                } else if (false == var_has_wildcard
                           && ((schema_type == QueryInterpretation::cIntVarName
                                && EncodedVariableInterpreter::
                                        convert_string_to_representable_integer_var(
                                                raw_string,
                                                encoded_var
                                        ))
                               || (schema_type == QueryInterpretation::cFloatVarName
                                   && EncodedVariableInterpreter::
                                           convert_string_to_representable_float_var(
                                                   raw_string,
                                                   encoded_var
                                           ))))
                {
                    sub_query.add_non_dict_var(encoded_var);
                } else {
                    auto& var_dict = archive.get_var_dictionary();
                    if (var_has_wildcard) {
                        // Find matches
                        std::unordered_set<VariableDictionaryEntry const*> var_dict_entries;
                        var_dict.get_entries_matching_wildcard_string(
                                raw_string,
                                ignore_case,
                                var_dict_entries
                        );
                        if (var_dict_entries.empty()) {
                            // Not in dictionary
                            has_vars = false;
                        } else {
                            // Encode matches
                            std::unordered_set<encoded_variable_t> encoded_vars;
                            for (auto entry : var_dict_entries) {
                                encoded_vars.insert(EncodedVariableInterpreter::encode_var_dict_id(
                                        entry->get_id()
                                ));
                            }
                            sub_query.add_imprecise_dict_var(encoded_vars, var_dict_entries);
                        }
                    } else {
                        auto entry = var_dict.get_entry_matching_value(raw_string, ignore_case);
                        if (nullptr == entry) {
                            // Not in dictionary
                            has_vars = false;
                        } else {
                            encoded_var
                                    = EncodedVariableInterpreter::encode_var_dict_id(entry->get_id()
                                    );
                            sub_query.add_dict_var(encoded_var, entry);
                        }
                    }
                }
            }
        }
        if (false == has_vars) {
            continue;
        }
        sub_query.set_possible_logtypes(possible_logtype_entries);

        // Calculate the IDs of the segments that may contain results for the sub-query now that
        // we've calculated the matching logtypes and variables
        sub_query.calculate_ids_of_matching_segments();
        sub_queries.push_back(std::move(sub_query));
    }
}
}  // namespace clp<|MERGE_RESOLUTION|>--- conflicted
+++ resolved
@@ -20,9 +20,12 @@
 using clp::string_utils::is_alphabet;
 using clp::string_utils::is_wildcard;
 using clp::string_utils::wildcard_match_unsafe;
+using log_surgeon::finite_automata::Dfa;
 using log_surgeon::finite_automata::Nfa;
+using log_surgeon::finite_automata::ByteDfaState;
 using log_surgeon::finite_automata::ByteNfaState;
 using log_surgeon::lexers::ByteLexer;
+using log_surgeon::LexicalRule;
 using log_surgeon::ParserAST;
 using log_surgeon::SchemaAST;
 using log_surgeon::SchemaVarAST;
@@ -33,6 +36,10 @@
 using std::unique_ptr;
 using std::variant;
 using std::vector;
+
+using ByteDfa = Dfa<ByteDfaState, ByteNfaState>;
+using ByteLexicalRule = LexicalRule<ByteNfaState>;
+using ByteNfa = Nfa<ByteNfaState>;
 
 namespace clp {
 namespace {
@@ -505,11 +512,7 @@
         epochtime_t search_begin_ts,
         epochtime_t search_end_ts,
         bool ignore_case,
-<<<<<<< HEAD
         ByteLexer& lexer,
-=======
-        log_surgeon::lexers::ByteLexer& lexer,
->>>>>>> 6b9452c2
         bool use_heuristic
 ) {
     // Add prefix and suffix '*' to make the search a sub-string match
@@ -547,7 +550,6 @@
         {
             query_tokens.emplace_back(search_string_for_sub_queries, begin_pos, end_pos, is_var);
         }
-<<<<<<< HEAD
         // Get pointers to all ambiguous tokens. Exclude tokens with wildcards in the middle since
         // we fall-back to decompression + wildcard matching for those.
         vector<QueryToken*> ambiguous_tokens;
@@ -555,27 +557,6 @@
             if (!query_token.has_greedy_wildcard_in_middle() && query_token.is_ambiguous_token()) {
                 ambiguous_tokens.push_back(&query_token);
             }
-=======
-    } else {
-        while (get_bounds_of_next_potential_var(
-                search_string_for_sub_queries,
-                begin_pos,
-                end_pos,
-                is_var,
-                lexer
-        ))
-        {
-            query_tokens.emplace_back(search_string_for_sub_queries, begin_pos, end_pos, is_var);
-        }
-    }
-
-    // Get pointers to all ambiguous tokens. Exclude tokens with wildcards in the middle since we
-    // fall-back to decompression + wildcard matching for those.
-    vector<QueryToken*> ambiguous_tokens;
-    for (auto& query_token : query_tokens) {
-        if (!query_token.has_greedy_wildcard_in_middle() && query_token.is_ambiguous_token()) {
-            ambiguous_tokens.push_back(&query_token);
->>>>>>> 6b9452c2
         }
 
         // Generate a sub-query for each combination of ambiguous tokens
@@ -785,139 +766,6 @@
     return (value_length != begin_pos);
 }
 
-bool Grep::get_bounds_of_next_potential_var(
-        string const& value,
-        size_t& begin_pos,
-        size_t& end_pos,
-        bool& is_var,
-        log_surgeon::lexers::ByteLexer& lexer
-) {
-    size_t const value_length = value.length();
-    if (end_pos >= value_length) {
-        return false;
-    }
-
-    is_var = false;
-    bool contains_wildcard = false;
-    while (false == is_var && false == contains_wildcard && begin_pos < value_length) {
-        // Start search at end of last token
-        begin_pos = end_pos;
-
-        // Find variable begin or wildcard
-        bool is_escaped = false;
-        for (; begin_pos < value_length; ++begin_pos) {
-            char c = value[begin_pos];
-
-            if (is_escaped) {
-                is_escaped = false;
-
-                if (false == lexer.is_delimiter(c)) {
-                    // Found escaped non-delimiter, so reverse the index to retain the escape
-                    // character
-                    --begin_pos;
-                    break;
-                }
-            } else if ('\\' == c) {
-                // Escape character
-                is_escaped = true;
-            } else {
-                if (is_wildcard(c)) {
-                    contains_wildcard = true;
-                    break;
-                }
-                if (false == lexer.is_delimiter(c)) {
-                    break;
-                }
-            }
-        }
-
-        // Find next delimiter
-        is_escaped = false;
-        end_pos = begin_pos;
-        for (; end_pos < value_length; ++end_pos) {
-            char c = value[end_pos];
-
-            if (is_escaped) {
-                is_escaped = false;
-
-                if (lexer.is_delimiter(c)) {
-                    // Found escaped delimiter, so reverse the index to retain the escape character
-                    --end_pos;
-                    break;
-                }
-            } else if ('\\' == c) {
-                // Escape character
-                is_escaped = true;
-            } else {
-                if (is_wildcard(c)) {
-                    contains_wildcard = true;
-                } else if (lexer.is_delimiter(c)) {
-                    // Found delimiter that's not also a wildcard
-                    break;
-                }
-            }
-        }
-
-        if (end_pos > begin_pos) {
-            bool has_prefix_wildcard = ('*' == value[begin_pos]) || ('?' == value[begin_pos]);
-            bool has_suffix_wildcard = ('*' == value[end_pos - 1]) || ('?' == value[begin_pos]);
-            bool has_wildcard_in_middle = false;
-            for (size_t i = begin_pos + 1; i < end_pos - 1; ++i) {
-                if (('*' == value[i] || '?' == value[i]) && value[i - 1] != '\\') {
-                    has_wildcard_in_middle = true;
-                    break;
-                }
-            }
-            SearchToken search_token;
-            if (has_wildcard_in_middle || has_prefix_wildcard) {
-                // DO NOTHING
-            } else {
-                StringReader string_reader;
-                LogSurgeonReader reader_wrapper(string_reader);
-                log_surgeon::ParserInputBuffer parser_input_buffer;
-                if (has_suffix_wildcard) {  // text*
-                    // TODO: creating a string reader, setting it equal to a string, to read it into
-                    // the ParserInputBuffer, seems like a convoluted way to set a string equal to a
-                    // string, should be improved when adding a SearchParser to log_surgeon
-                    string_reader.open(value.substr(begin_pos, end_pos - begin_pos - 1));
-                    parser_input_buffer.read_if_safe(reader_wrapper);
-                    lexer.reset();
-                    lexer.scan_with_wildcard(parser_input_buffer, value[end_pos - 1], search_token);
-                } else {  // no wildcards
-                    string_reader.open(value.substr(begin_pos, end_pos - begin_pos));
-                    parser_input_buffer.read_if_safe(reader_wrapper);
-                    lexer.reset();
-                    auto [err, token] = lexer.scan(parser_input_buffer);
-                    if (log_surgeon::ErrorCode::Success != err) {
-                        return false;
-                    }
-                    search_token = SearchToken{token.value()};
-                    search_token.m_type_ids_set.insert(search_token.m_type_ids_ptr->at(0));
-                }
-<<<<<<< HEAD
-                // TODO: use a set so its faster
-                // auto const& set = search_token.m_type_ids_set;
-                // if (set.find(static_cast<int>(log_surgeon::SymbolId::TokenUncaughtString))
-                //            == set.end()
-                //     && set.find(static_cast<int>(log_surgeon::SymbolId::TokenEnd))
-                //            == set.end())
-                // {
-                //     is_var = true;
-                // }
-=======
->>>>>>> 6b9452c2
-                auto const& type = search_token.m_type_ids_ptr->at(0);
-                if (type != static_cast<int>(log_surgeon::SymbolId::TokenUncaughtString)
-                    && type != static_cast<int>(log_surgeon::SymbolId::TokenEnd))
-                {
-                    is_var = true;
-                }
-            }
-        }
-    }
-    return (value_length != begin_pos);
-}
-
 void
 Grep::calculate_sub_queries_relevant_to_file(File const& compressed_file, vector<Query>& queries) {
     for (auto& query : queries) {
@@ -1321,28 +1169,22 @@
         }
     }
 
-    // Convert regex to NFA
+    // Convert regex to DFA
     log_surgeon::Schema substring_schema;
     // TODO: log-surgeon should handle resetting this value.
     log_surgeon::NonTerminal::m_next_children_start = 0;
+    substring_schema.add_variable("search:" + regex_search_string, -1);
+    auto const substring_schema_ast = substring_schema.release_schema_ast_ptr();
+    auto& capture_rule_ast = dynamic_cast<SchemaVarAST&>(*substring_schema_ast->m_schema_vars[0]);
+    vector<ByteLexicalRule> substring_rules;
+    substring_rules.emplace_back(0, std::move(capture_rule_ast.m_regex_ptr));
     // TODO: Optimize NFA creation.
-    substring_schema.add_variable("search", regex_search_string, -1);
-    Nfa<ByteNfaState> nfa;
-    auto schema_ast = substring_schema.release_schema_ast_ptr();
-    for (auto const& parser_ast : schema_ast->m_schema_vars) {
-        auto* schema_var_ast = dynamic_cast<SchemaVarAST*>(parser_ast.get());
-        ByteLexer::Rule const rule{0, std::move(schema_var_ast->m_regex_ptr)};
-        rule.add_ast(&nfa);
-    }
-
-    // Convert NFA to DFA
-    // TODO: Refactor log-surgeon to allow direct usage of DFA/NFA.
+    ByteNfa const substring_nfa{substring_rules};
     // TODO: Optimize DFA creation.
-    auto const search_string_dfa = ByteLexer::nfa_to_dfa(nfa);
-    auto const& schema_dfa = lexer.get_dfa();
+    ByteDfa const substring_dfa{substring_nfa};
 
     // TODO: Could use a forward/reverse lexer instead of an intersection in a lot of cases.
-    auto var_types = schema_dfa->get_intersect(search_string_dfa);
+    auto var_types = lexer.get_dfa()->get_intersect(&substring_dfa);
     return {var_types, contains_wildcard};
 }
 
@@ -1425,15 +1267,16 @@
                             sub_query.add_imprecise_dict_var(encoded_vars, var_dict_entries);
                         }
                     } else {
-                        auto entry = var_dict.get_entry_matching_value(raw_string, ignore_case);
-                        if (nullptr == entry) {
+                        auto entries = var_dict.get_entry_matching_value(raw_string, ignore_case);
+                        if (entries.empty()) {
                             // Not in dictionary
                             has_vars = false;
                         } else {
+                            // TODO: how do we handle entries being a vector now?
                             encoded_var
-                                    = EncodedVariableInterpreter::encode_var_dict_id(entry->get_id()
+                                    = EncodedVariableInterpreter::encode_var_dict_id(entries[0]->get_id()
                                     );
-                            sub_query.add_dict_var(encoded_var, entry);
+                            sub_query.add_dict_var(encoded_var, entries[0]);
                         }
                     }
                 }
