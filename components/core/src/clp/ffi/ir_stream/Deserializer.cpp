#include "Deserializer.hpp"

#include <cstddef>
#include <cstdint>
#include <optional>
#include <string>
#include <string_view>
#include <system_error>
#include <tuple>
#include <type_traits>
#include <utility>
#include <vector>

#include <json/single_include/nlohmann/json.hpp>
#include <outcome/single-header/outcome.hpp>

#include "../../ErrorCode.hpp"
#include "../../ir/EncodedTextAst.hpp"
#include "../../ir/types.hpp"
#include "../../ReaderInterface.hpp"
#include "../../time_types.hpp"
#include "../../type_utils.hpp"
#include "../KeyValuePairLogEvent.hpp"
#include "../SchemaTree.hpp"
#include "../SchemaTreeNode.hpp"
#include "../Value.hpp"
#include "decoding_methods.hpp"
#include "protocol_constants.hpp"
#include "utils.hpp"

namespace clp::ffi::ir_stream {
namespace {
/**
 * Class to perform different actions depending on whether a transaction succeeds or fails. The
 * default state assumes the trasnaction fails.
 * @tparam SuccessHandler A cleanup lambda to call on success.
 * @tparam FailureHandler A cleanup lambda to call on failure.
 */
template <typename SuccessHandler, typename FailureHandler>
requires(std::is_invocable_v<SuccessHandler> && std::is_invocable_v<FailureHandler>)
class RevertManager {
public:
    // Constructor
    RevertManager(SuccessHandler success_handler, FailureHandler failure_handler)
            : m_success_handler{success_handler},
              m_failure_handler{failure_handler} {}

    // Delete copy/move constructor and assignment
    RevertManager(RevertManager const&) = delete;
    RevertManager(RevertManager&&) = delete;
    auto operator=(RevertManager const&) -> RevertManager& = delete;
    auto operator=(RevertManager&&) -> RevertManager& = delete;

    // Destructor
    ~RevertManager() {
        if (m_success) {
            m_success_handler();
        } else {
            m_failure_handler();
        }
    }

    // Methods
    /**
     * Marks the transaction as successful.
     */
    auto mark_as_success() -> void { m_success = true; }

private:
    // Variables
    SuccessHandler m_success_handler;
    FailureHandler m_failure_handler;
    bool m_success{false};
};

/**
 * @param ir_error_code
 * @return Equivalent `std::errc` code indicating the same error type.
 */
[[nodiscard]] auto ir_error_code_to_errc(IRErrorCode ir_error_code) -> std::errc;

/**
 * @param tag
 * @return Whether the tag represents a schema tree node.
 */
[[nodiscard]] auto is_schema_tree_node_tag(encoded_tag_t tag) -> bool;

/**
 * @param tag
 * @return The corresponded schema tree node type on success.
 * @return std::nullopt if the tag doesn't match to any defined schema tree node types.
 */
[[nodiscard]] auto schema_tree_node_tag_to_type(encoded_tag_t tag
) -> std::optional<SchemaTreeNode::Type>;

/**
 * Deserializes the parent ID of a schema tree node.
 * @param reader
 * @param parent_id Returns the deserialized result.
 * @return IRErrorCode::IRErrorCode_Success on success.
 * @return Relevant `IRErrorCode` to indicate errors.
 */
[[nodiscard]] auto deserialize_schema_tree_node_parent_id(
        ReaderInterface& reader,
        SchemaTreeNode::id_t& parent_id
) -> IRErrorCode;

/**
 * Deserializes an integer value packet.
 * @param reader
 * @param tag
 * @param val Returns the deserialized value.
 */
[[nodiscard]] auto
deserialize_int_val(ReaderInterface& reader, encoded_tag_t tag, value_int_t& val) -> IRErrorCode;

/**
 * Deserializes a string packet.
 * @param reader
 * @param tag A tag indicating the number of bytes used for the encoded length.
 * @param deserialized_str Returns the deserialized string.
 * @return IRErrorCode::IRErrorCode_Success on success.
 * @return Relevant `IRErrorCode` to indicate errors.
 */
[[nodiscard]] auto deserialize_string(
        ReaderInterface& reader,
        encoded_tag_t tag,
        std::string& deserialized_str
) -> IRErrorCode;

/**
 * Deserializes all UTC offset packets until a non-UTC offset packet tag is read.
 * @param reader
<<<<<<< HEAD
 * @param tag Inputs the current tag and outputs the last read tag.
 * @param utc_offset Returns the deserialized UTC offset.
 * @return IRErrorCode::IRErrorCode_Success on success.
 * @return Relevant `IRErrorCode` to indicate errors.
=======
 * @param tag Takes the current tag as input and returns the last tag read.
 * @param utc_offset Returns the deserialized UTC offset.
 * @return IRErrorCode::IRErrorCode_Success on success.
 * @return IRErrorCode indicating relevant errors.
>>>>>>> 14d02782
 */
[[nodiscard]] auto deserialize_utc_offset_changes(
        ReaderInterface& reader,
        encoded_tag_t& tag,
        UtcOffset& utc_offset
) -> IRErrorCode;

/**
 * Deserializes all the schema tree node packets and inserts them into the schema tree until a non
 * schema tree node tag is read.
 * @param reader
 * @param tag Inputs the current tag and outputs the last read tag.
 * @param schema_tree Returns the schema tree with all new nodes inserted.
 * @return IRErrorCode::IRErrorCode_Success on success.
 * @return Relevant `IRErrorCode` to indicate errors.
 */
[[nodiscard]] auto deserialize_schema_tree_nodes(
        ReaderInterface& reader,
        encoded_tag_t& tag,
        SchemaTree& schema_tree
) -> IRErrorCode;

/**
 * Deserializes the schema (a vector of node IDs) of a log event.
 * @param reader
 * @param tag Inputs the current tag and outputs the last read tag.
 * @param schema Returns the deserialized schema.
 * @return IRErrorCode::IRErrorCode_Success on success.
 * @return Relevant `IRErrorCode` to indicate errors.
 */
[[nodiscard]] auto deserialize_schema(
        ReaderInterface& reader,
        encoded_tag_t& tag,
        std::vector<SchemaTreeNode::id_t>& schema
) -> IRErrorCode;

/**
 * Deserializes the next value and pushes the result into the `node_id_value_pairs`.
 * @param reader
 * @param tag The tag of the value.
 * @param node_id The node ID of the value.
 * @param node_id_value_pairs Returns the ID-value pair constructed by the deserialized value.
 * @return IRErrorCode::IRErrorCode_Success on success.
 * @return Relevant `IRErrorCode` to indicate errors.
 */
[[nodiscard]] auto deserialize_value_and_insert_to_node_id_value_pairs(
        ReaderInterface& reader,
        encoded_tag_t tag,
        SchemaTreeNode::id_t node_id,
        KeyValuePairLogEvent::NodeIdValuePairs& node_id_value_pairs
) -> IRErrorCode;

/**
 * Deserializes an encoded text AST and pushes the result into the node_id_value_pairs.
 * @tparam encoded_variable_t
 * @param reader
 * @param node_id The node ID of the value.
 * @param node_id_value_pairs Returns the ID-value pair constructed by the deserialized encoded text
 * AST.
 * @return IRErrorCode::IRErrorCode_Success on success.
 * @return Relevant `IRErrorCode` to indicate errors.
 */
template <typename encoded_variable_t>
requires(std::is_same_v<ir::four_byte_encoded_variable_t, encoded_variable_t>
         || std::is_same_v<ir::eight_byte_encoded_variable_t, encoded_variable_t>)
[[nodiscard]] auto deserialize_encoded_text_ast_and_insert_to_node_id_value_pairs(
        ReaderInterface& reader,
        SchemaTreeNode::id_t node_id,
        KeyValuePairLogEvent::NodeIdValuePairs& node_id_value_pairs
) -> IRErrorCode;

/**
 * Deserializes values and construct ID-value pairs according to the given schema. The number of
 * values to deserialize is decided by the size of the given schema.
 * @param reader
 * @param tag The current tag.
 * @param schema The schema of the log event.
 * @param node_id_value_pairs Returns the constructed ID-value pairs.
 * @return IRErrorCode::IRErrorCode_Success on success.
 * @return Relevant `IRErrorCode` to indicate errors.
 */
[[nodiscard]] auto deserialize_value_and_construct_node_id_value_pairs(
        ReaderInterface& reader,
        encoded_tag_t tag,
        std::vector<SchemaTreeNode::id_t> const& schema,
        KeyValuePairLogEvent::NodeIdValuePairs& node_id_value_pairs
) -> IRErrorCode;

auto ir_error_code_to_errc(IRErrorCode ir_error_code) -> std::errc {
    switch (ir_error_code) {
        case IRErrorCode_Incomplete_IR:
            return std::errc::result_out_of_range;
        case IRErrorCode_Corrupted_IR:
        case IRErrorCode_Decode_Error:
            return std::errc::protocol_error;
        case IRErrorCode_Eof:
            return std::errc::no_message_available;
        default:
            return std::errc::not_supported;
    }
}

auto is_schema_tree_node_tag(encoded_tag_t tag) -> bool {
    return (tag & cProtocol::Payload::SchemaTreeNodeMask) == cProtocol::Payload::SchemaTreeNodeMask;
}

auto schema_tree_node_tag_to_type(encoded_tag_t tag) -> std::optional<SchemaTreeNode::Type> {
    std::optional<SchemaTreeNode::Type> type;
    switch (tag) {
        case cProtocol::Payload::SchemaTreeNodeInt:
            type.emplace(SchemaTreeNode::Type::Int);
            break;
        case cProtocol::Payload::SchemaTreeNodeFloat:
            type.emplace(SchemaTreeNode::Type::Float);
            break;
        case cProtocol::Payload::SchemaTreeNodeBool:
            type.emplace(SchemaTreeNode::Type::Bool);
            break;
        case cProtocol::Payload::SchemaTreeNodeStr:
            type.emplace(SchemaTreeNode::Type::Str);
            break;
        case cProtocol::Payload::SchemaTreeNodeUnstructuredArray:
            type.emplace(SchemaTreeNode::Type::UnstructuredArray);
            break;
        case cProtocol::Payload::SchemaTreeNodeObj:
            type.emplace(SchemaTreeNode::Type::Obj);
            break;
        default:
            return std::nullopt;
    }
    return type;
}

auto deserialize_schema_tree_node_parent_id(
        ReaderInterface& reader,
        SchemaTreeNode::id_t& parent_id
) -> IRErrorCode {
    encoded_tag_t tag{};
    if (auto const err{deserialize_tag(reader, tag)}; IRErrorCode::IRErrorCode_Success != err) {
        return err;
    }
    if (cProtocol::Payload::SchemaTreeNodeParentIdUByte == tag) {
        uint8_t deserialize_id{};
        if (false == deserialize_int(reader, deserialize_id)) {
            return IRErrorCode::IRErrorCode_Incomplete_IR;
        }
        parent_id = static_cast<SchemaTreeNode::id_t>(deserialize_id);
    } else if (cProtocol::Payload::SchemaTreeNodeParentIdUShort == tag) {
        uint16_t deserialize_id{};
        if (false == deserialize_int(reader, deserialize_id)) {
            return IRErrorCode::IRErrorCode_Incomplete_IR;
        }
        parent_id = static_cast<SchemaTreeNode::id_t>(deserialize_id);
    } else {
        return IRErrorCode::IRErrorCode_Corrupted_IR;
    }
    return IRErrorCode_Success;
}

auto deserialize_int_val(ReaderInterface& reader, encoded_tag_t tag, value_int_t& val)
        -> IRErrorCode {
    if (cProtocol::Payload::ValueInt8 == tag) {
        int8_t deserialized_val{};
        if (false == deserialize_int(reader, deserialized_val)) {
            return IRErrorCode::IRErrorCode_Incomplete_IR;
        }
        // NOLINTNEXTLINE(bugprone-signed-char-misuse,cert-str34-c)
        val = deserialized_val;
    } else if (cProtocol::Payload::ValueInt16 == tag) {
        int16_t deserialized_val{};
        if (false == deserialize_int(reader, deserialized_val)) {
            return IRErrorCode::IRErrorCode_Incomplete_IR;
        }
        val = deserialized_val;
    } else if (cProtocol::Payload::ValueInt32 == tag) {
        int32_t deserialized_val{};
        if (false == deserialize_int(reader, deserialized_val)) {
            return IRErrorCode::IRErrorCode_Incomplete_IR;
        }
        val = deserialized_val;
    } else if (cProtocol::Payload::ValueInt64 == tag) {
        int64_t deserialized_val{};
        if (false == deserialize_int(reader, deserialized_val)) {
            return IRErrorCode::IRErrorCode_Incomplete_IR;
        }
        val = deserialized_val;
    } else {
        return IRErrorCode::IRErrorCode_Corrupted_IR;
    }
    return IRErrorCode::IRErrorCode_Success;
}

auto deserialize_string(ReaderInterface& reader, encoded_tag_t tag, std::string& deserialized_str)
        -> IRErrorCode {
    size_t str_length{};
    if (cProtocol::Payload::StrLenUByte == tag) {
        uint8_t length{};
        if (false == deserialize_int(reader, length)) {
            return IRErrorCode::IRErrorCode_Incomplete_IR;
        }
        str_length = static_cast<size_t>(length);
    } else if (cProtocol::Payload::StrLenUShort == tag) {
        uint16_t length{};
        if (false == deserialize_int(reader, length)) {
            return IRErrorCode::IRErrorCode_Incomplete_IR;
        }
        str_length = static_cast<size_t>(length);
    } else if (cProtocol::Payload::StrLenUInt == tag) {
        uint32_t length{};
        if (false == deserialize_int(reader, length)) {
            return IRErrorCode::IRErrorCode_Incomplete_IR;
        }
        str_length = static_cast<size_t>(length);
    } else {
        return IRErrorCode::IRErrorCode_Corrupted_IR;
    }
    if (clp::ErrorCode_Success != reader.try_read_string(str_length, deserialized_str)) {
        return IRErrorCode::IRErrorCode_Incomplete_IR;
    }
    return IRErrorCode::IRErrorCode_Success;
}

auto deserialize_utc_offset_changes(
        ReaderInterface& reader,
        encoded_tag_t& tag,
        UtcOffset& utc_offset
) -> IRErrorCode {
    while (cProtocol::Payload::UtcOffsetChange == tag) {
        if (auto const err{deserialize_utc_offset_change(reader, utc_offset)};
            IRErrorCode::IRErrorCode_Success != err)
        {
            return err;
        }
        if (auto const err{deserialize_tag(reader, tag)}; IRErrorCode::IRErrorCode_Success != err) {
            return err;
        }
    }
    return IRErrorCode::IRErrorCode_Success;
}

auto deserialize_schema_tree_nodes(
        ReaderInterface& reader,
        encoded_tag_t& tag,
        SchemaTree& schema_tree
) -> IRErrorCode {
    while (is_schema_tree_node_tag(tag)) {
        // Get the type of the node
        auto const type{schema_tree_node_tag_to_type(tag)};
        if (false == type.has_value()) {
            return IRErrorCode::IRErrorCode_Corrupted_IR;
        }

        // Get the parent ID of the node
        SchemaTreeNode::id_t parent_id{};
        if (auto const err{deserialize_schema_tree_node_parent_id(reader, parent_id)};
            IRErrorCode_Success != err)
        {
            return err;
        }

        // Get the key name of the node
        encoded_tag_t str_packet_tag{};
        if (auto const err{deserialize_tag(reader, str_packet_tag)};
            IRErrorCode::IRErrorCode_Success != err)
        {
            return err;
        }
        std::string key_name;
        if (auto const err{deserialize_string(reader, str_packet_tag, key_name)};
            IRErrorCode::IRErrorCode_Success != err)
        {
            return err;
        }

        // Insert the node to the schema tree
        SchemaTree::NodeLocator const locator{parent_id, key_name, type.value()};
        if (schema_tree.has_node(locator)) {
            return IRErrorCode::IRErrorCode_Corrupted_IR;
        }
        std::ignore = schema_tree.insert_node(locator);

        // Read the next tag
        if (auto const err{deserialize_tag(reader, tag)}; IRErrorCode::IRErrorCode_Success != err) {
            return err;
        }
    }
    return IRErrorCode::IRErrorCode_Success;
}

auto deserialize_schema(
        ReaderInterface& reader,
        encoded_tag_t& tag,
        std::vector<SchemaTreeNode::id_t>& schema
) -> IRErrorCode {
    schema.clear();
    while (true) {
        if (cProtocol::Payload::KeyIdUByte == tag) {
            uint8_t id{};
            if (false == deserialize_int(reader, id)) {
                return IRErrorCode::IRErrorCode_Incomplete_IR;
            }
            schema.push_back(static_cast<SchemaTreeNode::id_t>(id));
        } else if (cProtocol::Payload::KeyIdUShort == tag) {
            uint16_t id{};
            if (false == deserialize_int(reader, id)) {
                return IRErrorCode::IRErrorCode_Incomplete_IR;
            }
            schema.push_back(static_cast<SchemaTreeNode::id_t>(id));
        } else {
            break;
        }

        if (auto const err{deserialize_tag(reader, tag)}; IRErrorCode::IRErrorCode_Success != err) {
            return err;
        }
    }

    return IRErrorCode::IRErrorCode_Success;
}

auto deserialize_value_and_insert_to_node_id_value_pairs(
        ReaderInterface& reader,
        encoded_tag_t tag,
        SchemaTreeNode::id_t node_id,
        KeyValuePairLogEvent::NodeIdValuePairs& node_id_value_pairs
) -> IRErrorCode {
    switch (tag) {
        case cProtocol::Payload::ValueInt8:
        case cProtocol::Payload::ValueInt16:
        case cProtocol::Payload::ValueInt32:
        case cProtocol::Payload::ValueInt64: {
            value_int_t value_int{};
            if (auto const err{deserialize_int_val(reader, tag, value_int)};
                IRErrorCode::IRErrorCode_Success != err)
            {
                return err;
            }
            node_id_value_pairs.emplace(node_id, Value{value_int});
            break;
        }
        case cProtocol::Payload::ValueFloat: {
            uint64_t val{};
            if (false == deserialize_int(reader, val)) {
                return IRErrorCode::IRErrorCode_Incomplete_IR;
            }
            node_id_value_pairs.emplace(node_id, Value{bit_cast<value_float_t>(val)});
            break;
        }
        case cProtocol::Payload::ValueTrue:
            node_id_value_pairs.emplace(node_id, Value{true});
            break;
        case cProtocol::Payload::ValueFalse:
            node_id_value_pairs.emplace(node_id, Value{false});
            break;
        case cProtocol::Payload::StrLenUByte:
        case cProtocol::Payload::StrLenUShort:
        case cProtocol::Payload::StrLenUInt: {
            std::string value_str;
            if (auto const err{deserialize_string(reader, tag, value_str)};
                IRErrorCode::IRErrorCode_Success != err)
            {
                return err;
            }
            node_id_value_pairs.emplace(node_id, Value{std::move(value_str)});
            break;
        }
        case cProtocol::Payload::ValueEightByteEncodingClpStr:
            if (auto const err{deserialize_encoded_text_ast_and_insert_to_node_id_value_pairs<
                        ir::eight_byte_encoded_variable_t>(reader, node_id, node_id_value_pairs)};
                IRErrorCode::IRErrorCode_Success != err)
            {
                return err;
            }
            break;
        case cProtocol::Payload::ValueFourByteEncodingClpStr:
            if (auto const err{deserialize_encoded_text_ast_and_insert_to_node_id_value_pairs<
                        ir::four_byte_encoded_variable_t>(reader, node_id, node_id_value_pairs)};
                IRErrorCode::IRErrorCode_Success != err)
            {
                return err;
            }
            break;
        case cProtocol::Payload::ValueNull:
            node_id_value_pairs.emplace(node_id, Value{});
            break;
        case cProtocol::Payload::ValueEmpty:
            node_id_value_pairs.emplace(node_id, std::nullopt);
            break;
        default:
            return IRErrorCode::IRErrorCode_Corrupted_IR;
    }
    return IRErrorCode::IRErrorCode_Success;
}

template <typename encoded_variable_t>
requires(std::is_same_v<ir::four_byte_encoded_variable_t, encoded_variable_t>
         || std::is_same_v<ir::eight_byte_encoded_variable_t, encoded_variable_t>)
[[nodiscard]] auto deserialize_encoded_text_ast_and_insert_to_node_id_value_pairs(
        ReaderInterface& reader,
        SchemaTreeNode::id_t node_id,
        KeyValuePairLogEvent::NodeIdValuePairs& node_id_value_pairs
) -> IRErrorCode {
    encoded_tag_t tag{};
    if (auto const err{deserialize_tag(reader, tag)}; IRErrorCode::IRErrorCode_Success != err) {
        return err;
    }

    std::string logtype;
    std::vector<encoded_variable_t> encoded_vars;
    std::vector<std::string> dict_vars;
    if (auto const err{deserialize_encoded_text_ast(reader, tag, logtype, encoded_vars, dict_vars)};
        IRErrorCode::IRErrorCode_Success != err)
    {
        return err;
    }

    node_id_value_pairs.emplace(
            node_id,
            Value{ir::EncodedTextAst<encoded_variable_t>{logtype, dict_vars, encoded_vars}}
    );
    return IRErrorCode::IRErrorCode_Success;
}

auto deserialize_value_and_construct_node_id_value_pairs(
        ReaderInterface& reader,
        encoded_tag_t tag,
        std::vector<SchemaTreeNode::id_t> const& schema,
        KeyValuePairLogEvent::NodeIdValuePairs& node_id_value_pairs
) -> IRErrorCode {
    node_id_value_pairs.clear();
    node_id_value_pairs.reserve(schema.size());
    for (auto const node_id : schema) {
        if (node_id_value_pairs.contains(node_id)) {
            // The key should be unique in a schema
            return IRErrorCode_Corrupted_IR;
        }

        if (auto const err{deserialize_value_and_insert_to_node_id_value_pairs(
                    reader,
                    tag,
                    node_id,
                    node_id_value_pairs
            )};
            IRErrorCode::IRErrorCode_Success != err)
        {
            return err;
        }

        if (schema.size() != node_id_value_pairs.size()) {
            if (auto const err{deserialize_tag(reader, tag)};
                IRErrorCode::IRErrorCode_Success != err)
            {
                return err;
            }
        }
    }
    return IRErrorCode::IRErrorCode_Success;
}
}  // namespace

auto Deserializer::create(clp::ReaderInterface& reader
) -> OUTCOME_V2_NAMESPACE::std_result<Deserializer> {
    bool is_four_byte_encoded{};
    if (auto const err{get_encoding_type(reader, is_four_byte_encoded)};
        IRErrorCode::IRErrorCode_Success != err)
    {
        return ir_error_code_to_errc(err);
    }

    std::vector<int8_t> metadata;
    encoded_tag_t metadata_type{};
    if (auto const err{deserialize_preamble(reader, metadata_type, metadata)};
        IRErrorCode::IRErrorCode_Success != err)
    {
        return ir_error_code_to_errc(err);
    }

    if (cProtocol::Metadata::EncodingJson != metadata_type) {
        return std::errc::protocol_not_supported;
    }

    auto metadata_json = nlohmann::json::parse(metadata, nullptr, false);
    if (metadata_json.is_discarded()) {
        return std::errc::protocol_error;
    }
    auto const version_iter{metadata_json.find(ffi::ir_stream::cProtocol::Metadata::VersionKey)};
    if (metadata_json.end() == version_iter || false == version_iter->is_string()) {
        return std::errc::protocol_error;
    }
    auto const version = version_iter->get_ref<nlohmann::json::string_t&>();
    // TODO: when kv_pair format is formally released, we should replace the hard-coded version
    //  check by a proper function.
    if (std::string_view{static_cast<char const*>(cProtocol::Metadata::BetaVersionValue)}
        != version)
    {
        return std::errc::protocol_not_supported;
    }

    return Deserializer{};
}

auto Deserializer::deserialize_to_next_log_event(clp::ReaderInterface& reader
) -> OUTCOME_V2_NAMESPACE::std_result<KeyValuePairLogEvent> {
    auto const utc_offset_snapshot{m_utc_offset};
    m_schema_tree->take_snapshot();
    RevertManager revert_manager{
            []() -> void {},
            [&]() -> void {
                m_utc_offset = utc_offset_snapshot;
                m_schema_tree->revert();
            }
    };

    encoded_tag_t tag{};
    if (auto const err{deserialize_tag(reader, tag)}; IRErrorCode::IRErrorCode_Success != err) {
        return ir_error_code_to_errc(err);
    }

    if (auto const err{deserialize_utc_offset_changes(reader, tag, m_utc_offset)};
        IRErrorCode::IRErrorCode_Success != err)
    {
        return ir_error_code_to_errc(err);
    }

    if (auto const err{deserialize_schema_tree_nodes(reader, tag, *m_schema_tree)};
        IRErrorCode::IRErrorCode_Success != err)
    {
        return ir_error_code_to_errc(err);
    }

    std::vector<SchemaTreeNode::id_t> schema;
    if (auto const err{deserialize_schema(reader, tag, schema)};
        IRErrorCode::IRErrorCode_Success != err)
    {
        return ir_error_code_to_errc(err);
    }

    KeyValuePairLogEvent::NodeIdValuePairs node_id_value_pairs;
    if (false == schema.empty()) {
        if (auto const err{deserialize_value_and_construct_node_id_value_pairs(
                    reader,
                    tag,
                    schema,
                    node_id_value_pairs
            )};
            IRErrorCode::IRErrorCode_Success != err)
        {
            return ir_error_code_to_errc(err);
        }
    } else {
        if (cProtocol::Payload::ValueEmpty != tag) {
            return ir_error_code_to_errc(IRErrorCode::IRErrorCode_Corrupted_IR);
        }
    }

    auto result{KeyValuePairLogEvent::create(
            m_schema_tree,
            std::move(node_id_value_pairs),
            m_utc_offset
    )};
    if (false == result.has_error()) {
        revert_manager.mark_as_success();
    }

    return std::move(result);
}
}  // namespace clp::ffi::ir_stream<|MERGE_RESOLUTION|>--- conflicted
+++ resolved
@@ -32,27 +32,27 @@
 namespace {
 /**
  * Class to perform different actions depending on whether a transaction succeeds or fails. The
- * default state assumes the trasnaction fails.
+ * default state assumes the transaction fails.
  * @tparam SuccessHandler A cleanup lambda to call on success.
  * @tparam FailureHandler A cleanup lambda to call on failure.
  */
 template <typename SuccessHandler, typename FailureHandler>
 requires(std::is_invocable_v<SuccessHandler> && std::is_invocable_v<FailureHandler>)
-class RevertManager {
+class TransactionManager {
 public:
     // Constructor
-    RevertManager(SuccessHandler success_handler, FailureHandler failure_handler)
+    TransactionManager(SuccessHandler success_handler, FailureHandler failure_handler)
             : m_success_handler{success_handler},
               m_failure_handler{failure_handler} {}
 
     // Delete copy/move constructor and assignment
-    RevertManager(RevertManager const&) = delete;
-    RevertManager(RevertManager&&) = delete;
-    auto operator=(RevertManager const&) -> RevertManager& = delete;
-    auto operator=(RevertManager&&) -> RevertManager& = delete;
+    TransactionManager(TransactionManager const&) = delete;
+    TransactionManager(TransactionManager&&) = delete;
+    auto operator=(TransactionManager const&) -> TransactionManager& = delete;
+    auto operator=(TransactionManager&&) -> TransactionManager& = delete;
 
     // Destructor
-    ~RevertManager() {
+    ~TransactionManager() {
         if (m_success) {
             m_success_handler();
         } else {
@@ -64,7 +64,7 @@
     /**
      * Marks the transaction as successful.
      */
-    auto mark_as_success() -> void { m_success = true; }
+    auto mark_success() -> void { m_success = true; }
 
 private:
     // Variables
@@ -98,7 +98,7 @@
  * @param reader
  * @param parent_id Returns the deserialized result.
  * @return IRErrorCode::IRErrorCode_Success on success.
- * @return Relevant `IRErrorCode` to indicate errors.
+ * @return IRErrorCode indicating relevant errors.
  */
 [[nodiscard]] auto deserialize_schema_tree_node_parent_id(
         ReaderInterface& reader,
@@ -120,7 +120,7 @@
  * @param tag A tag indicating the number of bytes used for the encoded length.
  * @param deserialized_str Returns the deserialized string.
  * @return IRErrorCode::IRErrorCode_Success on success.
- * @return Relevant `IRErrorCode` to indicate errors.
+ * @return IRErrorCode indicating relevant errors.
  */
 [[nodiscard]] auto deserialize_string(
         ReaderInterface& reader,
@@ -131,17 +131,10 @@
 /**
  * Deserializes all UTC offset packets until a non-UTC offset packet tag is read.
  * @param reader
-<<<<<<< HEAD
- * @param tag Inputs the current tag and outputs the last read tag.
- * @param utc_offset Returns the deserialized UTC offset.
- * @return IRErrorCode::IRErrorCode_Success on success.
- * @return Relevant `IRErrorCode` to indicate errors.
-=======
  * @param tag Takes the current tag as input and returns the last tag read.
  * @param utc_offset Returns the deserialized UTC offset.
  * @return IRErrorCode::IRErrorCode_Success on success.
  * @return IRErrorCode indicating relevant errors.
->>>>>>> 14d02782
  */
 [[nodiscard]] auto deserialize_utc_offset_changes(
         ReaderInterface& reader,
@@ -153,10 +146,10 @@
  * Deserializes all the schema tree node packets and inserts them into the schema tree until a non
  * schema tree node tag is read.
  * @param reader
- * @param tag Inputs the current tag and outputs the last read tag.
+ * @param tag Takes the current tag as input and returns the last tag read.
  * @param schema_tree Returns the schema tree with all new nodes inserted.
  * @return IRErrorCode::IRErrorCode_Success on success.
- * @return Relevant `IRErrorCode` to indicate errors.
+ * @return IRErrorCode indicating relevant errors.
  */
 [[nodiscard]] auto deserialize_schema_tree_nodes(
         ReaderInterface& reader,
@@ -167,10 +160,10 @@
 /**
  * Deserializes the schema (a vector of node IDs) of a log event.
  * @param reader
- * @param tag Inputs the current tag and outputs the last read tag.
+ * @param tag Takes the current tag as input and returns the last tag read.
  * @param schema Returns the deserialized schema.
  * @return IRErrorCode::IRErrorCode_Success on success.
- * @return Relevant `IRErrorCode` to indicate errors.
+ * @return IRErrorCode indicating relevant errors.
  */
 [[nodiscard]] auto deserialize_schema(
         ReaderInterface& reader,
@@ -185,7 +178,7 @@
  * @param node_id The node ID of the value.
  * @param node_id_value_pairs Returns the ID-value pair constructed by the deserialized value.
  * @return IRErrorCode::IRErrorCode_Success on success.
- * @return Relevant `IRErrorCode` to indicate errors.
+ * @return IRErrorCode indicating relevant errors.
  */
 [[nodiscard]] auto deserialize_value_and_insert_to_node_id_value_pairs(
         ReaderInterface& reader,
@@ -202,7 +195,7 @@
  * @param node_id_value_pairs Returns the ID-value pair constructed by the deserialized encoded text
  * AST.
  * @return IRErrorCode::IRErrorCode_Success on success.
- * @return Relevant `IRErrorCode` to indicate errors.
+ * @return IRErrorCode indicating relevant errors.
  */
 template <typename encoded_variable_t>
 requires(std::is_same_v<ir::four_byte_encoded_variable_t, encoded_variable_t>
@@ -221,7 +214,7 @@
  * @param schema The schema of the log event.
  * @param node_id_value_pairs Returns the constructed ID-value pairs.
  * @return IRErrorCode::IRErrorCode_Success on success.
- * @return Relevant `IRErrorCode` to indicate errors.
+ * @return IRErrorCode indicating relevant errors.
  */
 [[nodiscard]] auto deserialize_value_and_construct_node_id_value_pairs(
         ReaderInterface& reader,
@@ -647,7 +640,7 @@
 ) -> OUTCOME_V2_NAMESPACE::std_result<KeyValuePairLogEvent> {
     auto const utc_offset_snapshot{m_utc_offset};
     m_schema_tree->take_snapshot();
-    RevertManager revert_manager{
+    TransactionManager revert_manager{
             []() -> void {},
             [&]() -> void {
                 m_utc_offset = utc_offset_snapshot;
@@ -703,7 +696,7 @@
             m_utc_offset
     )};
     if (false == result.has_error()) {
-        revert_manager.mark_as_success();
+        revert_manager.mark_success();
     }
 
     return std::move(result);
