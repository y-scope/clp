#include "Serializer.hpp"

#include <concepts>
#include <cstddef>
#include <cstdint>
#include <optional>
#include <span>
#include <sstream>
#include <string>
#include <string_view>
#include <system_error>
#include <vector>

#include <json/single_include/nlohmann/json.hpp>
#include <msgpack.hpp>
#include <outcome/single-header/outcome.hpp>

#include "../../ir/types.hpp"
#include "../../time_types.hpp"
#include "../../TransactionManager.hpp"
#include "../../type_utils.hpp"
#include "../encoding_methods.hpp"
#include "../SchemaTree.hpp"
#include "encoding_methods.hpp"
#include "protocol_constants.hpp"
#include "utils.hpp"

using std::optional;
using std::span;
using std::string;
using std::string_view;
using std::vector;

using clp::ir::eight_byte_encoded_variable_t;
using clp::ir::four_byte_encoded_variable_t;

namespace clp::ffi::ir_stream {
namespace {
/**
 * Concept that defines the method to serialize a schema tree node identified by the given locator.
 * @param serialization_method
 * @param locator
 * @return Whether serialization succeeded.
 */
template <typename SerializationMethod>
concept SchemaTreeNodeSerializationMethodReq = requires(
        SerializationMethod serialization_method,
        SchemaTree::NodeLocator const& locator
) {
    {
        serialization_method(locator)
    } -> std::same_as<bool>;
};

/**
 * Concept that defines the method to serialize a node-ID-value pair.
 * @param serialization_method
 * @param node_id
 * @param val
 * @param schema_tree_node_type The type of the schema tree node that corresponds to `val`.
 * @return Whether serialization succeeded.
 */
template <typename SerializationMethod>
concept NodeIdValuePairSerializationMethodReq = requires(
        SerializationMethod serialization_method,
        SchemaTree::Node::id_t id,
        msgpack::object const& val,
        SchemaTree::Node::Type schema_tree_node_type
) {
    {
        serialization_method(id, val, schema_tree_node_type)
    } -> std::same_as<bool>;
};

/**
 * Concept that defines the method to serialize a node-ID-value pair whose value is an empty map.
 * @param serialization_method
 * @param node_id
 * @return Whether serialization succeeded.
 */
template <typename SerializationMethod>
concept EmptyMapSerializationMethodReq
        = requires(SerializationMethod serialization_method, SchemaTree::Node::id_t node_id) {
              {
                  serialization_method(node_id)
              } -> std::same_as<bool>;
          };

/**
 * Class for iterating the kv-pairs of a MessagePack map.
 */
class MsgpackMapIterator {
public:
    // Types
    using Child = msgpack::object_kv;

    // Constructors
    MsgpackMapIterator(SchemaTree::Node::id_t schema_tree_node_id, span<Child> children)
            : m_schema_tree_node_id{schema_tree_node_id},
              m_children{children},
              m_curr_child_it{m_children.begin()} {}

    // Methods
    /**
     * @return This map's ID in the schema tree.
     */
    [[nodiscard]] auto get_schema_tree_node_id() const -> SchemaTree::Node::id_t {
        return m_schema_tree_node_id;
    }

    /**
     * @return Whether there are more children to traverse.
     */
    [[nodiscard]] auto has_next_child() const -> bool {
        return m_curr_child_it != m_children.end();
    }

    /**
     * Gets the next child and advances the underlying child idx.
     * @return The next child to traverse.
     */
    [[nodiscard]] auto get_next_child() -> Child const& { return *(m_curr_child_it++); }

private:
    SchemaTree::Node::id_t m_schema_tree_node_id;
    span<Child> m_children;
    span<Child>::iterator m_curr_child_it;
};

/**
 * Gets the schema-tree node type that corresponds with a given MessagePack value.
 * @param val
 * @return The corresponding schema-tree node type.
 * @return std::nullopt if the value doesn't match any of the supported schema-tree node types.
 */
[[nodiscard]] auto get_schema_tree_node_type_from_msgpack_val(msgpack::object const& val)
        -> optional<SchemaTree::Node::Type>;

/**
 * Serializes an empty object.
 * @param output_buf
 */
auto serialize_value_empty_object(vector<int8_t>& output_buf) -> void;

/**
 * Serializes an integer.
 * @param val
 * @param output_buf
 * @return Whether serialization succeeded.
 */
auto serialize_value_int(int64_t val, vector<int8_t>& output_buf) -> void;

/**
 * Serializes a float.
 * @param val
 * @param output_buf
 */
auto serialize_value_float(double val, vector<int8_t>& output_buf) -> void;

/**
 * Serializes a boolean.
 * @param val
 * @param output_buf
 */
auto serialize_value_bool(bool val, vector<int8_t>& output_buf) -> void;

/**
 * Serializes a null.
 * @param output_buf
 */
auto serialize_value_null(vector<int8_t>& output_buf) -> void;

/**
 * Serializes a string.
 * @tparam encoded_variable_t
 * @param val
 * @param logtype_buf
 * @param output_buf
 * @return Whether serialization succeeded.
 */
template <typename encoded_variable_t>
[[nodiscard]] auto
serialize_value_string(string_view val, string& logtype_buf, vector<int8_t>& output_buf) -> bool;

/**
 * Serializes a MessagePack array as a JSON string, using CLP's encoding for unstructured text.
 * @tparam encoded_variable_t
 * @param val
 * @param logtype_buf
 * @param output_buf
 * @return Whether serialization succeeded.
 */
template <typename encoded_variable_t>
[[nodiscard]] auto
serialize_value_array(msgpack::object const& val, string& logtype_buf, vector<int8_t>& output_buf)
        -> bool;

/**
 * Serializes the given MessagePack value into `output_buf`.
 * @tparam encoded_variable_t
 * @param val
 * @param schema_tree_node_type
 * @param logtype_buf
 * @param output_buf
 * @return Whether serialization succeeded.
 */
template <typename encoded_variable_t>
[[nodiscard]] auto serialize_value(
        msgpack::object const& val,
        SchemaTree::Node::Type schema_tree_node_type,
        string& logtype_buf,
        vector<int8_t>& output_buf
) -> bool;

/**
 * Checks whether the given msgpack array can be serialized into the key-value pair IR format.
 * @param array
 * @return true if the array is serializable.
 * @return false if:
 * - Any value inside the array has an unsupported type (i.e., `BIN` or `EXT`).
 * - Any value inside the array has type `MAP` and the map has non-string keys.
 */
[[nodiscard]] auto is_msgpack_array_serializable(msgpack::object const& array) -> bool;

<<<<<<< HEAD
/**
 * Serializes the given msgpack map using a depth-first search (DFS).
 * @tparam SchemaTreeNodeSerializationMethod
 * @tparam NodeIdValuePairSerializationMethod
 * @tparam EmptyMapSerializationMethod
 * @param msgpack_map
 * @param schema_tree
 * @param schema_tree_node_serialization_method
 * @param node_id_value_pair_serialization_method
 * @param empty_map_serialization_method
 * @return Whether serialization succeeded.
 */
template <
        SchemaTreeNodeSerializationMethodReq SchemaTreeNodeSerializationMethod,
        NodeIdValuePairSerializationMethodReq NodeIdValuePairSerializationMethod,
        EmptyMapSerializationMethodReq EmptyMapSerializationMethod>
[[nodiscard]] auto serialize_msgpack_map_using_dfs(
        msgpack::object_map const& msgpack_map,
        SchemaTree& schema_tree,
        SchemaTreeNodeSerializationMethod schema_tree_node_serialization_method,
        NodeIdValuePairSerializationMethod node_id_value_pair_serialization_method,
        EmptyMapSerializationMethod empty_map_serialization_method
) -> bool;

auto get_schema_tree_node_type_from_msgpack_val(msgpack::object const& val
) -> optional<SchemaTree::Node::Type> {
=======
auto get_schema_tree_node_type_from_msgpack_val(msgpack::object const& val)
        -> optional<SchemaTree::Node::Type> {
>>>>>>> 8f00463b
    optional<SchemaTree::Node::Type> ret_val;
    switch (val.type) {
        case msgpack::type::POSITIVE_INTEGER:
        case msgpack::type::NEGATIVE_INTEGER:
            ret_val.emplace(SchemaTree::Node::Type::Int);
            break;
        case msgpack::type::FLOAT32:
        case msgpack::type::FLOAT64:
            ret_val.emplace(SchemaTree::Node::Type::Float);
            break;
        case msgpack::type::STR:
            ret_val.emplace(SchemaTree::Node::Type::Str);
            break;
        case msgpack::type::BOOLEAN:
            ret_val.emplace(SchemaTree::Node::Type::Bool);
            break;
        case msgpack::type::NIL:
        case msgpack::type::MAP:
            ret_val.emplace(SchemaTree::Node::Type::Obj);
            break;
        case msgpack::type::ARRAY:
            ret_val.emplace(SchemaTree::Node::Type::UnstructuredArray);
            break;
        default:
            return std::nullopt;
    }
    return ret_val;
}

auto serialize_value_empty_object(vector<int8_t>& output_buf) -> void {
    output_buf.push_back(cProtocol::Payload::ValueEmpty);
}

auto serialize_value_int(int64_t val, vector<int8_t>& output_buf) -> void {
    if (INT8_MIN <= val && val <= INT8_MAX) {
        output_buf.push_back(cProtocol::Payload::ValueInt8);
        output_buf.push_back(static_cast<int8_t>(val));
    } else if (INT16_MIN <= val && val <= INT16_MAX) {
        output_buf.push_back(cProtocol::Payload::ValueInt16);
        serialize_int(static_cast<int16_t>(val), output_buf);
    } else if (INT32_MIN <= val && val <= INT32_MAX) {
        output_buf.push_back(cProtocol::Payload::ValueInt32);
        serialize_int(static_cast<int32_t>(val), output_buf);
    } else {  // (INT64_MIN <= val && val <= INT64_MAX)
        output_buf.push_back(cProtocol::Payload::ValueInt64);
        serialize_int(val, output_buf);
    }
}

auto serialize_value_float(double val, vector<int8_t>& output_buf) -> void {
    output_buf.push_back(cProtocol::Payload::ValueFloat);
    serialize_int(bit_cast<uint64_t>(val), output_buf);
}

auto serialize_value_bool(bool val, vector<int8_t>& output_buf) -> void {
    output_buf.push_back(val ? cProtocol::Payload::ValueTrue : cProtocol::Payload::ValueFalse);
}

auto serialize_value_null(vector<int8_t>& output_buf) -> void {
    output_buf.push_back(cProtocol::Payload::ValueNull);
}

template <typename encoded_variable_t>
auto serialize_value_string(string_view val, string& logtype_buf, vector<int8_t>& output_buf)
        -> bool {
    if (string_view::npos == val.find(' ')) {
        return serialize_string(val, output_buf);
    }
    logtype_buf.clear();
    return serialize_clp_string<encoded_variable_t>(val, logtype_buf, output_buf);
}

template <typename encoded_variable_t>
auto
serialize_value_array(msgpack::object const& val, string& logtype_buf, vector<int8_t>& output_buf)
        -> bool {
    if (false == is_msgpack_array_serializable(val)) {
        return false;
    }
    std::ostringstream oss;
    oss << val;
    logtype_buf.clear();
    return serialize_clp_string<encoded_variable_t>(oss.str(), logtype_buf, output_buf);
}

template <typename encoded_variable_t>
auto serialize_value(
        msgpack::object const& val,
        SchemaTree::Node::Type schema_tree_node_type,
        string& logtype_buf,
        vector<int8_t>& output_buf
) -> bool {
    switch (schema_tree_node_type) {
        case SchemaTree::Node::Type::Int:
            if (msgpack::type::POSITIVE_INTEGER == val.type
                && static_cast<uint64_t>(INT64_MAX) < val.as<uint64_t>())
            {
                return false;
            }
            serialize_value_int(val.as<int64_t>(), output_buf);
            break;

        case SchemaTree::Node::Type::Float:
            serialize_value_float(val.as<double>(), output_buf);
            break;

        case SchemaTree::Node::Type::Bool:
            serialize_value_bool(val.as<bool>(), output_buf);
            break;

        case SchemaTree::Node::Type::Str:
            if (false
                == serialize_value_string<encoded_variable_t>(
                        val.as<string_view>(),
                        logtype_buf,
                        output_buf
                ))
            {
                return false;
            }
            break;

        case SchemaTree::Node::Type::Obj:
            if (msgpack::type::NIL != val.type) {
                return false;
            }
            serialize_value_null(output_buf);
            break;

        case SchemaTree::Node::Type::UnstructuredArray:
            if (false == serialize_value_array<encoded_variable_t>(val, logtype_buf, output_buf)) {
                return false;
            }
            break;

        default:
            // Unknown schema tree node type
            return false;
    }
    return true;
}

auto is_msgpack_array_serializable(msgpack::object const& array) -> bool {
    vector<msgpack::object const*> validation_stack{&array};
    while (false == validation_stack.empty()) {
        auto const* curr{validation_stack.back()};
        validation_stack.pop_back();
        if (msgpack::type::MAP == curr->type) {
            // Validate map
            // NOLINTNEXTLINE(cppcoreguidelines-pro-type-union-access)
            auto const& as_map{curr->via.map};
            for (auto const& [key, value] : span{as_map.ptr, as_map.size}) {
                if (msgpack::type::STR != key.type) {
                    return false;
                }
                if (msgpack::type::MAP == value.type || msgpack::type::ARRAY == value.type) {
                    validation_stack.push_back(&value);
                }
            }
            continue;
        }

        // Validate array
        // NOLINTNEXTLINE(cppcoreguidelines-pro-type-union-access)
        auto const& as_array{curr->via.array};
        for (auto const& obj : span{as_array.ptr, as_array.size}) {
            switch (obj.type) {
                case msgpack::type::BIN:
                case msgpack::type::EXT:
                    // Unsupported types
                    return false;
                case msgpack::type::ARRAY:
                case msgpack::type::MAP:
                    validation_stack.push_back(&obj);
                    break;
                default:
                    break;
            }
        }
    }

    return true;
}

template <
        SchemaTreeNodeSerializationMethodReq SchemaTreeNodeSerializationMethod,
        NodeIdValuePairSerializationMethodReq NodeIdValuePairSerializationMethod,
        EmptyMapSerializationMethodReq EmptyMapSerializationMethod>
[[nodiscard]] auto serialize_msgpack_map_using_dfs(
        msgpack::object_map const& msgpack_map,
        SchemaTree& schema_tree,
        SchemaTreeNodeSerializationMethod schema_tree_node_serialization_method,
        NodeIdValuePairSerializationMethod node_id_value_pair_serialization_method,
        EmptyMapSerializationMethod empty_map_serialization_method
) -> bool {
    vector<MsgpackMapIterator> dfs_stack;
    dfs_stack.emplace_back(
            SchemaTree::cRootId,
            span<MsgpackMapIterator::Child>{msgpack_map.ptr, msgpack_map.size}
    );
    while (false == dfs_stack.empty()) {
        auto& curr{dfs_stack.back()};
        if (false == curr.has_next_child()) {
            // Visited all children, so pop node
            dfs_stack.pop_back();
            continue;
        }

        // Convert the current value's type to its corresponding schema-tree node type
        auto const& [key, val]{curr.get_next_child()};
        if (msgpack::type::STR != key.type) {
            // A map containing non-string keys is not serializable
            return false;
        }

        auto const opt_schema_tree_node_type{get_schema_tree_node_type_from_msgpack_val(val)};
        if (false == opt_schema_tree_node_type.has_value()) {
            return false;
        }
        auto const schema_tree_node_type{opt_schema_tree_node_type.value()};

        SchemaTree::NodeLocator const locator{
                curr.get_schema_tree_node_id(),
                key.as<string_view>(),
                schema_tree_node_type
        };

        // Get the schema-tree node that corresponds with the current kv-pair, or add it if it
        // doesn't exist.
        auto opt_schema_tree_node_id{schema_tree.try_get_node_id(locator)};
        if (false == opt_schema_tree_node_id.has_value()) {
            opt_schema_tree_node_id.emplace(schema_tree.insert_node(locator));
            if (false == schema_tree_node_serialization_method(locator)) {
                return false;
            }
        }
        auto const schema_tree_node_id{opt_schema_tree_node_id.value()};

        if (msgpack::type::MAP == val.type) {
            // Serialize map
            // NOLINTNEXTLINE(cppcoreguidelines-pro-type-union-access)
            auto const& inner_map{val.via.map};
            auto const inner_map_size(inner_map.size);
            if (0 != inner_map_size) {
                // Add map for DFS iteration
                dfs_stack.emplace_back(
                        schema_tree_node_id,
                        span<MsgpackMapIterator::Child>{inner_map.ptr, inner_map_size}
                );
            } else {
                if (false == empty_map_serialization_method(schema_tree_node_id)) {
                    return false;
                }
            }
            continue;
        }

        // Serialize primitive
        if (false
            == node_id_value_pair_serialization_method(
                    schema_tree_node_id,
                    val,
                    schema_tree_node_type
            ))
        {
            return false;
        }
    }

    return true;
}
}  // namespace

template <typename encoded_variable_t>
auto Serializer<encoded_variable_t>::create()
        -> OUTCOME_V2_NAMESPACE::std_result<Serializer<encoded_variable_t>> {
    static_assert(
            (std::is_same_v<encoded_variable_t, eight_byte_encoded_variable_t>
             || std::is_same_v<encoded_variable_t, four_byte_encoded_variable_t>)
    );

    Serializer<encoded_variable_t> serializer;
    auto& ir_buf{serializer.m_ir_buf};
    constexpr BufferView cMagicNumber{
            static_cast<int8_t const*>(
                    std::is_same_v<encoded_variable_t, eight_byte_encoded_variable_t>
                            ? cProtocol::EightByteEncodingMagicNumber
                            : cProtocol::FourByteEncodingMagicNumber
            ),
            cProtocol::MagicNumberLength
    };
    ir_buf.insert(ir_buf.cend(), cMagicNumber.begin(), cMagicNumber.end());

    nlohmann::json metadata;
    metadata.emplace(cProtocol::Metadata::VersionKey, cProtocol::Metadata::VersionValue);
    metadata.emplace(cProtocol::Metadata::VariablesSchemaIdKey, cVariablesSchemaVersion);
    metadata.emplace(
            cProtocol::Metadata::VariableEncodingMethodsIdKey,
            cVariableEncodingMethodsVersion
    );
    if (false == serialize_metadata(metadata, ir_buf)) {
        return std::errc::protocol_error;
    }

    return serializer;
}

template <typename encoded_variable_t>
auto Serializer<encoded_variable_t>::change_utc_offset(UtcOffset utc_offset) -> void {
    if (utc_offset != m_curr_utc_offset) {
        m_curr_utc_offset = utc_offset;
    }
    serialize_utc_offset_change(m_curr_utc_offset, m_ir_buf);
}

template <typename encoded_variable_t>
<<<<<<< HEAD
auto Serializer<encoded_variable_t>::serialize_msgpack_map(
        msgpack::object_map const& auto_gen_kv_pairs_map,
        msgpack::object_map const& user_gen_kv_pairs_map
) -> bool {
    m_auto_gen_keys_schema_tree.take_snapshot();
    m_user_gen_keys_schema_tree.take_snapshot();
    TransactionManager revert_manager{
            []() noexcept -> void {},
            [&]() noexcept -> void {
                m_user_gen_keys_schema_tree.revert();
                m_auto_gen_keys_schema_tree.revert();
            }
    };
=======
auto Serializer<encoded_variable_t>::serialize_msgpack_map(msgpack::object_map const& msgpack_map)
        -> bool {
    if (0 == msgpack_map.size) {
        serialize_value_empty_object(m_ir_buf);
        return true;
    }
>>>>>>> 8f00463b

    m_schema_tree_node_buf.clear();
    m_sequential_serialization_buf.clear();
    m_user_gen_val_group_buf.clear();

    // Serialize auto-generated kv pairs
    auto auto_gen_schema_tree_node_serialization_method
            = [this](SchemaTree::NodeLocator const& locator) -> bool {
        return this->serialize_schema_tree_node<true>(locator);
    };

    auto auto_gen_node_id_value_pairs_serialization_method
            = [&](SchemaTree::Node::id_t node_id,
                  msgpack::object const& val,
                  SchemaTree::Node::Type schema_tree_node_type) -> bool {
        if (false
            == encode_and_serialize_schema_tree_node_id<
                    true,
                    cProtocol::Payload::EncodedSchemaTreeNodeIdByte,
                    cProtocol::Payload::EncodedSchemaTreeNodeIdShort,
                    cProtocol::Payload::EncodedSchemaTreeNodeIdInt>(
                    node_id,
                    m_sequential_serialization_buf
            ))
        {
            return false;
        }
        if (false
            == serialize_value<encoded_variable_t>(
                    val,
                    schema_tree_node_type,
                    m_logtype_buf,
                    m_sequential_serialization_buf
            ))
        {
            return false;
        }
        return true;
    };

    auto auto_gen_empty_map_serialization_method = [&](SchemaTree::Node::id_t node_id) -> bool {
        if (false
            == encode_and_serialize_schema_tree_node_id<
                    true,
                    cProtocol::Payload::EncodedSchemaTreeNodeIdByte,
                    cProtocol::Payload::EncodedSchemaTreeNodeIdShort,
                    cProtocol::Payload::EncodedSchemaTreeNodeIdInt>(
                    node_id,
                    m_sequential_serialization_buf
            ))
        {
            return false;
        }
        serialize_value_empty_object(m_sequential_serialization_buf);
        return true;
    };

    if (0 != auto_gen_kv_pairs_map.size
        && false
                   == serialize_msgpack_map_using_dfs(
                           auto_gen_kv_pairs_map,
                           m_auto_gen_keys_schema_tree,
                           auto_gen_schema_tree_node_serialization_method,
                           auto_gen_node_id_value_pairs_serialization_method,
                           auto_gen_empty_map_serialization_method
                   ))
    {
        return false;
    }

    // Serialize user-generated kv pairs
    auto user_gen_schema_tree_node_serialization_method
            = [this](SchemaTree::NodeLocator const& locator) -> bool {
        return this->serialize_schema_tree_node<false>(locator);
    };

    auto user_gen_node_id_value_pairs_serialization_method
            = [&](SchemaTree::Node::id_t node_id,
                  msgpack::object const& val,
                  SchemaTree::Node::Type schema_tree_node_type) -> bool {
        if (false
            == encode_and_serialize_schema_tree_node_id<
                    false,
                    cProtocol::Payload::EncodedSchemaTreeNodeIdByte,
                    cProtocol::Payload::EncodedSchemaTreeNodeIdShort,
                    cProtocol::Payload::EncodedSchemaTreeNodeIdInt>(
                    node_id,
                    m_sequential_serialization_buf
            ))
        {
            return false;
        }
        if (false
            == serialize_value<encoded_variable_t>(
                    val,
                    schema_tree_node_type,
                    m_logtype_buf,
                    m_user_gen_val_group_buf
            ))
        {
            return false;
        }
        return true;
    };

    auto user_gen_empty_map_serialization_method = [&](SchemaTree::Node::id_t node_id) -> bool {
        if (false
            == encode_and_serialize_schema_tree_node_id<
                    false,
                    cProtocol::Payload::EncodedSchemaTreeNodeIdByte,
                    cProtocol::Payload::EncodedSchemaTreeNodeIdShort,
                    cProtocol::Payload::EncodedSchemaTreeNodeIdInt>(
                    node_id,
                    m_sequential_serialization_buf
            ))
        {
            return false;
        }
        serialize_value_empty_object(m_user_gen_val_group_buf);
        return true;
    };

    if (0 == user_gen_kv_pairs_map.size) {
        serialize_value_empty_object(m_sequential_serialization_buf);
    } else {
        if (false
            == serialize_msgpack_map_using_dfs(
                    user_gen_kv_pairs_map,
                    m_user_gen_keys_schema_tree,
                    user_gen_schema_tree_node_serialization_method,
                    user_gen_node_id_value_pairs_serialization_method,
                    user_gen_empty_map_serialization_method
            ))
        {
            return false;
        }
    }

    // Copy serialized results into `m_ir_buf`
    m_ir_buf.insert(
            m_ir_buf.cend(),
            m_schema_tree_node_buf.cbegin(),
            m_schema_tree_node_buf.cend()
    );
    m_ir_buf.insert(
            m_ir_buf.cend(),
            m_sequential_serialization_buf.cbegin(),
            m_sequential_serialization_buf.cend()
    );
    m_ir_buf.insert(
            m_ir_buf.cend(),
            m_user_gen_val_group_buf.cbegin(),
            m_user_gen_val_group_buf.cend()
    );

    revert_manager.mark_success();
    return true;
}

template <typename encoded_variable_t>
template <bool is_auto_generated_node>
auto Serializer<encoded_variable_t>::serialize_schema_tree_node(
        SchemaTree::NodeLocator const& locator
) -> bool {
    switch (locator.get_type()) {
        case SchemaTree::Node::Type::Int:
            m_schema_tree_node_buf.push_back(cProtocol::Payload::SchemaTreeNodeInt);
            break;
        case SchemaTree::Node::Type::Float:
            m_schema_tree_node_buf.push_back(cProtocol::Payload::SchemaTreeNodeFloat);
            break;
        case SchemaTree::Node::Type::Bool:
            m_schema_tree_node_buf.push_back(cProtocol::Payload::SchemaTreeNodeBool);
            break;
        case SchemaTree::Node::Type::Str:
            m_schema_tree_node_buf.push_back(cProtocol::Payload::SchemaTreeNodeStr);
            break;
        case SchemaTree::Node::Type::UnstructuredArray:
            m_schema_tree_node_buf.push_back(cProtocol::Payload::SchemaTreeNodeUnstructuredArray);
            break;
        case SchemaTree::Node::Type::Obj:
            m_schema_tree_node_buf.push_back(cProtocol::Payload::SchemaTreeNodeObj);
            break;
        default:
            // Unknown type
            return false;
    }

    if (false
        == encode_and_serialize_schema_tree_node_id<
                is_auto_generated_node,
                cProtocol::Payload::EncodedSchemaTreeNodeParentIdByte,
                cProtocol::Payload::EncodedSchemaTreeNodeParentIdShort,
                cProtocol::Payload::EncodedSchemaTreeNodeParentIdInt>(
                locator.get_parent_id(),
                m_schema_tree_node_buf
        ))
    {
        return false;
    }

    return serialize_string(locator.get_key_name(), m_schema_tree_node_buf);
}

// Explicitly declare template specializations so that we can define the template methods in this
// file
template auto Serializer<eight_byte_encoded_variable_t>::create()
        -> OUTCOME_V2_NAMESPACE::std_result<Serializer<eight_byte_encoded_variable_t>>;
template auto Serializer<four_byte_encoded_variable_t>::create()
        -> OUTCOME_V2_NAMESPACE::std_result<Serializer<four_byte_encoded_variable_t>>;

template auto Serializer<eight_byte_encoded_variable_t>::change_utc_offset(UtcOffset utc_offset)
        -> void;
template auto Serializer<four_byte_encoded_variable_t>::change_utc_offset(UtcOffset utc_offset)
        -> void;

template auto Serializer<eight_byte_encoded_variable_t>::serialize_msgpack_map(
        msgpack::object_map const& auto_gen_kv_pairs_map,
        msgpack::object_map const& user_gen_kv_pairs_map
) -> bool;
template auto Serializer<four_byte_encoded_variable_t>::serialize_msgpack_map(
        msgpack::object_map const& auto_gen_kv_pairs_map,
        msgpack::object_map const& user_gen_kv_pairs_map
) -> bool;

template auto Serializer<eight_byte_encoded_variable_t>::serialize_schema_tree_node<true>(
        SchemaTree::NodeLocator const& locator
) -> bool;
template auto Serializer<eight_byte_encoded_variable_t>::serialize_schema_tree_node<false>(
        SchemaTree::NodeLocator const& locator
) -> bool;
<<<<<<< HEAD
template auto Serializer<four_byte_encoded_variable_t>::serialize_schema_tree_node<true>(
        SchemaTree::NodeLocator const& locator
=======

template auto Serializer<eight_byte_encoded_variable_t>::serialize_key(SchemaTree::Node::id_t id)
        -> bool;
template auto Serializer<four_byte_encoded_variable_t>::serialize_key(SchemaTree::Node::id_t id)
        -> bool;

template auto Serializer<eight_byte_encoded_variable_t>::serialize_val(
        msgpack::object const& val,
        SchemaTree::Node::Type schema_tree_node_type
) -> bool;
template auto Serializer<four_byte_encoded_variable_t>::serialize_val(
        msgpack::object const& val,
        SchemaTree::Node::Type schema_tree_node_type
) -> bool;

template auto Serializer<eight_byte_encoded_variable_t>::serialize_msgpack_map_using_dfs(
        msgpack::object_map const& msgpack_map
>>>>>>> 8f00463b
) -> bool;
template auto Serializer<four_byte_encoded_variable_t>::serialize_schema_tree_node<false>(
        SchemaTree::NodeLocator const& locator
) -> bool;
}  // namespace clp::ffi::ir_stream<|MERGE_RESOLUTION|>--- conflicted
+++ resolved
@@ -222,7 +222,6 @@
  */
 [[nodiscard]] auto is_msgpack_array_serializable(msgpack::object const& array) -> bool;
 
-<<<<<<< HEAD
 /**
  * Serializes the given msgpack map using a depth-first search (DFS).
  * @tparam SchemaTreeNodeSerializationMethod
@@ -247,12 +246,8 @@
         EmptyMapSerializationMethod empty_map_serialization_method
 ) -> bool;
 
-auto get_schema_tree_node_type_from_msgpack_val(msgpack::object const& val
-) -> optional<SchemaTree::Node::Type> {
-=======
 auto get_schema_tree_node_type_from_msgpack_val(msgpack::object const& val)
         -> optional<SchemaTree::Node::Type> {
->>>>>>> 8f00463b
     optional<SchemaTree::Node::Type> ret_val;
     switch (val.type) {
         case msgpack::type::POSITIVE_INTEGER:
@@ -569,7 +564,6 @@
 }
 
 template <typename encoded_variable_t>
-<<<<<<< HEAD
 auto Serializer<encoded_variable_t>::serialize_msgpack_map(
         msgpack::object_map const& auto_gen_kv_pairs_map,
         msgpack::object_map const& user_gen_kv_pairs_map
@@ -583,14 +577,6 @@
                 m_auto_gen_keys_schema_tree.revert();
             }
     };
-=======
-auto Serializer<encoded_variable_t>::serialize_msgpack_map(msgpack::object_map const& msgpack_map)
-        -> bool {
-    if (0 == msgpack_map.size) {
-        serialize_value_empty_object(m_ir_buf);
-        return true;
-    }
->>>>>>> 8f00463b
 
     m_schema_tree_node_buf.clear();
     m_sequential_serialization_buf.clear();
@@ -822,28 +808,8 @@
 template auto Serializer<eight_byte_encoded_variable_t>::serialize_schema_tree_node<false>(
         SchemaTree::NodeLocator const& locator
 ) -> bool;
-<<<<<<< HEAD
 template auto Serializer<four_byte_encoded_variable_t>::serialize_schema_tree_node<true>(
         SchemaTree::NodeLocator const& locator
-=======
-
-template auto Serializer<eight_byte_encoded_variable_t>::serialize_key(SchemaTree::Node::id_t id)
-        -> bool;
-template auto Serializer<four_byte_encoded_variable_t>::serialize_key(SchemaTree::Node::id_t id)
-        -> bool;
-
-template auto Serializer<eight_byte_encoded_variable_t>::serialize_val(
-        msgpack::object const& val,
-        SchemaTree::Node::Type schema_tree_node_type
-) -> bool;
-template auto Serializer<four_byte_encoded_variable_t>::serialize_val(
-        msgpack::object const& val,
-        SchemaTree::Node::Type schema_tree_node_type
-) -> bool;
-
-template auto Serializer<eight_byte_encoded_variable_t>::serialize_msgpack_map_using_dfs(
-        msgpack::object_map const& msgpack_map
->>>>>>> 8f00463b
 ) -> bool;
 template auto Serializer<four_byte_encoded_variable_t>::serialize_schema_tree_node<false>(
         SchemaTree::NodeLocator const& locator
