--- conflicted
+++ resolved
@@ -17,7 +17,6 @@
 template <>
 auto ErrorCategory::message(ErrorCodeEnum error_enum) const -> std::string {
     switch (error_enum) {
-<<<<<<< HEAD
         case ErrorCodeEnum::AstDynamicCastFailure:
             return "Failed to dynamically cast an AST node to the expected type.";
         case ErrorCodeEnum::ColumnDescriptorTokenIteratorOutOfBound:
@@ -26,14 +25,12 @@
             return "Failed to tokenize the column descriptor.";
         case ErrorCodeEnum::DuplicateProjectedColumn:
             return "The projected column is not unique.";
-=======
         case ErrorCodeEnum::EncodedTextAstDecodingFailure:
             return "Failed to decode the given encoded text AST.";
         case ErrorCodeEnum::LiteralTypeUnexpected:
             return "An unexpected literal type is reached.";
         case ErrorCodeEnum::LiteralTypeUnsupported:
             return "The given literal type is not supported.";
->>>>>>> 45f949bd
         case ErrorCodeEnum::MethodNotImplemented:
             return "The requested method is not implemented.";
         case ErrorCodeEnum::ProjectionColumnDescriptorCreationFailure:
