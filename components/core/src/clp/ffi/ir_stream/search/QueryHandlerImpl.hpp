--- conflicted
+++ resolved
@@ -153,10 +153,6 @@
     /**
      * Implementation of `QueryHandler::evaluate_kv_pair_log_event`.
      * @param log_event
-<<<<<<< HEAD
-     * @param user_gen_node_id_value_pairs
-=======
->>>>>>> a6e10339
      * @return A result containing the evaluation result on success, or an error code indicating
      * the failure:
      * - ErrorCodeEnum::AstEvaluationInvariantViolation if the underlying AST DFS evaluation doesn't
@@ -217,14 +213,6 @@
 
         // Methods
         /**
-<<<<<<< HEAD
-         * @return A result containing the iterator of the next child expression operator, or an
-         * error code indicating the failure:
-         * - ErrorCodeEnum::AttemptToIterateAstLeafExpr if the current expression is a leaf
-         * expression
-         *   (`clp_s::search::ast::FilterExpr`).
-         * - Forwards `create`'s return values.
-=======
          * Retrieves the next child expression operator to visit as an `AstExprIterator`.
          * @return A result containing the next `AstExprIterator` to visit on success, or an error
          * code indicating the failure:
@@ -232,7 +220,6 @@
          *   expression (`clp_s::search::ast::FilterExpr`) with no child operators.
          * - Forwards `create`'s return values.
          * @return std::nullopt if there are no more child operators to visit.
->>>>>>> a6e10339
          */
         [[nodiscard]] auto next_op() -> std::optional<outcome_v2::std_result<AstExprIterator>>;
 
@@ -290,10 +277,7 @@
                   m_op_end_it{op_end_it},
                   m_is_inverted{is_inverted} {}
 
-<<<<<<< HEAD
-=======
         // Variables
->>>>>>> a6e10339
         ExprVariant m_expr;
         clp_s::search::ast::OpList::const_iterator m_op_next_it;
         clp_s::search::ast::OpList::const_iterator m_op_end_it;
@@ -351,13 +335,8 @@
      * @param log_event
      * @return A result containing the evaluation result on success, or an error code indicating the
      * failure:
-<<<<<<< HEAD
-     * - ErrorCodeEnum::AstEvaluationInvariantViolation if the underlying column of the filter is
-     *   neither user-generated nor auto-generated.
-=======
      * - ErrorCodeEnum::AstEvaluationInvariantViolation if the underlying column of the filter has
      *   been resolved, but is neither user-generated nor auto-generated.
->>>>>>> a6e10339
      * - Forwards `evaluate_wildcard_filter`'s return values.
      * - Forwards `evaluate_filter_against_node_id_value_pair`'s return values.
      */
@@ -366,20 +345,6 @@
             KeyValuePairLogEvent const& log_event
     ) -> outcome_v2::std_result<AstEvaluationResult>;
 
-<<<<<<< HEAD
-    auto push_ast_dfs_stack(AstExprIterator ast_expr_it) -> void {
-        m_ast_dfs_stack.emplace_back(ast_expr_it, AstEvaluationResultBitmask{});
-    }
-
-    /**
-     * Pops the AST DFS stack and update the evaluation accordingly:
-     * - If the stack if not empty, update the parent's evaluation results.
-     * - Otherwise, update `query_evaluation_results`.
-     * @param evaluation_result
-     * @param query_evaluation_result Returns the query evaluation result.
-     */
-    auto pop_ast_dfs_stack_and_update_evaluation_results(
-=======
     auto push_to_ast_dfs_stack(AstExprIterator ast_expr_it) -> void {
         m_ast_dfs_stack.emplace_back(ast_expr_it, ast_evaluation_result_bitmask_t{});
     }
@@ -392,27 +357,17 @@
      * @param query_evaluation_result Returns the query evaluation result.
      */
     auto pop_from_ast_dfs_stack_and_update_evaluation_results(
->>>>>>> a6e10339
             AstEvaluationResult evaluation_result,
             std::optional<AstEvaluationResult>& query_evaluation_result
     ) -> void;
 
     /**
-<<<<<<< HEAD
-     * Advances AST DFA evaluation by visiting the top of `m_ast_dfs_stack`.
-     * @param log_event
-     * @param query_evaluation_result Returns the query evaluation result.
-     * @return A void result on success, or an error code indicating the failure:
-     * - ErrorCodeEnum::AstEvaluationInvariantViolation if the expression iterator on the stack top
-     *   is an unexpected expression type.
-=======
      * Advances the AST DFS evaluation by visiting the top of `m_ast_dfs_stack`.
      * @param log_event
      * @param query_evaluation_result Returns the query evaluation result.
      * @return A void result on success, or an error code indicating the failure:
      * - ErrorCodeEnum::AstEvaluationInvariantViolation if the expression iterator at the top of the
      *   stack is an unexpected expression type.
->>>>>>> a6e10339
      * - Forwards `evaluate_filter_expr`'s return values.
      * - Forwards `AstExprIterator::next_op`'s return values.
      */
@@ -433,11 +388,7 @@
     std::vector<std::shared_ptr<clp_s::search::ast::ColumnDescriptor>> m_projected_columns;
     ProjectionMap m_projected_column_to_original_key;
     bool m_case_sensitive_match;
-<<<<<<< HEAD
-    std::vector<std::pair<AstExprIterator, AstEvaluationResultBitmask>> m_ast_dfs_stack;
-=======
     std::vector<std::pair<AstExprIterator, ast_evaluation_result_bitmask_t>> m_ast_dfs_stack;
->>>>>>> a6e10339
 };
 
 template <NewProjectedSchemaTreeNodeCallbackReq NewProjectedSchemaTreeNodeCallbackType>
