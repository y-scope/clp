--- conflicted
+++ resolved
@@ -13,19 +13,13 @@
 #include <vector>
 
 #include <catch2/catch.hpp>
-<<<<<<< HEAD
 #include <msgpack.hpp>
-=======
->>>>>>> a6e10339
 #include <outcome/outcome.hpp>
 
 #include "../../../../../clp_s/search/ast/Literal.hpp"
 #include "../../../../ir/EncodedTextAst.hpp"
 #include "../../../../ir/types.hpp"
-<<<<<<< HEAD
 #include "../../../../type_utils.hpp"
-=======
->>>>>>> a6e10339
 #include "../../../encoding_methods.hpp"
 #include "../../../SchemaTree.hpp"
 #include "../../Serializer.hpp"
@@ -116,7 +110,6 @@
 [[nodiscard]] auto get_encoded_text_ast(std::string_view text)
         -> clp::ir::EncodedTextAst<encoded_variable_t>;
 
-<<<<<<< HEAD
 /**
  * Unpacks and serializes the given msgpack bytes using the given serializer.
  * @tparam encoded_variable_t
@@ -132,8 +125,6 @@
         Serializer<encoded_variable_t>& serializer
 ) -> bool;
 
-=======
->>>>>>> a6e10339
 template <typename encoded_variable_t>
 requires std::is_same_v<encoded_variable_t, ir::eight_byte_encoded_variable_t>
          || std::is_same_v<encoded_variable_t, ir::four_byte_encoded_variable_t>
@@ -153,7 +144,6 @@
 
     return clp::ir::EncodedTextAst<encoded_variable_t>{logtype, dict_vars, encoded_vars};
 }
-<<<<<<< HEAD
 
 template <typename encoded_variable_t>
 auto unpack_and_serialize_msgpack_bytes(
@@ -194,8 +184,6 @@
     );
     // NOLINTEND(cppcoreguidelines-pro-type-union-access)
 }
-=======
->>>>>>> a6e10339
 }  // namespace clp::ffi::ir_stream::search::test
 
 #endif  // CLP_FFI_IR_STREAM_SEARCH_TEST_UTILS_HPP