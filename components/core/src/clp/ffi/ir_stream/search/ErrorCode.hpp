--- conflicted
+++ resolved
@@ -10,16 +10,13 @@
  * Represents all possible error codes related to KV-pair IR stream search.
  */
 enum class ErrorCodeEnum : uint8_t {
-<<<<<<< HEAD
     AstDynamicCastFailure,
     ColumnDescriptorTokenIteratorOutOfBound,
     ColumnTokenizationFailure,
     DuplicateProjectedColumn,
-=======
     EncodedTextAstDecodingFailure,
     LiteralTypeUnexpected,
     LiteralTypeUnsupported,
->>>>>>> 45f949bd
     MethodNotImplemented,
     ProjectionColumnDescriptorCreationFailure,
     QueryTransformationPassFailed,
