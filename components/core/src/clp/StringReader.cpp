#include "StringReader.hpp"

#include <sys/stat.h>
#include <sys/types.h>
#include <unistd.h>

#include <cassert>
#include <cerrno>

#include <boost/filesystem.hpp>

using std::string;

namespace clp {
StringReader::~StringReader() {
    close();
}

ErrorCode StringReader::try_read(char* buf, size_t num_bytes_to_read, size_t& num_bytes_read) {
    if (m_input_string.empty()) {
        return ErrorCode_NotInit;
    }
    if (nullptr == buf) {
        return ErrorCode_BadParam;
    }

    if (m_pos == m_input_string.size()) {
        return ErrorCode_EndOfFile;
    }

    if (m_pos + num_bytes_to_read > m_input_string.size()) {
        num_bytes_to_read = m_input_string.size() - m_pos;
    }
    for (int i = 0; i < num_bytes_to_read; i++) {
        buf[i] = m_input_string[i + m_pos];
    }
    num_bytes_read = num_bytes_to_read;
    m_pos += num_bytes_read;
    return ErrorCode_Success;
}

ErrorCode StringReader::try_seek_from_begin(size_t pos) {
<<<<<<< HEAD
    m_pos = pos;
=======
    if (pos > input_string.size()) {
        this->pos = input_string.size();
        return ErrorCode_EndOfFile;
    }
    this->pos = pos;
>>>>>>> 0bfaf5ca
    return ErrorCode_Success;
}

ErrorCode StringReader::try_get_pos(size_t& pos) {
    pos = m_pos;
    return ErrorCode_Success;
}

ErrorCode StringReader::try_open(string const& input_string) {
    m_input_string = input_string;
    m_string_is_set = true;
    return ErrorCode_Success;
}

void StringReader::open(string const& input_string) {
    try_open(input_string);
}

void StringReader::close() {
    m_input_string.clear();
    m_string_is_set = false;
    m_pos = 0;
}
}  // namespace clp<|MERGE_RESOLUTION|>--- conflicted
+++ resolved
@@ -40,15 +40,11 @@
 }
 
 ErrorCode StringReader::try_seek_from_begin(size_t pos) {
-<<<<<<< HEAD
-    m_pos = pos;
-=======
-    if (pos > input_string.size()) {
-        this->pos = input_string.size();
+    if (pos > m_input_string.size()) {
+        m_pos = m_input_string.size();
         return ErrorCode_EndOfFile;
     }
-    this->pos = pos;
->>>>>>> 0bfaf5ca
+    m_pos = pos;
     return ErrorCode_Success;
 }
 
