--- conflicted
+++ resolved
@@ -101,26 +101,6 @@
     [[nodiscard]] auto try_refill_buffer_if_empty() -> ErrorCode;
 
     /**
-<<<<<<< HEAD
-=======
-     * Fills the internal buffer if it's empty
-     */
-    void refill_buffer_if_empty();
-
-    /**
-     * Tries to peek the remaining buffered content without advancing the read head.
-     *
-     * NOTE: Any subsequent read or seek operations may invalidate the returned buffer.
-     * @param buf Returns a pointer to the remaining content in the buffer
-     * @param peek_size Returns the size of the remaining content in the buffer
-     * @return ErrorCode_NotInit if the file is not opened
-     * @return ErrorCode_Success on success
-     */
-    [[nodiscard]] auto try_peek_buffered_data(char const*& buf, size_t& peek_size) const
-            -> ErrorCode;
-
-    /**
->>>>>>> bb89bfbe
      * Peeks the remaining buffered content without advancing the read head.
      *
      * NOTE: Any subsequent read or seek operations may invalidate the returned buffer.
