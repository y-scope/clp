#include "Message.hpp"

namespace clp::streaming_archive::reader {
auto Message::get_log_event_ix() const -> size_t {
    return m_log_event_ix;
}

<<<<<<< HEAD
auto Message::get_ix_in_split() const -> size_t {
=======
auto Message::get_ix_in_file_split() const -> size_t {
>>>>>>> 7116bdf7
    return m_ix_in_file_split;
}

logtype_dictionary_id_t Message::get_logtype_id() const {
    return m_logtype_id;
}

std::vector<encoded_variable_t> const& Message::get_vars() const {
    return m_vars;
}

epochtime_t Message::get_ts_in_milli() const {
    return m_timestamp;
}

auto Message::set_msg_ix(uint64_t file_split_begin_msg_ix, uint64_t msg_ix_in_file_split) -> void {
    m_ix_in_file_split = msg_ix_in_file_split;
    m_log_event_ix = m_ix_in_file_split + file_split_begin_msg_ix;
}

void Message::set_logtype_id(logtype_dictionary_id_t logtype_id) {
    m_logtype_id = logtype_id;
}

void Message::add_var(encoded_variable_t var) {
    m_vars.push_back(var);
}

void Message::set_timestamp(epochtime_t timestamp) {
    m_timestamp = timestamp;
}

void Message::clear_vars() {
    m_vars.clear();
}
}  // namespace clp::streaming_archive::reader<|MERGE_RESOLUTION|>--- conflicted
+++ resolved
@@ -5,11 +5,7 @@
     return m_log_event_ix;
 }
 
-<<<<<<< HEAD
-auto Message::get_ix_in_split() const -> size_t {
-=======
 auto Message::get_ix_in_file_split() const -> size_t {
->>>>>>> 7116bdf7
     return m_ix_in_file_split;
 }
 
