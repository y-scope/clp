--- conflicted
+++ resolved
@@ -162,21 +162,9 @@
     return ErrorCode_Success;
 }
 
-<<<<<<< HEAD
-auto BufferedFileReader::try_read_to_delimiter(
-        char delim,
-        bool keep_delimiter,
-        bool append,
-        string& str
-) -> ErrorCode {
-=======
 auto
 BufferedFileReader::try_read_to_delimiter(char delim, bool keep_delimiter, bool append, string& str)
         -> ErrorCode {
-    if (-1 == m_fd) {
-        return ErrorCode_NotInit;
-    }
->>>>>>> bb89bfbe
     if (false == append) {
         str.clear();
     }
