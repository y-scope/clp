--- conflicted
+++ resolved
@@ -17,13 +17,9 @@
 // spdlog
 #include <spdlog/spdlog.h>
 
-<<<<<<< HEAD
 // Project headers
-#include "Profiler.hpp"
 #include "StringReader.hpp"
 
-=======
->>>>>>> a458999c
 using std::list;
 using std::string;
 using std::vector;
