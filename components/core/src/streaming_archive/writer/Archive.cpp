--- conflicted
+++ resolved
@@ -381,20 +381,7 @@
             m_logtype_dict.add_entry(m_logtype_dict_entry, logtype_id);
             m_file->write_encoded_msg(timestamp, logtype_id, m_encoded_vars, m_var_ids,
                                       num_uncompressed_bytes);
-
-<<<<<<< HEAD
-            // Update segment indices
-            if (m_file->has_ts_pattern()) {
-                m_logtype_ids_in_segment_for_files_with_timestamps.insert(logtype_id);
-                m_var_ids_in_segment_for_files_with_timestamps.insert_all(m_var_ids);
-            } else {
-                m_logtype_ids_for_file_with_unassigned_segment.insert(logtype_id);
-                m_var_ids_for_file_with_unassigned_segment.insert(m_var_ids.cbegin(),
-                                                                  m_var_ids.cend());
-            }
-=======
             update_segment_indices(logtype_id, m_var_ids);
->>>>>>> 084efa35
         }
     }
 
@@ -438,10 +425,11 @@
     ) {
         if (m_file->has_ts_pattern()) {
             m_logtype_ids_in_segment_for_files_with_timestamps.insert(logtype_id);
-            m_var_ids_in_segment_for_files_with_timestamps.insert_all(var_ids);
+            m_var_ids_in_segment_for_files_with_timestamps.insert_all(m_var_ids);
         } else {
             m_logtype_ids_for_file_with_unassigned_segment.insert(logtype_id);
-            m_var_ids_for_file_with_unassigned_segment.insert(var_ids.cbegin(), var_ids.cend());
+            m_var_ids_for_file_with_unassigned_segment.insert(m_var_ids.cbegin(),
+                                                              m_var_ids.cend());
         }
     }
 
