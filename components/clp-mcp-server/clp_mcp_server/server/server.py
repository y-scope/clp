--- conflicted
+++ resolved
@@ -9,11 +9,8 @@
 
 from . import constants
 from .session_manager import SessionManager
-<<<<<<< HEAD
 from .utils import format_query_results, parse_timestamp_range, sort_by_timestamp
-=======
-from .utils import format_query_results, sort_by_timestamp
->>>>>>> b059fa04
+
 
 
 def create_mcp_server(clp_config: CLPConfig) -> FastMCP:
@@ -112,7 +109,6 @@
             ctx.session_id, formatted_results
         )
 
-<<<<<<< HEAD
     @mcp.tool
     async def search_by_kql_with_timestamp_range(
         kql_query: str, begin_timestamp: str, end_timestamp: str, ctx: Context
@@ -153,6 +149,5 @@
             ctx.session_id, filtered_results
         )
 
-=======
->>>>>>> b059fa04
+
     return mcp