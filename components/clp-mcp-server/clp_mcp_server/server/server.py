"""MCP Server implementation."""

from typing import Any

<<<<<<< HEAD
from fastmcp import FastMCP
from starlette.requests import Request
from starlette.responses import PlainTextResponse
=======
from clp_py_utils.clp_config import CLPConfig
from fastmcp import Context, FastMCP
>>>>>>> 127cb793

from clp_mcp_server.clp_connector import ClpConnector

from . import constants
from .session_manager import SessionManager
from .utils import format_query_results, sort_by_timestamp


def create_mcp_server(clp_config: CLPConfig) -> FastMCP:
    """
    Creates and defines API tool calls for the CLP MCP server.

    :param clp_config:
    :return: A configured `FastMCP` instance.
    :raise: Propagates `FastMCP.__init__`'s exceptions.
    :raise: Propagates `FastMCP.tool`'s exceptions.
    """
    mcp = FastMCP(name=constants.SERVER_NAME)

<<<<<<< HEAD
    @mcp.custom_route("/health", methods=["GET"])
    async def health_check(_request: Request) -> PlainTextResponse:
        """
        Health check endpoint.

        :param _request: An HTTP request object.
        :return: A JSON response indicating server is healthy.
        """
        return PlainTextResponse("OK")


    @mcp.tool()
    def get_server_info() -> dict[str, Any]:
=======
    session_manager = SessionManager(session_ttl_seconds=constants.SESSION_TTL_SECONDS)

    connector = ClpConnector(clp_config)

    @mcp.tool
    async def get_instructions(ctx: Context) -> str:
>>>>>>> 127cb793
        """
        Gets a pre-defined "system prompt" that guides the LLM behavior.
        This function must be invoked before any other `FastMCP.tool`.

        :param ctx: The `FastMCP` context containing the metadata of the underlying MCP session.
        :return: A string of "system prompt".
        """
        await session_manager.start()
        return session_manager.get_or_create_session(ctx.session_id).get_instructions()

    @mcp.tool
    async def get_nth_page(page_index: int, ctx: Context) -> dict[str, Any]:
        """
        Retrieves the n-th page of a paginated response with the paging metadata from the previous
        query.

        :param page_index: Zero-based index, e.g., 0 for the first page.
        :param ctx: The `FastMCP` context containing the metadata of the underlying MCP session.
        :return: A dictionary containing the following key-value pairs on success:
            - "items": A list of log entries in the requested page.
            - "num_total_pages": Total number of pages available from the query as an integer.
            - "num_total_items": Total number of log entries available from the query as an integer.
            - "num_items_per_page": Number of log entries per page.
            - "has_next": Whether a page exists after the returned one.
            - "has_previous": Whether a page exists before the returned one.
        :return: A dictionary with the following key-value pair on failures:
            - "Error": An error message describing the failure.
        """
        await session_manager.start()
        return session_manager.get_nth_page(ctx.session_id, page_index)

    @mcp.tool
    def hello_world(name: str = "clp-mcp-server user") -> dict[str, Any]:
        """
        Provides a simple hello world greeting.

        :param name:
        :return: A greeting message to the given `name`.
        """
        return {
            "message": f"Hello World, {name.strip()}!",
            "server": constants.SERVER_NAME,
            "status": "running",
        }

    @mcp.tool
    async def search_by_kql(kql_query: str, ctx: Context) -> dict[str, Any]:
        """
        Searches log events that match the given Kibana Query Language (KQL) query. The resulting
        events are ordered by timestamp in descending order (latest to oldest), cached for
        subsequent pagination, and returned with the first page of results.

        :param kql_query:
        :param ctx: The `FastMCP` context containing the metadata of the underlying MCP session.
        :return: A dictionary containing the following key-value pairs on success:
            - "items": A list of log entries in the requested page.
            - "num_total_pages": Total number of pages available from the query as an integer.
            - "num_total_items": Total number of log entries available from the query as an integer.
            - "num_items_per_page": Number of log entries per page.
            - "has_next": Whether a page exists after the returned one.
            - "has_previous": Whether a page exists before the returned one.
        :return: A dictionary with the following key-value pair on failures:
            - "Error": An error message describing the failure.
        """
        await session_manager.start()

        try:
            query_id = await connector.submit_query(kql_query)
            await connector.wait_query_completion(query_id)
            results = await connector.read_results(query_id)
        except (ValueError, RuntimeError, TimeoutError) as e:
            return {"Error": str(e)}

        sorted_results = sort_by_timestamp(results)
        formatted_results = format_query_results(sorted_results)
        return session_manager.cache_query_result_and_get_first_page(
            ctx.session_id, formatted_results
        )

    return mcp<|MERGE_RESOLUTION|>--- conflicted
+++ resolved
@@ -2,14 +2,11 @@
 
 from typing import Any
 
-<<<<<<< HEAD
-from fastmcp import FastMCP
+
+from clp_py_utils.clp_config import CLPConfig
+from fastmcp import Context, FastMCP
 from starlette.requests import Request
 from starlette.responses import PlainTextResponse
-=======
-from clp_py_utils.clp_config import CLPConfig
-from fastmcp import Context, FastMCP
->>>>>>> 127cb793
 
 from clp_mcp_server.clp_connector import ClpConnector
 
@@ -29,28 +26,12 @@
     """
     mcp = FastMCP(name=constants.SERVER_NAME)
 
-<<<<<<< HEAD
-    @mcp.custom_route("/health", methods=["GET"])
-    async def health_check(_request: Request) -> PlainTextResponse:
-        """
-        Health check endpoint.
-
-        :param _request: An HTTP request object.
-        :return: A JSON response indicating server is healthy.
-        """
-        return PlainTextResponse("OK")
-
-
-    @mcp.tool()
-    def get_server_info() -> dict[str, Any]:
-=======
     session_manager = SessionManager(session_ttl_seconds=constants.SESSION_TTL_SECONDS)
 
     connector = ClpConnector(clp_config)
 
     @mcp.tool
     async def get_instructions(ctx: Context) -> str:
->>>>>>> 127cb793
         """
         Gets a pre-defined "system prompt" that guides the LLM behavior.
         This function must be invoked before any other `FastMCP.tool`.
@@ -130,4 +111,14 @@
             ctx.session_id, formatted_results
         )
 
+    @mcp.custom_route("/health", methods=["GET"])
+    async def health_check(_request: Request) -> PlainTextResponse:
+        """
+        Health check endpoint.
+
+        :param _request: An HTTP request object.
+        :return: A JSON response indicating server is healthy.
+        """
+        return PlainTextResponse("OK")
+
     return mcp