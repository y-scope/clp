--- conflicted
+++ resolved
@@ -1,9 +1,4 @@
-<<<<<<< HEAD
-use secrecy::{ExposeSecret, SecretString};
-use serde::{Deserialize, Serialize, Serializer, ser::SerializeStruct};
-=======
 use serde::{Deserialize, Serialize};
->>>>>>> d3b176c0
 
 /// Represents the configuration for connecting to an S3 bucket.
 #[derive(Debug, Clone, PartialEq, Eq, Serialize)]
@@ -23,11 +18,7 @@
 }
 
 /// Represents AWS credentials.
-<<<<<<< HEAD
-#[derive(Debug, Clone, Deserialize)]
-=======
 #[derive(Debug, Clone, PartialEq, Eq, Serialize, Deserialize)]
->>>>>>> d3b176c0
 pub struct AwsCredentials {
     pub access_key_id: String,
     pub secret_access_key: String,
