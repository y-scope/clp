--- conflicted
+++ resolved
@@ -7,11 +7,6 @@
 aws-config = "1.8.8"
 aws-sdk-s3 = "1.106.0"
 aws-sdk-sqs = "1.86.0"
-<<<<<<< HEAD
-num_enum = "0.7"
-secrecy = { version = "0.10.3", features = ["serde"] }
-serde = { version = "1.0", features = ["derive"] }
-=======
 brotli = "8.0.2"
 num_enum = "0.7.5"
 rmp-serde = "1.3.0"
@@ -22,5 +17,4 @@
 
 [dev-dependencies]
 hex = "0.4.3"
-serde_json = "1.0.145"
->>>>>>> a283379d
+serde_json = "1.0.145"