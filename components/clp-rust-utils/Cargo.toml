[package]
name = "clp-rust-utils"
version = "0.1.0"
edition = "2024"

[dependencies]
aws-config = "1.8.8"
aws-sdk-s3 = "1.106.0"
aws-sdk-sqs = "1.86.0"
<<<<<<< HEAD
num_enum = "0.7"
secrecy = { version = "0.10.3", features = ["serde"] }
serde = { version = "1.0", features = ["derive"] }
=======
brotli = "8.0.2"
rmp-serde = "1.3.0"
secrecy = { version = "0.10.3", features = ["serde"] }
serde = { version = "1.0.228", features = ["derive"] }
thiserror = "2.0.17"

[dev-dependencies]
hex = "0.4.3"
serde_json = "1.0.145"
>>>>>>> e81dbfca
<|MERGE_RESOLUTION|>--- conflicted
+++ resolved
@@ -7,12 +7,8 @@
 aws-config = "1.8.8"
 aws-sdk-s3 = "1.106.0"
 aws-sdk-sqs = "1.86.0"
-<<<<<<< HEAD
+brotli = "8.0.2"
 num_enum = "0.7"
-secrecy = { version = "0.10.3", features = ["serde"] }
-serde = { version = "1.0", features = ["derive"] }
-=======
-brotli = "8.0.2"
 rmp-serde = "1.3.0"
 secrecy = { version = "0.10.3", features = ["serde"] }
 serde = { version = "1.0.228", features = ["derive"] }
@@ -20,5 +16,4 @@
 
 [dev-dependencies]
 hex = "0.4.3"
-serde_json = "1.0.145"
->>>>>>> e81dbfca
+serde_json = "1.0.145"