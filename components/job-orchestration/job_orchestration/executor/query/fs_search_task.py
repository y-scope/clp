--- conflicted
+++ resolved
@@ -116,8 +116,7 @@
 
     logger.info(f"Started task for job {job_id}")
 
-<<<<<<< HEAD
-    search_config = SearchConfig.parse_obj(job_config_obj)
+    search_config = SearchJobConfig.parse_obj(job_config_obj)
     sql_adapter = SQL_Adapter(Database.parse_obj(clp_metadata_db_conn_params))
 
     start_time = datetime.datetime.now()
@@ -142,48 +141,6 @@
             sql_adapter,
             task_id,
             dict(status=task_status, duration=0, start_time=start_time),
-=======
-    search_config = SearchJobConfig.parse_obj(job_config_obj)
-    sql_adapter = SQL_Adapter(Database.parse_obj(clp_metadata_db_conn_params))
-
-    start_time = datetime.datetime.now()
-    search_status = QueryTaskStatus.RUNNING
-    with closing(sql_adapter.create_connection(True)) as db_conn, closing(
-        db_conn.cursor(dictionary=True)
-    ) as db_cursor:
-        try:
-            search_command = make_command(
-                storage_engine=clp_storage_engine,
-                clp_home=clp_home,
-                archives_dir=archive_directory,
-                archive_id=archive_id,
-                search_config=search_config,
-                results_cache_uri=results_cache_uri,
-                results_collection=job_id,
-            )
-        except ValueError as e:
-            error_message = f"Error creating search command: {e}"
-            logger.error(error_message)
-
-            update_search_task_metadata(
-                db_cursor,
-                task_id,
-                dict(status=QueryTaskStatus.FAILED, duration=0, start_time=start_time),
-            )
-            db_conn.commit()
-            clo_log_file.write(error_message)
-            clo_log_file.close()
-
-            return QueryTaskResult(
-                task_id=task_id,
-                status=QueryTaskStatus.FAILED,
-                duration=0,
-                error_log_path=str(clo_log_path),
-            ).dict()
-
-        update_search_task_metadata(
-            db_cursor, task_id, dict(status=search_status, start_time=start_time)
->>>>>>> 94509a83
         )
 
         clo_log_file.close()
@@ -242,11 +199,4 @@
         sql_adapter, task_id, dict(status=task_status, start_time=start_time, duration=duration)
     )
 
-<<<<<<< HEAD
-    return generate_final_task_results(task_id, task_status, duration, clo_log_path)
-=======
-    if QueryTaskStatus.FAILED == search_status:
-        search_task_result.error_log_path = str(clo_log_path)
-
-    return search_task_result.dict()
->>>>>>> 94509a83
+    return generate_final_task_results(task_id, task_status, duration, clo_log_path)