--- conflicted
+++ resolved
@@ -6,11 +6,7 @@
 from contextlib import closing
 from logging import Logger
 from pathlib import Path
-<<<<<<< HEAD
-from typing import Any, Dict, List, Optional
-=======
-from typing import Any, Dict, List, Tuple
->>>>>>> 774ba197
+from typing import Any, Dict, List, Optional, Tuple
 
 from clp_py_utils.clp_config import QUERY_TASKS_TABLE_NAME
 from clp_py_utils.sql_adapter import SQL_Adapter
