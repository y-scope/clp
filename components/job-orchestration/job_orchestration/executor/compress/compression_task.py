--- conflicted
+++ resolved
@@ -294,10 +294,7 @@
         archive_output_dir = archive_output_dir / input_dataset
         if StorageType.S3 == storage_type:
             s3_config.key_prefix = f"{s3_config.key_prefix}{input_dataset}/"
-<<<<<<< HEAD
-=======
-
->>>>>>> bcb7f546
+
         compression_cmd, compression_env = _make_clp_s_command_and_env(
             clp_home=clp_home,
             archive_output_dir=archive_output_dir,
