--- conflicted
+++ resolved
@@ -71,14 +71,10 @@
 
 def update_tags(db_cursor, table_prefix, archive_id, tag_ids):
     db_cursor.executemany(
-<<<<<<< HEAD
-        f"INSERT INTO {table_prefix}{ARCHIVE_TAGS_TABLE_SUFFIX} (archive_id, tag_id) VALUES (%s, %s)",
-=======
         f"""
         INSERT INTO {table_prefix}{ARCHIVE_TAGS_TABLE_SUFFIX} (archive_id, tag_id)
         VALUES (%s, %s)
         """,
->>>>>>> faddfc38
         [(archive_id, tag_id) for tag_id in tag_ids],
     )
 
