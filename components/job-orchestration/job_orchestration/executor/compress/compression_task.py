import datetime
import json
import os
import pathlib
import subprocess
from contextlib import closing
from typing import Any, Dict, List, Optional, Tuple

import yaml
from celery.app.task import Task
from celery.utils.log import get_task_logger
from clp_py_utils.clp_config import (
    COMPRESSION_JOBS_TABLE_NAME,
    COMPRESSION_TASKS_TABLE_NAME,
    Database,
    S3Config,
    StorageEngine,
    StorageType,
    WorkerConfig,
)
from clp_py_utils.clp_logging import set_logging_level
from clp_py_utils.clp_metadata_db_utils import (
    get_archive_tags_table_name,
    get_archives_table_name,
)
from clp_py_utils.core import read_yaml_config_file
from clp_py_utils.s3_utils import (
    generate_s3_virtual_hosted_style_url,
    get_credential_env_vars,
    s3_put,
)
from clp_py_utils.sql_adapter import SQL_Adapter
from job_orchestration.executor.compress.celery import app
from job_orchestration.scheduler.constants import CompressionTaskStatus
from job_orchestration.scheduler.job_config import (
    ClpIoConfig,
    InputType,
    PathsToCompress,
    S3InputConfig,
)
from job_orchestration.scheduler.scheduler_data import CompressionTaskResult

# Setup logging
logger = get_task_logger(__name__)


def update_compression_task_metadata(db_cursor, task_id, kv):
    if not len(kv):
        raise ValueError("Must specify at least one field to update")

    field_set_expressions = [f'{k}="{v}"' for k, v in kv.items()]
    query = f"""
    UPDATE {COMPRESSION_TASKS_TABLE_NAME}
    SET {", ".join(field_set_expressions)}
    WHERE id={task_id}
    """
    db_cursor.execute(query)


def increment_compression_job_metadata(db_cursor, job_id, kv):
    if not len(kv):
        raise ValueError("Must specify at least one field to update")

    field_set_expressions = [f"{k}={k}+{v}" for k, v in kv.items()]
    query = f"""
    UPDATE {COMPRESSION_JOBS_TABLE_NAME}
    SET {", ".join(field_set_expressions)}
    WHERE id={job_id}
    """
    db_cursor.execute(query)


def update_tags(db_cursor, table_prefix, dataset, archive_id, tag_ids):
    archive_tags_table_name = get_archive_tags_table_name(table_prefix, dataset)
    db_cursor.executemany(
        f"""
        INSERT INTO {archive_tags_table_name} (archive_id, tag_id)
        VALUES (%s, %s)
        """,
        [(archive_id, tag_id) for tag_id in tag_ids],
    )


def update_job_metadata_and_tags(db_cursor, job_id, table_prefix, dataset, tag_ids, archive_stats):
    if tag_ids is not None:
        update_tags(db_cursor, table_prefix, dataset, archive_stats["id"], tag_ids)
    increment_compression_job_metadata(
        db_cursor,
        job_id,
        dict(
            uncompressed_size=archive_stats["uncompressed_size"],
            compressed_size=archive_stats["size"],
        ),
    )


<<<<<<< HEAD
def update_archive_metadata(db_cursor, table_prefix, dataset, archive_stats):
    archive_stats_defaults = {
        "begin_timestamp": 0,
        "end_timestamp": 0,
        "creator_id": "",
=======
def update_archive_metadata(db_cursor, table_prefix, archive_stats):
    stats_to_update = {
        # Use defaults for values clp-s doesn't output
>>>>>>> 2cd489ca
        "creation_ix": 0,
        "creator_id": "",
    }
<<<<<<< HEAD
    for k, v in archive_stats_defaults.items():
        archive_stats.setdefault(k, v)
    keys = ", ".join(archive_stats.keys())
    value_placeholders = ", ".join(["%s"] * len(archive_stats))
    archives_table_name = get_archives_table_name(table_prefix, dataset)
    query = f"INSERT INTO {archives_table_name} ({keys}) VALUES ({value_placeholders})"
    db_cursor.execute(query, list(archive_stats.values()))
=======

    # Validate clp-s doesn't output the set kv-pairs
    for key in stats_to_update:
        if key in archive_stats:
            raise ValueError(f"Unexpected key '{key}' in archive stats")

    required_stat_names = [
        "begin_timestamp",
        "end_timestamp",
        "id",
        "size",
        "uncompressed_size",
    ]
    for stat_name in required_stat_names:
        stats_to_update[stat_name] = archive_stats[stat_name]

    keys = ", ".join(stats_to_update.keys())
    value_placeholders = ", ".join(["%s"] * len(stats_to_update))
    query = (
        f"INSERT INTO {table_prefix}{ARCHIVES_TABLE_SUFFIX} ({keys}) VALUES ({value_placeholders})"
    )
    db_cursor.execute(query, list(stats_to_update.values()))
>>>>>>> 2cd489ca


def _generate_fs_logs_list(
    output_file_path: pathlib.Path,
    paths_to_compress: PathsToCompress,
) -> None:
    file_paths = paths_to_compress.file_paths
    empty_directories = paths_to_compress.empty_directories
    with open(output_file_path, "w") as file:
        for path_str in file_paths:
            file.write(path_str)
            file.write("\n")
        if empty_directories and len(empty_directories) > 0:
            # Prepare list of paths to compress for clp
            for path_str in empty_directories:
                file.write(path_str)
                file.write("\n")


def _generate_s3_logs_list(
    output_file_path: pathlib.Path,
    paths_to_compress: PathsToCompress,
    s3_input_config: S3InputConfig,
) -> None:
    # S3 object keys are stored as file_paths in `PathsToCompress`
    object_keys = paths_to_compress.file_paths
    with open(output_file_path, "w") as file:
        for object_key in object_keys:
            s3_virtual_hosted_style_url = generate_s3_virtual_hosted_style_url(
                s3_input_config.region_code, s3_input_config.bucket, object_key
            )
            file.write(s3_virtual_hosted_style_url)
            file.write("\n")


def _upload_archive_to_s3(
    s3_config: S3Config,
    archive_src_path: pathlib.Path,
    archive_id: str,
    dataset: Optional[str],
):
    dest_path = archive_id
    if dataset is not None:
        dest_path = f"{dataset}/{dest_path}"
    s3_put(s3_config, archive_src_path, dest_path)


def _make_clp_command_and_env(
    clp_home: pathlib.Path,
    archive_output_dir: pathlib.Path,
    clp_config: ClpIoConfig,
    db_config_file_path: pathlib.Path,
) -> Tuple[List[str], Optional[Dict[str, str]]]:
    """
    Generates the command and environment variables for a clp compression job.
    :param clp_home:
    :param archive_output_dir:
    :param clp_config:
    :param db_config_file_path:
    :return: Tuple of (compression_command, compression_env_vars)
    """

    path_prefix_to_remove = clp_config.input.path_prefix_to_remove

    # fmt: off
    compression_cmd = [
        str(clp_home / "bin" / "clp"),
        "c", str(archive_output_dir),
        "--print-archive-stats-progress",
        "--target-dictionaries-size", str(clp_config.output.target_dictionaries_size),
        "--target-segment-size", str(clp_config.output.target_segment_size),
        "--target-encoded-file-size", str(clp_config.output.target_encoded_file_size),
        "--compression-level", str(clp_config.output.compression_level),
        "--db-config-file", str(db_config_file_path),
    ]
    # fmt: on
    if path_prefix_to_remove:
        compression_cmd.append("--remove-path-prefix")
        compression_cmd.append(path_prefix_to_remove)

    # Use schema file if it exists
    schema_path: pathlib.Path = clp_home / "etc" / "clp-schema.txt"
    if schema_path.exists():
        compression_cmd.append("--schema-path")
        compression_cmd.append(str(schema_path))

    return compression_cmd, None


def _make_clp_s_command_and_env(
    clp_home: pathlib.Path,
    archive_output_dir: pathlib.Path,
    clp_config: ClpIoConfig,
    use_single_file_archive: bool,
) -> Tuple[List[str], Optional[Dict[str, str]]]:
    """
    Generates the command and environment variables for a clp_s compression job.
    :param clp_home:
    :param archive_output_dir:
    :param clp_config:
    :param use_single_file_archive:
    :return: Tuple of (compression_command, compression_env_vars)
    """

    # fmt: off
    compression_cmd = [
        str(clp_home / "bin" / "clp-s"),
        "c", str(archive_output_dir),
        "--print-archive-stats",
        "--target-encoded-size",
        str(clp_config.output.target_segment_size + clp_config.output.target_dictionaries_size),
        "--compression-level", str(clp_config.output.compression_level),
    ]
    # fmt: on

    if InputType.S3 == clp_config.input.type:
        compression_env_vars = dict(os.environ)
        compression_env_vars.update(get_credential_env_vars(clp_config.input.aws_authentication))
        compression_cmd.append("--auth")
        compression_cmd.append("s3")
    else:
        compression_env_vars = None

    if use_single_file_archive:
        compression_cmd.append("--single-file-archive")

    if clp_config.input.timestamp_key is not None:
        compression_cmd.append("--timestamp-key")
        compression_cmd.append(clp_config.input.timestamp_key)

    return compression_cmd, compression_env_vars


def run_clp(
    worker_config: WorkerConfig,
    clp_config: ClpIoConfig,
    clp_home: pathlib.Path,
    logs_dir: pathlib.Path,
    job_id: int,
    task_id: int,
    tag_ids,
    paths_to_compress: PathsToCompress,
    sql_adapter: SQL_Adapter,
    clp_metadata_db_connection_config,
):
    """
    Compresses logs into archives.

    :param worker_config: WorkerConfig
    :param clp_config: ClpIoConfig
    :param clp_home:
    :param logs_dir:
    :param job_id:
    :param task_id:
    :param tag_ids:
    :param paths_to_compress: PathToCompress
    :param sql_adapter: SQL_Adapter
    :param clp_metadata_db_connection_config
    :return: tuple -- (whether compression was successful, output messages)
    """
    instance_id_str = f"compression-job-{job_id}-task-{task_id}"

    clp_storage_engine = worker_config.package.storage_engine
    data_dir = worker_config.data_directory
    archive_output_dir = worker_config.archive_output.get_directory()

    # Generate database config file for clp
    db_config_file_path = data_dir / f"{instance_id_str}-db-config.yml"
    db_config_file = open(db_config_file_path, "w")
    yaml.safe_dump(clp_metadata_db_connection_config, db_config_file)
    db_config_file.close()

    # Get S3 config
    s3_config: S3Config
    enable_s3_write = False
    storage_type = worker_config.archive_output.storage.type
    if StorageType.S3 == storage_type:
        if StorageEngine.CLP_S != clp_storage_engine:
            error_msg = f"S3 storage is not supported for storage engine: {clp_storage_engine}."
            logger.error(error_msg)
            return False, {"error_message": error_msg}

        s3_config = worker_config.archive_output.storage.s3_config
        enable_s3_write = True

    table_prefix = clp_metadata_db_connection_config["table_prefix"]
    input_dataset: Optional[str] = None
    if StorageEngine.CLP == clp_storage_engine:
        compression_cmd, compression_env = _make_clp_command_and_env(
            clp_home=clp_home,
            archive_output_dir=archive_output_dir,
            clp_config=clp_config,
            db_config_file_path=db_config_file_path,
        )
    elif StorageEngine.CLP_S == clp_storage_engine:
        input_dataset = clp_config.input.dataset
        archive_output_dir = archive_output_dir / input_dataset

        compression_cmd, compression_env = _make_clp_s_command_and_env(
            clp_home=clp_home,
            archive_output_dir=archive_output_dir,
            clp_config=clp_config,
            use_single_file_archive=enable_s3_write,
        )
    else:
        logger.error(f"Unsupported storage engine {clp_storage_engine}")
        return False, {"error_message": f"Unsupported storage engine {clp_storage_engine}"}

    # Generate list of logs to compress
    input_type = clp_config.input.type
    logs_list_path = data_dir / f"{instance_id_str}-log-paths.txt"
    if InputType.FS == input_type:
        _generate_fs_logs_list(logs_list_path, paths_to_compress)
    elif InputType.S3 == input_type:
        _generate_s3_logs_list(logs_list_path, paths_to_compress, clp_config.input)
    else:
        error_msg = f"Unsupported input type: {input_type}."
        logger.error(error_msg)
        return False, {"error_message": error_msg}

    compression_cmd.append("--files-from")
    compression_cmd.append(str(logs_list_path))

    # Open stderr log file
    stderr_log_path = logs_dir / f"{instance_id_str}-stderr.log"
    stderr_log_file = open(stderr_log_path, "w")

    # Start compression
    logger.debug("Compressing...")
    compression_successful = False
    proc = subprocess.Popen(
        compression_cmd, stdout=subprocess.PIPE, stderr=stderr_log_file, env=compression_env
    )

    # Compute the total amount of data compressed
    last_archive_stats = None
    last_line_decoded = False
    total_uncompressed_size = 0
    total_compressed_size = 0

    # Handle job metadata update and S3 write if enabled
    s3_error = None
    while not last_line_decoded:
        stats: Optional[Dict[str, Any]] = None

        line = proc.stdout.readline()
        if not line:
            last_line_decoded = True
        else:
            stats = json.loads(line.decode("utf-8"))

        if last_archive_stats is not None and (
            None is stats or stats["id"] != last_archive_stats["id"]
        ):
            archive_id = last_archive_stats["id"]
            archive_path = archive_output_dir / archive_id
            if enable_s3_write:
                if s3_error is None:
                    logger.info(f"Uploading archive {archive_id} to S3...")
                    try:
                        _upload_archive_to_s3(s3_config, archive_path, archive_id, input_dataset)
                        logger.info(f"Finished uploading archive {archive_id} to S3.")
                    except Exception as err:
                        logger.exception(f"Failed to upload archive {archive_id}")
                        s3_error = str(err)
                        # NOTE: It's possible `proc` finishes before we call `terminate` on it, in
                        # which case the process will still return success.
                        proc.terminate()

            if s3_error is None:
                # We've started a new archive so add the previous archive's last reported size to
                # the total
                total_uncompressed_size += last_archive_stats["uncompressed_size"]
                total_compressed_size += last_archive_stats["size"]
                with closing(sql_adapter.create_connection(True)) as db_conn, closing(
                    db_conn.cursor(dictionary=True)
                ) as db_cursor:
                    if StorageEngine.CLP_S == clp_storage_engine:
                        update_archive_metadata(
                            db_cursor, table_prefix, input_dataset, last_archive_stats
                        )
                    update_job_metadata_and_tags(
                        db_cursor,
                        job_id,
                        table_prefix,
                        input_dataset,
                        tag_ids,
                        last_archive_stats,
                    )
                    db_conn.commit()

                if StorageEngine.CLP_S == clp_storage_engine:
                    indexer_cmd = [
                        str(clp_home / "bin" / "indexer"),
                        "--db-config-file",
                        str(db_config_file_path),
                        input_dataset,
                        archive_path,
                    ]
                    try:
                        subprocess.run(
                            indexer_cmd,
                            stdout=subprocess.DEVNULL,
                            stderr=stderr_log_file,
                            check=True,
                        )
                    except subprocess.CalledProcessError:
                        logger.exception("Failed to index archive.")

            if enable_s3_write:
                archive_path.unlink()

        last_archive_stats = stats

    # Wait for compression to finish
    return_code = proc.wait()
    if 0 != return_code:
        logger.error(f"Failed to compress, return_code={str(return_code)}")
    else:
        compression_successful = True

        # Remove generated temporary files
        if logs_list_path:
            logs_list_path.unlink()
        db_config_file_path.unlink()
    logger.debug("Compressed.")

    # Close stderr log file
    stderr_log_file.close()

    worker_output = {
        "total_uncompressed_size": total_uncompressed_size,
        "total_compressed_size": total_compressed_size,
    }

    if compression_successful and s3_error is None:
        return CompressionTaskStatus.SUCCEEDED, worker_output
    else:
        error_msgs = []
        if compression_successful is False:
            error_msgs.append(f"See logs {stderr_log_path}")
        if s3_error is not None:
            error_msgs.append(s3_error)
        worker_output["error_message"] = "\n".join(error_msgs)
        return CompressionTaskStatus.FAILED, worker_output


@app.task(bind=True)
def compress(
    self: Task,
    job_id: int,
    task_id: int,
    tag_ids,
    clp_io_config_json: str,
    paths_to_compress_json: str,
    clp_metadata_db_connection_config,
):
    clp_home = pathlib.Path(os.getenv("CLP_HOME"))

    # Set logging level
    logs_dir = pathlib.Path(os.getenv("CLP_LOGS_DIR"))
    clp_logging_level = str(os.getenv("CLP_LOGGING_LEVEL"))
    set_logging_level(logger, clp_logging_level)

    # Load configuration
    try:
        worker_config = WorkerConfig.parse_obj(
            read_yaml_config_file(pathlib.Path(os.getenv("CLP_CONFIG_PATH")))
        )
    except Exception as ex:
        error_msg = "Failed to load worker config"
        logger.exception(error_msg)
        return CompressionTaskResult(
            task_id=task_id,
            status=CompressionTaskStatus.FAILED,
            duration=0,
            error_message=error_msg,
        )

    clp_io_config = ClpIoConfig.parse_raw(clp_io_config_json)
    paths_to_compress = PathsToCompress.parse_raw(paths_to_compress_json)

    sql_adapter = SQL_Adapter(Database.parse_obj(clp_metadata_db_connection_config))

    start_time = datetime.datetime.now()
    logger.info(f"[job_id={job_id} task_id={task_id}] COMPRESSION STARTED.")
    compression_task_status, worker_output = run_clp(
        worker_config,
        clp_io_config,
        clp_home,
        logs_dir,
        job_id,
        task_id,
        tag_ids,
        paths_to_compress,
        sql_adapter,
        clp_metadata_db_connection_config,
    )
    duration = (datetime.datetime.now() - start_time).total_seconds()
    logger.info(f"[job_id={job_id} task_id={task_id}] COMPRESSION COMPLETED.")

    with closing(sql_adapter.create_connection(True)) as db_conn, closing(
        db_conn.cursor(dictionary=True)
    ) as db_cursor:
        update_compression_task_metadata(
            db_cursor,
            task_id,
            dict(
                start_time=start_time,
                status=compression_task_status,
                partition_uncompressed_size=worker_output["total_uncompressed_size"],
                partition_compressed_size=worker_output["total_compressed_size"],
                duration=duration,
            ),
        )
        if CompressionTaskStatus.SUCCEEDED == compression_task_status:
            increment_compression_job_metadata(db_cursor, job_id, dict(num_tasks_completed=1))
        db_conn.commit()

    compression_task_result = CompressionTaskResult(
        task_id=task_id,
        status=compression_task_status,
        duration=duration,
    )

    if CompressionTaskStatus.FAILED == compression_task_status:
        compression_task_result.error_message = worker_output["error_message"]

    return compression_task_result.dict()<|MERGE_RESOLUTION|>--- conflicted
+++ resolved
@@ -94,29 +94,12 @@
     )
 
 
-<<<<<<< HEAD
 def update_archive_metadata(db_cursor, table_prefix, dataset, archive_stats):
-    archive_stats_defaults = {
-        "begin_timestamp": 0,
-        "end_timestamp": 0,
-        "creator_id": "",
-=======
-def update_archive_metadata(db_cursor, table_prefix, archive_stats):
     stats_to_update = {
         # Use defaults for values clp-s doesn't output
->>>>>>> 2cd489ca
         "creation_ix": 0,
         "creator_id": "",
     }
-<<<<<<< HEAD
-    for k, v in archive_stats_defaults.items():
-        archive_stats.setdefault(k, v)
-    keys = ", ".join(archive_stats.keys())
-    value_placeholders = ", ".join(["%s"] * len(archive_stats))
-    archives_table_name = get_archives_table_name(table_prefix, dataset)
-    query = f"INSERT INTO {archives_table_name} ({keys}) VALUES ({value_placeholders})"
-    db_cursor.execute(query, list(archive_stats.values()))
-=======
 
     # Validate clp-s doesn't output the set kv-pairs
     for key in stats_to_update:
@@ -135,11 +118,11 @@
 
     keys = ", ".join(stats_to_update.keys())
     value_placeholders = ", ".join(["%s"] * len(stats_to_update))
+    archives_table_name = get_archives_table_name(table_prefix, dataset)
     query = (
-        f"INSERT INTO {table_prefix}{ARCHIVES_TABLE_SUFFIX} ({keys}) VALUES ({value_placeholders})"
+        f"INSERT INTO {archives_table_name} ({keys}) VALUES ({value_placeholders})"
     )
     db_cursor.execute(query, list(stats_to_update.values()))
->>>>>>> 2cd489ca
 
 
 def _generate_fs_logs_list(
