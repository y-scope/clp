--- conflicted
+++ resolved
@@ -37,10 +37,7 @@
     FILES_TABLE_SUFFIX,
     QUERY_JOBS_TABLE_NAME,
     QUERY_TASKS_TABLE_NAME,
-<<<<<<< HEAD
     StorageEngine,
-=======
->>>>>>> faddfc38
     TAGS_TABLE_SUFFIX,
 )
 from clp_py_utils.clp_logging import get_logger, get_logging_formatter, set_logging_level
@@ -477,14 +474,7 @@
     table_prefix: str,
     archive_id: str,
 ) -> bool:
-<<<<<<< HEAD
-    query = f"""SELECT 1
-                FROM {table_prefix}{ARCHIVES_TABLE_SUFFIX} WHERE
-                id = %s
-                """
-=======
     query = f"SELECT 1 FROM {table_prefix}{ARCHIVES_TABLE_SUFFIX} WHERE id = %s"
->>>>>>> faddfc38
     with contextlib.closing(db_conn.cursor(dictionary=True)) as cursor:
         cursor.execute(query, (archive_id,))
         if cursor.fetchone():
@@ -659,10 +649,6 @@
                 if job_id in active_jobs:
                     continue
 
-<<<<<<< HEAD
-=======
-                search_config = SearchJobConfig.parse_obj(job_config)
->>>>>>> faddfc38
                 archives_for_search = get_archives_for_search(db_conn, table_prefix, search_config)
                 if len(archives_for_search) == 0:
                     if set_job_or_task_status(
