--- conflicted
+++ resolved
@@ -64,14 +64,8 @@
 # Dictionary of active jobs indexed by job id
 active_jobs: Dict[str, QueryJob] = {}
 
-<<<<<<< HEAD
-# Dictionary of active file_split_ids being extracted and
-# the job ids waiting on it
+# Dictionary that maps IDs of file splits being extracted to IDs of jobs waiting for them
 active_file_split_ir_extractions: Dict[str, List[str]] = {}
-=======
-# Dictionary that maps IDs of file splits being extracted to IDs of jobs waiting for them
-active_extraction_file_splits: Dict[str, List[str]] = {}
->>>>>>> 20973967
 
 reducer_connection_queue: Optional[asyncio.Queue] = None
 
@@ -552,15 +546,6 @@
                         logger.error(f"Failed to set job {job_id} as failed")
                     continue
 
-<<<<<<< HEAD
-                # Note: the following two if blocks should not be reordered.
-                # The second if statement only check if any chunk of the specific file split is extracted, but
-                # it does not guarantee all chunks to be ready because the extraction job could still be running.
-                # However, if there is no running extraction job for the file split, then a single chunk being
-                # available guarantees that all chunks are extracted.
-                if file_split_id in active_file_split_ir_extractions:
-                    active_file_split_ir_extractions[file_split_id].append(job_id)
-=======
                 # NOTE: The following two if blocks should not be reordered since if we first check
                 # whether *an* IR file has been extracted for the requested file split, it doesn't
                 # mean that *all* IR files have has been extracted for the file split (since the
@@ -570,9 +555,8 @@
 
                 # Check if the file split is currently being extracted; if so, add the job ID to the
                 # list of jobs waiting for it.
-                if file_split_id in active_extraction_file_splits:
-                    active_extraction_file_splits[file_split_id].append(job_id)
->>>>>>> 20973967
+                if file_split_id in active_file_split_ir_extractions:
+                    active_file_split_ir_extractions[file_split_id].append(job_id)
                     logger.info(
                         f"Split {file_split_id} is being extracted, so mark job {job_id} as running"
                     )
@@ -588,12 +572,8 @@
                         logger.error(f"Failed to set job {job_id} as running")
                     continue
 
-<<<<<<< HEAD
+                # Check if the file split has already been extracted
                 if ir_file_exists_for_file_split(
-=======
-                # Check if the file split has already been extracted
-                if is_file_split_extracted_as_ir(
->>>>>>> 20973967
                     results_cache_uri, ir_collection_name, file_split_id
                 ):
                     logger.info(
