"""
A scheduler for scheduling query jobs in the CLP package.

NOTE: This scheduler currently only has partial handling for failures of the database. Specifically,
in the event that the database is unreachable, the scheduler will continue running as if reads from
the database return no records and writes to the database always fail. Failed writes are currently
silently ignored, in which case the state of the database won't match the scheduler's internal
state. If the database comes back up, the scheduler will eventually reconnect to it and reads/writes
will function as normal again. However, the mismatched state may lead to unexpected behaviour like
jobs seemingly being stuck in the "RUNNING" state or jobs being repeated, which in turn will create
duplicated search results in the results cache, possibly long after the results had already been
cleared from the cache. Unfortunately, these effects will require manual intervention to clean-up.
TODO Address this limitation.
"""

from __future__ import annotations

import argparse
import asyncio
import contextlib
import datetime
import logging
import os
import pathlib
import sys
from abc import ABC, abstractmethod
from pathlib import Path
from typing import Any, Dict, List, Optional, Set, Tuple

import celery
import msgpack
import pymongo
from clp_py_utils.clp_config import (
    CLPConfig,
    QUERY_JOBS_TABLE_NAME,
    QUERY_TASKS_TABLE_NAME,
)
from clp_py_utils.clp_logging import get_logger, get_logging_formatter, set_logging_level
from clp_py_utils.clp_metadata_db_utils import (
    fetch_existing_datasets,
    get_archive_tags_table_name,
    get_archives_table_name,
    get_files_table_name,
    get_tags_table_name,
)
from clp_py_utils.core import read_yaml_config_file
from clp_py_utils.decorators import exception_default_value
from clp_py_utils.sql_adapter import SQL_Adapter
from job_orchestration.executor.query.extract_stream_task import extract_stream
from job_orchestration.executor.query.fs_search_task import search
from job_orchestration.retention.constants import MIN_TO_SECONDS, SECOND_TO_MILLISECOND
from job_orchestration.scheduler.constants import QueryJobStatus, QueryJobType, QueryTaskStatus
from job_orchestration.scheduler.job_config import (
    ExtractIrJobConfig,
    ExtractJsonJobConfig,
    QueryJobConfig,
    SearchJobConfig,
)
from job_orchestration.scheduler.query.reducer_handler import (
    handle_reducer_connection,
    ReducerHandlerMessage,
    ReducerHandlerMessageQueues,
    ReducerHandlerMessageType,
)
from job_orchestration.scheduler.scheduler_data import (
    ExtractIrJob,
    ExtractJsonJob,
    InternalJobState,
    QueryJob,
    QueryTaskResult,
    SearchJob,
)
from pydantic import ValidationError

# Setup logging
logger = get_logger("search-job-handler")

# Dictionary of active jobs indexed by job id
active_jobs: Dict[str, QueryJob] = {}

# Dictionary that maps IDs of file splits being extracted to IDs of jobs waiting for them
active_file_split_ir_extractions: Dict[str, List[str]] = {}

# Dictionary that maps IDs of clp-s archives being extracted to IDs of jobs waiting for them
active_archive_json_extractions: Dict[str, List[str]] = {}

reducer_connection_queue: Optional[asyncio.Queue] = None


class StreamExtractionHandle(ABC):
    def __init__(self, job_id: str):
        self._job_id = job_id
        self._archive_id: Optional[str] = None

    def get_archive_id(self) -> Optional[str]:
        return self._archive_id

    @abstractmethod
    def get_stream_id(self) -> str: ...

    @abstractmethod
    def is_stream_extraction_active(self) -> bool: ...

    @abstractmethod
    def is_stream_extracted(self, results_cache_uri: str, stream_collection_name: str) -> bool: ...

    @abstractmethod
    def mark_job_as_waiting(self) -> None: ...

    @abstractmethod
    def create_stream_extraction_job(self) -> QueryJob: ...


class IrExtractionHandle(StreamExtractionHandle):
    def __init__(
        self,
        job_id: str,
        job_config: Dict[str, Any],
        db_conn,
        table_prefix: str,
    ):
        super().__init__(job_id)
        self.__job_config = ExtractIrJobConfig.parse_obj(job_config)
        self._archive_id, self.__file_split_id = get_archive_and_file_split_ids_for_ir_extraction(
            db_conn, table_prefix, self.__job_config
        )
        if self._archive_id is None:
            raise ValueError("Job parameters don't resolve to an existing archive")

        self.__job_config.file_split_id = self.__file_split_id

    def get_stream_id(self) -> str:
        return self.__file_split_id

    def is_stream_extraction_active(self) -> bool:
        return self.__file_split_id in active_file_split_ir_extractions

    def is_stream_extracted(self, results_cache_uri: str, stream_collection_name: str) -> bool:
        return document_exists(
            results_cache_uri, stream_collection_name, "file_split_id", self.__file_split_id
        )

    def mark_job_as_waiting(self) -> None:
        global active_file_split_ir_extractions
        file_split_id = self.__file_split_id
        if file_split_id not in active_file_split_ir_extractions:
            active_file_split_ir_extractions[file_split_id] = []
        active_file_split_ir_extractions[file_split_id].append(self._job_id)

    def create_stream_extraction_job(self) -> QueryJob:
        logger.info(
            f"Creating IR extraction job {self._job_id} for file_split: {self.__file_split_id}"
        )
        return ExtractIrJob(
            id=self._job_id,
            extract_ir_config=self.__job_config,
            state=InternalJobState.WAITING_FOR_DISPATCH,
        )


class JsonExtractionHandle(StreamExtractionHandle):
    def __init__(
        self,
        job_id: str,
        job_config: Dict[str, Any],
        db_conn,
        table_prefix: str,
    ):
        super().__init__(job_id)
        self.__job_config = ExtractJsonJobConfig.parse_obj(job_config)
        self._archive_id = self.__job_config.archive_id
        if not archive_exists(db_conn, table_prefix, self.__job_config.dataset, self._archive_id):
            raise ValueError(f"Archive {self._archive_id} doesn't exist")

    def get_stream_id(self) -> str:
        return self._archive_id

    def is_stream_extraction_active(self) -> bool:
        return self._archive_id in active_archive_json_extractions

    def is_stream_extracted(self, results_cache_uri: str, stream_collection_name: str) -> bool:
        return document_exists(
            results_cache_uri, stream_collection_name, "orig_file_id", self._archive_id
        )

    def mark_job_as_waiting(self) -> None:
        global active_archive_json_extractions
        archive_id = self._archive_id
        if archive_id not in active_archive_json_extractions:
            active_archive_json_extractions[archive_id] = []
        active_archive_json_extractions[archive_id].append(self._job_id)

    def create_stream_extraction_job(self) -> QueryJob:
        logger.info(f"Creating json extraction job {self._job_id} on archive: {self._archive_id}")
        return ExtractJsonJob(
            id=self._job_id,
            extract_json_config=self.__job_config,
            state=InternalJobState.WAITING_FOR_DISPATCH,
        )


def document_exists(mongodb_uri, collection_name, field, value):
    with pymongo.MongoClient(mongodb_uri) as mongo_client:
        collection = mongo_client.get_default_database()[collection_name]
        return 0 != collection.count_documents({field: value})


def cancel_job_except_reducer(job: SearchJob):
    """
    Cancels the job apart from releasing the reducer since that requires an async call.
    NOTE: By keeping this method synchronous, the caller can cancel most of the job atomically,
    making it easier to avoid using locks in concurrent tasks.
    :param job:
    """

    if InternalJobState.RUNNING == job.state:
        job.current_sub_job_async_task_result.revoke(terminate=True)
        try:
            job.current_sub_job_async_task_result.get()
        except Exception:
            pass
    elif InternalJobState.WAITING_FOR_REDUCER == job.state:
        job.reducer_acquisition_task.cancel()


async def release_reducer_for_job(job: SearchJob):
    """
    Releases the reducer assigned to the given job
    :param job:
    """

    if job.reducer_handler_msg_queues is not None:
        # Signal the reducer to cancel the job
        msg = ReducerHandlerMessage(ReducerHandlerMessageType.FAILURE)
        await job.reducer_handler_msg_queues.put_to_handler(msg)


@exception_default_value(default=[])
def fetch_new_query_jobs(db_conn) -> list:
    """
    Fetches query jobs with status=PENDING from the database.
    :param db_conn:
    :return: The pending query jobs on success. An empty list if an exception occurs while
    interacting with the database.
    """
    with contextlib.closing(db_conn.cursor(dictionary=True)) as db_cursor:
        db_cursor.execute(
            f"""
            SELECT {QUERY_JOBS_TABLE_NAME}.id as job_id,
            {QUERY_JOBS_TABLE_NAME}.job_config,
            {QUERY_JOBS_TABLE_NAME}.type,
            {QUERY_JOBS_TABLE_NAME}.creation_time
            FROM {QUERY_JOBS_TABLE_NAME}
            WHERE {QUERY_JOBS_TABLE_NAME}.status={QueryJobStatus.PENDING}
            """
        )
        return db_cursor.fetchall()


@exception_default_value(default=[])
def fetch_cancelling_search_jobs(db_conn) -> list:
    """
    Fetches search jobs with status=CANCELLING from the database.
    :param db_conn:
    :return: The cancelling search jobs on success. An empty list if an exception occurs while
    interacting with the database.
    """
    with contextlib.closing(db_conn.cursor(dictionary=True)) as db_cursor:
        db_cursor.execute(
            f"""
            SELECT {QUERY_JOBS_TABLE_NAME}.id as job_id
            FROM {QUERY_JOBS_TABLE_NAME}
            WHERE {QUERY_JOBS_TABLE_NAME}.status={QueryJobStatus.CANCELLING}
            AND {QUERY_JOBS_TABLE_NAME}.type={QueryJobType.SEARCH_OR_AGGREGATION}
            """
        )
        return db_cursor.fetchall()


@exception_default_value(default=False)
def set_job_or_task_status(
    db_conn,
    table_name: str,
    job_id: str,
    status: QueryJobStatus | QueryTaskStatus,
    prev_status: Optional[QueryJobStatus | QueryTaskStatus] = None,
    **kwargs,
) -> bool:
    """
    Sets the status of the job or the tasks identified by `job_id` to `status`. If `prev_status` is
    specified, the update is conditional on the job/task's current status matching `prev_status`. If
    `kwargs` are specified, the fields identified by the args are also updated.
    :param db_conn:
    :param table_name:
    :param job_id:
    :param status:
    :param prev_status:
    :param kwargs:
    :return: True on success, False if the update fails or an exception occurs while interacting
    with the database.
    """
    field_set_expressions = [f"status={status}"]
    if QUERY_JOBS_TABLE_NAME == table_name:
        id_col_name = "id"
        field_set_expressions.extend([f'{k}="{v}"' for k, v in kwargs.items()])
    elif QUERY_TASKS_TABLE_NAME == table_name:
        id_col_name = "job_id"
        field_set_expressions.extend([f"{k}={v}" for k, v in kwargs.items()])
    else:
        raise ValueError(f"Unsupported table name {table_name}")
    update = (
        f'UPDATE {table_name} SET {", ".join(field_set_expressions)} WHERE {id_col_name}={job_id}'
    )

    if prev_status is not None:
        update += f" AND status={prev_status}"

    with contextlib.closing(db_conn.cursor()) as cursor:
        cursor.execute(update)
        db_conn.commit()
        rval = cursor.rowcount != 0
    return rval


async def handle_cancelling_search_jobs(db_conn_pool) -> None:
    global active_jobs

    with contextlib.closing(db_conn_pool.connect()) as db_conn:
        cancelling_jobs = fetch_cancelling_search_jobs(db_conn)

        for cancelling_job in cancelling_jobs:
            job_id = str(cancelling_job["job_id"])
            if job_id in active_jobs:
                job = active_jobs.pop(job_id)
                cancel_job_except_reducer(job)
                # Perform any async tasks last so that it's easier to reason about synchronization
                # issues between concurrent tasks
                await release_reducer_for_job(job)
            else:
                continue

            set_job_or_task_status(
                db_conn,
                QUERY_TASKS_TABLE_NAME,
                job_id,
                QueryTaskStatus.CANCELLED,
                QueryTaskStatus.PENDING,
                duration=0,
            )

            set_job_or_task_status(
                db_conn,
                QUERY_TASKS_TABLE_NAME,
                job_id,
                QueryTaskStatus.CANCELLED,
                QueryTaskStatus.RUNNING,
                duration="TIMESTAMPDIFF(MICROSECOND, start_time, NOW())/1000000.0",
            )

            if set_job_or_task_status(
                db_conn,
                QUERY_JOBS_TABLE_NAME,
                job_id,
                QueryJobStatus.CANCELLED,
                QueryJobStatus.CANCELLING,
                duration=(datetime.datetime.now() - job.start_time).total_seconds(),
            ):
                logger.info(f"Cancelled job {job_id}.")
            else:
                logger.error(f"Failed to cancel job {job_id}.")


def insert_query_tasks_into_db(db_conn, job_id, archive_ids: List[str]) -> List[int]:
    task_ids = []
    with contextlib.closing(db_conn.cursor()) as cursor:
        for archive_id in archive_ids:
            cursor.execute(
                f"""
                INSERT INTO {QUERY_TASKS_TABLE_NAME}
                (job_id, archive_id)
                VALUES({job_id}, '{archive_id}')
                """
            )
            task_ids.append(cursor.lastrowid)
    db_conn.commit()
    return task_ids


@exception_default_value(default=[])
def get_archives_for_search(
    db_conn,
    table_prefix: str,
    search_config: SearchJobConfig,
    expiry_epoch_msecs: Optional[int],
):
    dataset = search_config.dataset
    query = f"""SELECT id as archive_id, end_timestamp
            FROM {get_archives_table_name(table_prefix, dataset)}
            """
    filter_clauses = []
    if search_config.end_timestamp is not None:
        filter_clauses.append(f"begin_timestamp <= {search_config.end_timestamp}")
    if search_config.begin_timestamp is not None:
        filter_clauses.append(f"end_timestamp >= {search_config.begin_timestamp}")
    if expiry_epoch_msecs is not None:
        filter_clauses.append(f"(end_timestamp >= {expiry_epoch_msecs} OR end_timestamp = 0)")
    if search_config.tags is not None:
        archive_tags_table_name = get_archive_tags_table_name(table_prefix, dataset)
        tags_table_name = get_tags_table_name(table_prefix, dataset)
        filter_clauses.append(
            f"id IN (SELECT archive_id FROM {archive_tags_table_name} WHERE "
            f"tag_id IN (SELECT tag_id FROM {tags_table_name} WHERE tag_name IN "
            f"(%s)))" % ", ".join(["%s" for _ in search_config.tags])
        )
    if len(filter_clauses) > 0:
        query += " WHERE " + " AND ".join(filter_clauses)
    query += " ORDER BY end_timestamp DESC"

    with contextlib.closing(db_conn.cursor(dictionary=True)) as cursor:
        if search_config.tags is not None:
            cursor.execute(query, tuple(search_config.tags))
        else:
            cursor.execute(query)
        archives_for_search = list(cursor.fetchall())
    return archives_for_search


def get_archive_and_file_split_ids_for_ir_extraction(
    db_conn,
    table_prefix: str,
    extract_ir_config: ExtractIrJobConfig,
) -> Tuple[Optional[str], Optional[str]]:
    orig_file_id = extract_ir_config.orig_file_id
    msg_ix = extract_ir_config.msg_ix

    results = get_archive_and_file_split_ids(db_conn, table_prefix, orig_file_id, msg_ix)
    if len(results) == 0:
        logger.error(f"No matching file splits for orig_file_id={orig_file_id}, msg_ix={msg_ix}")
        return None, None
    elif len(results) > 1:
        logger.error(f"Multiple file splits found for orig_file_id={orig_file_id}, msg_ix={msg_ix}")
        for result in results:
            logger.error(f"{result['archive_id']}:{result['id']}")
        return None, None

    return results[0]["archive_id"], results[0]["file_split_id"]


@exception_default_value(default=[])
def get_archive_and_file_split_ids(
    db_conn,
    table_prefix: str,
    orig_file_id: str,
    msg_ix: int,
):
    """
    Fetches the IDs of the file split and the archive containing the file split based on the
    following criteria:
    1. The file split's original file id = `orig_file_id`
    2. The file split includes the message with index = `msg_ix`
    :param db_conn:
    :param table_prefix:
    :param orig_file_id: Original file id of the split
    :param msg_ix: Index of the message that the file split must include
    :return: A list of (archive id, file split id) on success. An empty list if
    an exception occurs while interacting with the database.
    """
    query = f"""SELECT archive_id, id as file_split_id
            FROM {get_files_table_name(table_prefix, None)} WHERE
            orig_file_id = '{orig_file_id}' AND
            begin_message_ix <= {msg_ix} AND
            (begin_message_ix + num_messages) > {msg_ix}
            """

    with contextlib.closing(db_conn.cursor(dictionary=True)) as cursor:
        cursor.execute(query)
        results = list(cursor.fetchall())
    return results


@exception_default_value(default=False)
def archive_exists(
    db_conn,
    table_prefix: str,
    dataset: Optional[str],
    archive_id: str,
) -> bool:
    archives_table_name = get_archives_table_name(table_prefix, dataset)
    query = f"SELECT 1 FROM {archives_table_name} WHERE id = %s"
    with contextlib.closing(db_conn.cursor(dictionary=True)) as cursor:
        cursor.execute(query, (archive_id,))
        if cursor.fetchone():
            return True

    return False


def get_task_group_for_job(
    archive_ids: List[str],
    task_ids: List[int],
    job: QueryJob,
    clp_metadata_db_conn_params: Dict[str, any],
    results_cache_uri: str,
):
    job_config = job.get_config().dict()
    job_type = job.get_type()
    if QueryJobType.SEARCH_OR_AGGREGATION == job_type:
        return celery.group(
            search.s(
                job_id=job.id,
                archive_id=archive_ids[i],
                task_id=task_ids[i],
                job_config=job_config,
                clp_metadata_db_conn_params=clp_metadata_db_conn_params,
                results_cache_uri=results_cache_uri,
            )
            for i in range(len(archive_ids))
        )
    elif job_type in (QueryJobType.EXTRACT_JSON, QueryJobType.EXTRACT_IR):
        return celery.group(
            extract_stream.s(
                job_id=job.id,
                archive_id=archive_ids[i],
                task_id=task_ids[i],
                job_config=job_config,
                clp_metadata_db_conn_params=clp_metadata_db_conn_params,
                results_cache_uri=results_cache_uri,
            )
            for i in range(len(archive_ids))
        )
    else:
        error_msg = f"Unexpected job type: {job_type}"
        logger.error(error_msg)
        raise NotImplementedError(error_msg)


def dispatch_query_job(
    db_conn,
    job: QueryJob,
    archive_ids: List[str],
    clp_metadata_db_conn_params: Dict[str, any],
    results_cache_uri: str,
) -> None:
    global active_jobs
    task_ids = insert_query_tasks_into_db(db_conn, job.id, archive_ids)

    task_group = get_task_group_for_job(
        archive_ids,
        task_ids,
        job,
        clp_metadata_db_conn_params,
        results_cache_uri,
    )
    job.current_sub_job_async_task_result = task_group.apply_async()
    job.state = InternalJobState.RUNNING


async def acquire_reducer_for_job(job: SearchJob):
    reducer_host: Optional[str] = None
    reducer_port: Optional[int] = None
    reducer_handler_msg_queues: Optional[ReducerHandlerMessageQueues] = None
    while True:
        reducer_host, reducer_port, reducer_handler_msg_queues = (
            await reducer_connection_queue.get()
        )
        """
        Below, the task can either be cancelled before sending the job config to the reducer or
        before the reducer acknowledges the job. If the task is cancelled before we send the job
        config to the reducer, then we have two options:

        1. Put the reducer's connection info back in the queue for another job to pick up.
        2. Tell the reducer to restart its job handling loop.

        If the task is cancelled after we've sent the job config to the reducer, then we have to
        use option (2), so we use option (2) in both cases.
        """
        try:
            msg = ReducerHandlerMessage(
                ReducerHandlerMessageType.AGGREGATION_CONFIG, job.search_config.aggregation_config
            )
            await reducer_handler_msg_queues.put_to_handler(msg)

            msg = await reducer_handler_msg_queues.get_from_handler()
            if msg.msg_type == ReducerHandlerMessageType.SUCCESS:
                break
            elif msg.msg_type != ReducerHandlerMessageType.FAILURE:
                error_msg = f"Unexpected msg_type: {msg.msg_type.name}"
                raise NotImplementedError(error_msg)
        except asyncio.CancelledError:
            msg = ReducerHandlerMessage(ReducerHandlerMessageType.FAILURE)
            await reducer_handler_msg_queues.put_to_handler(msg)
            raise

    job.reducer_handler_msg_queues = reducer_handler_msg_queues
    job.search_config.aggregation_config.reducer_host = reducer_host
    job.search_config.aggregation_config.reducer_port = reducer_port
    job.state = InternalJobState.WAITING_FOR_DISPATCH
    job.reducer_acquisition_task = None

    logger.info(f"Got reducer for job {job.id} at {reducer_host}:{reducer_port}")


def dispatch_job_and_update_db(
    db_conn,
    new_job: QueryJob,
    target_archives: List[str],
    clp_metadata_db_conn_params: Dict[str, any],
    results_cache_uri: str,
    num_tasks: int,
) -> None:
    dispatch_query_job(
        db_conn, new_job, target_archives, clp_metadata_db_conn_params, results_cache_uri
    )
    start_time = datetime.datetime.now()
    new_job.start_time = start_time
    set_job_or_task_status(
        db_conn,
        QUERY_JOBS_TABLE_NAME,
        new_job.id,
        QueryJobStatus.RUNNING,
        QueryJobStatus.PENDING,
        start_time=start_time,
        num_tasks=num_tasks,
    )


def _validate_dataset(
    db_cursor,
    table_prefix: str,
    dataset: str,
    existing_datasets: Set[str],
) -> bool:
    if dataset in existing_datasets:
        return True
    # Note: Assume we never delete a dataset.
    new_datasets = fetch_existing_datasets(db_cursor, table_prefix)
    existing_datasets.update(new_datasets)
    return dataset in existing_datasets


def handle_pending_query_jobs(
    db_conn_pool,
    clp_metadata_db_conn_params: Dict[str, any],
    results_cache_uri: str,
    stream_collection_name: str,
    num_archives_to_search_per_sub_job: int,
    existing_datasets: Set[str],
    archive_retention_period: Optional[int],
) -> List[asyncio.Task]:
    global active_jobs

    reducer_acquisition_tasks = []
    pending_search_jobs = [
        job
        for job in active_jobs.values()
        if InternalJobState.WAITING_FOR_DISPATCH == job.state
        and job.get_type() == QueryJobType.SEARCH_OR_AGGREGATION
    ]

    with contextlib.closing(db_conn_pool.connect()) as db_conn, contextlib.closing(
        db_conn.cursor(dictionary=True)
    ) as db_cursor:
        for job in fetch_new_query_jobs(db_conn):
            job_id = str(job["job_id"])
            job_type = job["type"]
            job_config = msgpack.unpackb(job["job_config"])
            job_creation_time = job["creation_time"].timestamp()

            table_prefix = clp_metadata_db_conn_params["table_prefix"]
            dataset = QueryJobConfig.parse_obj(job_config).dataset
            if dataset is not None and not _validate_dataset(
                db_cursor, table_prefix, dataset, existing_datasets
            ):
                logger.error(f"Dataset `{dataset}` doesn't exist.")
                if not set_job_or_task_status(
                    db_conn,
                    QUERY_JOBS_TABLE_NAME,
                    job_id,
                    QueryJobStatus.FAILED,
                    QueryJobStatus.PENDING,
                    start_time=datetime.datetime.now(),
                    duration=0,
                ):
                    logger.error(f"Failed to set job {job_id} as failed.")
                continue

            if QueryJobType.SEARCH_OR_AGGREGATION == job_type:
                # Avoid double-dispatch when a job is WAITING_FOR_REDUCER
                if job_id in active_jobs:
                    continue

                search_config = SearchJobConfig.parse_obj(job_config)
<<<<<<< HEAD
                expiry_epoch_msecs: Optional[int] = None
                if archive_retention_period is not None:
                    expiry_epoch_msecs = SECOND_TO_MILLISECOND * (
                        job_creation_time - archive_retention_period * MIN_TO_SECONDS
                    )

                archives_for_search = get_archives_for_search(
                    db_conn, table_prefix, dataset, search_config, expiry_epoch_msecs
                )
=======
                archives_for_search = get_archives_for_search(db_conn, table_prefix, search_config)
>>>>>>> f699496e
                if len(archives_for_search) == 0:
                    if set_job_or_task_status(
                        db_conn,
                        QUERY_JOBS_TABLE_NAME,
                        job_id,
                        QueryJobStatus.SUCCEEDED,
                        QueryJobStatus.PENDING,
                        start_time=datetime.datetime.now(),
                        num_tasks=0,
                        duration=0,
                    ):
                        logger.info(f"No matching archives, skipping job {job_id}.")
                    continue

                new_search_job = SearchJob(
                    id=job_id,
                    search_config=search_config,
                    state=InternalJobState.WAITING_FOR_DISPATCH,
                    num_archives_to_search=len(archives_for_search),
                    num_archives_searched=0,
                    remaining_archives_for_search=archives_for_search,
                )

                if search_config.aggregation_config is not None:
                    new_search_job.search_config.aggregation_config.job_id = int(job_id)
                    new_search_job.state = InternalJobState.WAITING_FOR_REDUCER
                    new_search_job.reducer_acquisition_task = asyncio.create_task(
                        acquire_reducer_for_job(new_search_job)
                    )
                    reducer_acquisition_tasks.append(new_search_job.reducer_acquisition_task)
                else:
                    pending_search_jobs.append(new_search_job)
                active_jobs[job_id] = new_search_job

            elif job_type in (QueryJobType.EXTRACT_IR, QueryJobType.EXTRACT_JSON):
                job_handle: StreamExtractionHandle
                try:
                    if QueryJobType.EXTRACT_IR == job_type:
                        job_handle = IrExtractionHandle(job_id, job_config, db_conn, table_prefix)
                    else:
                        job_handle = JsonExtractionHandle(job_id, job_config, db_conn, table_prefix)
                except ValueError:
                    logger.exception("Failed to initialize extraction job handle")
                    if not set_job_or_task_status(
                        db_conn,
                        QUERY_JOBS_TABLE_NAME,
                        job_id,
                        QueryJobStatus.FAILED,
                        QueryJobStatus.PENDING,
                        start_time=datetime.datetime.now(),
                        num_tasks=0,
                        duration=0,
                    ):
                        logger.error(f"Failed to set job {job_id} as failed")
                    continue

                # NOTE: The following two if blocks for `is_stream_extraction_active` and
                # `is_stream_extracted` should not be reordered.
                #
                # The logic below works as follows:
                # 1. It checks if a stream is already being extracted
                #    (`is_stream_extraction_active`) and if so, it marks the new job as waiting for
                #    the old job to finish.
                # 2. Otherwise, it checks if a stream has already been extracted
                #    (`is_stream_extracted`) and if so, it marks the new job as complete.
                # 3. Otherwise, it creates a new stream extraction job.
                #
                # `is_stream_extracted` only checks if a single stream has been extracted rather
                # than whether all required streams have been extracted. This means that we can't
                # use it to check if the old job is complete; instead, we need to employ the
                # aforementioned logic.

                # Check if the required streams are currently being extracted; if so, add the job ID
                # to the list of jobs waiting for it.
                if job_handle.is_stream_extraction_active():
                    job_handle.mark_job_as_waiting()
                    logger.info(
                        f"Stream {job_handle.get_stream_id()} is already being extracted,"
                        f" so mark job {job_id} as running."
                    )
                    if not set_job_or_task_status(
                        db_conn,
                        QUERY_JOBS_TABLE_NAME,
                        job_id,
                        QueryJobStatus.RUNNING,
                        QueryJobStatus.PENDING,
                        start_time=datetime.datetime.now(),
                        num_tasks=0,
                    ):
                        logger.error(f"Failed to set job {job_id} as running")
                    continue

                # Check if a required stream file has already been extracted
                if job_handle.is_stream_extracted(results_cache_uri, stream_collection_name):
                    logger.info(
                        f"Stream {job_handle.get_stream_id()} already extracted,"
                        f" so mark job {job_id} as succeeded."
                    )
                    if not set_job_or_task_status(
                        db_conn,
                        QUERY_JOBS_TABLE_NAME,
                        job_id,
                        QueryJobStatus.SUCCEEDED,
                        QueryJobStatus.PENDING,
                        start_time=datetime.datetime.now(),
                        num_tasks=0,
                        duration=0,
                    ):
                        logger.error(f"Failed to set job {job_id} as succeeded")
                    continue

                new_stream_extraction_job = job_handle.create_stream_extraction_job()
                archive_id = job_handle.get_archive_id()
                dispatch_job_and_update_db(
                    db_conn,
                    new_stream_extraction_job,
                    [archive_id],
                    clp_metadata_db_conn_params,
                    results_cache_uri,
                    1,
                )

                job_handle.mark_job_as_waiting()
                active_jobs[job_id] = new_stream_extraction_job
                logger.info(f"Dispatched stream extraction job {job_id} for archive: {archive_id}")

            else:
                # NOTE: We're skipping the job for this iteration, but its status will remain
                # unchanged. So this log will print again in the next iteration unless the user
                # cancels the job.
                logger.error(f"Unexpected job type: {job_type}, skipping job {job_id}")
                continue

        for job in pending_search_jobs:
            job_id = job.id
            if (
                job.search_config.network_address is None
                and len(job.remaining_archives_for_search) > num_archives_to_search_per_sub_job
            ):
                archives_for_search = job.remaining_archives_for_search[
                    :num_archives_to_search_per_sub_job
                ]
                job.remaining_archives_for_search = job.remaining_archives_for_search[
                    num_archives_to_search_per_sub_job:
                ]
            else:
                archives_for_search = job.remaining_archives_for_search
                job.remaining_archives_for_search = []

            archive_ids_for_search = [archive["archive_id"] for archive in archives_for_search]

            dispatch_job_and_update_db(
                db_conn,
                job,
                archive_ids_for_search,
                clp_metadata_db_conn_params,
                results_cache_uri,
                job.num_archives_to_search,
            )
            logger.info(
                f"Dispatched job {job_id} with {len(archive_ids_for_search)} archives to search."
            )

    return reducer_acquisition_tasks


def try_getting_task_result(async_task_result):
    if not async_task_result.ready():
        return None
    return async_task_result.get()


def found_max_num_latest_results(
    results_cache_uri: str,
    job_id: str,
    max_num_results: int,
    max_timestamp_in_remaining_archives: int,
) -> bool:
    with pymongo.MongoClient(results_cache_uri) as results_cache_client:
        results_cache_collection = results_cache_client.get_default_database()[job_id]
        results_count = results_cache_collection.count_documents({})
        if results_count < max_num_results:
            return False

        results = list(
            results_cache_collection.find(
                projection=["timestamp"],
                sort=[("timestamp", pymongo.DESCENDING)],
                limit=max_num_results,
            )
            .sort("timestamp", pymongo.ASCENDING)
            .limit(1)
        )
        min_timestamp_in_top_results = 0 if len(results) == 0 else results[0]["timestamp"]
        return max_timestamp_in_remaining_archives <= min_timestamp_in_top_results


async def handle_finished_search_job(
    db_conn, job: SearchJob, task_results: Optional[Any], results_cache_uri: str
) -> None:
    global active_jobs

    job_id = job.id
    is_reducer_job = job.reducer_handler_msg_queues is not None
    new_job_status = QueryJobStatus.RUNNING
    for task_result_obj in task_results:
        task_result = QueryTaskResult.parse_obj(task_result_obj)
        task_id = task_result.task_id
        task_status = task_result.status
        if not task_status == QueryTaskStatus.SUCCEEDED:
            new_job_status = QueryJobStatus.FAILED
            logger.error(
                f"Search task job-{job_id}-task-{task_id} failed. "
                f"Check {task_result.error_log_path} for details."
            )
        else:
            job.num_archives_searched += 1
            logger.info(
                f"Search task job-{job_id}-task-{task_id} succeeded in "
                f"{task_result.duration} second(s)."
            )

    if new_job_status != QueryJobStatus.FAILED:
        max_num_results = job.search_config.max_num_results
        # Check if we've searched all archives
        if len(job.remaining_archives_for_search) == 0:
            new_job_status = QueryJobStatus.SUCCEEDED
        # Check if we've reached max results
        elif False == is_reducer_job and max_num_results > 0:
            if found_max_num_latest_results(
                results_cache_uri,
                job_id,
                max_num_results,
                job.remaining_archives_for_search[0]["end_timestamp"],
            ):
                new_job_status = QueryJobStatus.SUCCEEDED
    if new_job_status == QueryJobStatus.RUNNING:
        job.current_sub_job_async_task_result = None
        job.state = InternalJobState.WAITING_FOR_DISPATCH
        logger.info(f"Job {job_id} waiting for more archives to search.")
        set_job_or_task_status(
            db_conn,
            QUERY_JOBS_TABLE_NAME,
            job_id,
            QueryJobStatus.RUNNING,
            QueryJobStatus.RUNNING,
            num_tasks_completed=job.num_archives_searched,
        )
        return

    reducer_failed = False
    if is_reducer_job:
        # Notify reducer that it should have received all results
        msg = ReducerHandlerMessage(ReducerHandlerMessageType.SUCCESS)
        await job.reducer_handler_msg_queues.put_to_handler(msg)

        msg = await job.reducer_handler_msg_queues.get_from_handler()
        if ReducerHandlerMessageType.FAILURE == msg.msg_type:
            reducer_failed = True
            new_job_status = QueryJobStatus.FAILED
        elif ReducerHandlerMessageType.SUCCESS != msg.msg_type:
            error_msg = f"Unexpected msg_type: {msg.msg_type.name}"
            raise NotImplementedError(error_msg)

    # We set the status regardless of the job's previous status to handle the case where the
    # job is cancelled (status = CANCELLING) while we're in this method.
    if set_job_or_task_status(
        db_conn,
        QUERY_JOBS_TABLE_NAME,
        job_id,
        new_job_status,
        num_tasks_completed=job.num_archives_searched,
        duration=(datetime.datetime.now() - job.start_time).total_seconds(),
    ):
        if new_job_status == QueryJobStatus.SUCCEEDED:
            logger.info(f"Completed job {job_id}.")
        elif reducer_failed:
            logger.error(f"Completed job {job_id} with failing reducer.")
        else:
            logger.info(f"Completed job {job_id} with failing tasks.")
    del active_jobs[job_id]


async def handle_finished_stream_extraction_job(
    db_conn, job: QueryJob, task_results: List[Any]
) -> None:
    global active_jobs
    global active_archive_json_extractions
    global active_file_split_ir_extractions

    job_id = job.id
    new_job_status = QueryJobStatus.SUCCEEDED

    num_tasks = len(task_results)
    if 1 != num_tasks:
        logger.error(
            f"Unexpected number of tasks for extraction job {job_id}. "
            f"Expected 1, got {num_tasks}."
        )
        new_job_status = QueryJobStatus.FAILED
    else:
        task_result = QueryTaskResult.parse_obj(task_results[0])
        task_id = task_result.task_id
        if not QueryJobStatus.SUCCEEDED == task_result.status:
            logger.error(
                f"Extraction task job-{job_id}-task-{task_id} failed. "
                f"Check {task_result.error_log_path} for details."
            )
            new_job_status = QueryJobStatus.FAILED
        else:
            logger.info(
                f"Extraction task job-{job_id}-task-{task_id} succeeded in "
                f"{task_result.duration} second(s)."
            )

    if set_job_or_task_status(
        db_conn,
        QUERY_JOBS_TABLE_NAME,
        job_id,
        new_job_status,
        QueryJobStatus.RUNNING,
        num_tasks_completed=num_tasks,
        duration=(datetime.datetime.now() - job.start_time).total_seconds(),
    ):
        if new_job_status == QueryJobStatus.SUCCEEDED:
            logger.info(f"Completed stream extraction job {job_id}.")
        else:
            logger.info(f"Completed stream extraction job {job_id} with failing tasks.")

    waiting_jobs: List[str]
    if QueryJobType.EXTRACT_IR == job.get_type():
        extract_ir_config: ExtractIrJobConfig = job.get_config()
        waiting_jobs = active_file_split_ir_extractions.pop(extract_ir_config.file_split_id)
    else:
        extract_json_config: ExtractJsonJobConfig = job.get_config()
        waiting_jobs = active_archive_json_extractions.pop(extract_json_config.archive_id)

    waiting_jobs.remove(job_id)
    for waiting_job in waiting_jobs:
        logger.info(f"Setting status to {new_job_status.to_str()} for waiting jobs: {waiting_job}.")
        set_job_or_task_status(
            db_conn,
            QUERY_JOBS_TABLE_NAME,
            waiting_job,
            new_job_status,
            QueryJobStatus.RUNNING,
            num_tasks_completed=0,
            duration=(datetime.datetime.now() - job.start_time).total_seconds(),
        )

    del active_jobs[job_id]


async def check_job_status_and_update_db(db_conn_pool, results_cache_uri):
    global active_jobs

    with contextlib.closing(db_conn_pool.connect()) as db_conn:
        for job_id in [
            id for id, job in active_jobs.items() if InternalJobState.RUNNING == job.state
        ]:
            job = active_jobs[job_id]
            try:
                returned_results = try_getting_task_result(job.current_sub_job_async_task_result)
            except Exception as e:
                logger.error(f"Job `{job_id}` failed: {e}.")
                # Clean up
                if QueryJobType.SEARCH_OR_AGGREGATION == job.get_type():
                    if job.reducer_handler_msg_queues is not None:
                        msg = ReducerHandlerMessage(ReducerHandlerMessageType.FAILURE)
                        await job.reducer_handler_msg_queues.put_to_handler(msg)

                del active_jobs[job_id]
                set_job_or_task_status(
                    db_conn,
                    QUERY_JOBS_TABLE_NAME,
                    job_id,
                    QueryJobStatus.FAILED,
                    QueryJobStatus.RUNNING,
                    duration=(datetime.datetime.now() - job.start_time).total_seconds(),
                )
                continue

            if returned_results is None:
                continue
            job_type = job.get_type()
            if QueryJobType.SEARCH_OR_AGGREGATION == job_type:
                search_job: SearchJob = job
                await handle_finished_search_job(
                    db_conn, search_job, returned_results, results_cache_uri
                )
            elif job_type in (QueryJobType.EXTRACT_JSON, QueryJobType.EXTRACT_IR):
                await handle_finished_stream_extraction_job(db_conn, job, returned_results)
            else:
                logger.error(f"Unexpected job type: {job_type}, skipping job {job_id}")


async def handle_job_updates(db_conn_pool, results_cache_uri: str, jobs_poll_delay: float):
    while True:
        await handle_cancelling_search_jobs(db_conn_pool)
        await check_job_status_and_update_db(db_conn_pool, results_cache_uri)
        await asyncio.sleep(jobs_poll_delay)


async def handle_jobs(
    db_conn_pool,
    clp_metadata_db_conn_params: Dict[str, any],
    results_cache_uri: str,
    stream_collection_name: str,
    jobs_poll_delay: float,
    num_archives_to_search_per_sub_job: int,
    archive_retention_period: Optional[int],
) -> None:
    handle_updating_task = asyncio.create_task(
        handle_job_updates(db_conn_pool, results_cache_uri, jobs_poll_delay)
    )

    tasks = [handle_updating_task]
    existing_datasets: Set[str] = set()
    while True:
        reducer_acquisition_tasks = handle_pending_query_jobs(
            db_conn_pool,
            clp_metadata_db_conn_params,
            results_cache_uri,
            stream_collection_name,
            num_archives_to_search_per_sub_job,
            existing_datasets,
            archive_retention_period,
        )
        if 0 == len(reducer_acquisition_tasks):
            tasks.append(asyncio.create_task(asyncio.sleep(jobs_poll_delay)))
        else:
            tasks.extend(reducer_acquisition_tasks)

        done, pending = await asyncio.wait(tasks, return_when=asyncio.FIRST_COMPLETED)
        if handle_updating_task in done:
            logger.error("handle_job_updates completed unexpectedly.")
            try:
                handle_updating_task.result()
            except Exception:
                logger.exception("handle_job_updates failed.")
            return
        tasks = list(pending)


async def main(argv: List[str]) -> int:
    global reducer_connection_queue

    args_parser = argparse.ArgumentParser(description="Wait for and run query jobs.")
    args_parser.add_argument("--config", "-c", required=True, help="CLP configuration file.")

    parsed_args = args_parser.parse_args(argv[1:])

    # Setup logging to file
    log_file = Path(os.getenv("CLP_LOGS_DIR")) / "query_scheduler.log"
    logging_file_handler = logging.FileHandler(filename=log_file, encoding="utf-8")
    logging_file_handler.setFormatter(get_logging_formatter())
    logger.addHandler(logging_file_handler)

    # Update logging level based on config
    set_logging_level(logger, os.getenv("CLP_LOGGING_LEVEL"))

    # Load configuration
    config_path = pathlib.Path(parsed_args.config)
    try:
        clp_config = CLPConfig.parse_obj(read_yaml_config_file(config_path))
    except ValidationError as err:
        logger.error(err)
        return -1
    except Exception as ex:
        logger.error(ex)
        return -1

    reducer_connection_queue = asyncio.Queue(32)

    sql_adapter = SQL_Adapter(clp_config.database)

    logger.debug(f"Job polling interval {clp_config.query_scheduler.jobs_poll_delay} seconds.")
    try:
        reducer_handler = await asyncio.start_server(
            lambda reader, writer: handle_reducer_connection(
                reader, writer, reducer_connection_queue
            ),
            clp_config.query_scheduler.host,
            clp_config.query_scheduler.port,
        )
        db_conn_pool = sql_adapter.create_connection_pool(
            logger=logger, pool_size=2, disable_localhost_socket_connection=True
        )

        if False == db_conn_pool.alive():
            logger.error(
                f"Failed to connect to archive database "
                f"{clp_config.database.host}:{clp_config.database.port}."
            )
            return -1

        logger.info(
            f"Connected to archive database"
            f" {clp_config.database.host}:{clp_config.database.port}."
        )
        logger.info("Query scheduler started.")
        batch_size = clp_config.query_scheduler.num_archives_to_search_per_sub_job
        job_handler = asyncio.create_task(
            handle_jobs(
                db_conn_pool=db_conn_pool,
                clp_metadata_db_conn_params=clp_config.database.get_clp_connection_params_and_type(
                    True
                ),
                results_cache_uri=clp_config.results_cache.get_uri(),
                stream_collection_name=clp_config.results_cache.stream_collection_name,
                jobs_poll_delay=clp_config.query_scheduler.jobs_poll_delay,
                num_archives_to_search_per_sub_job=batch_size,
                archive_retention_period=clp_config.archive_output.retention_period,
            )
        )
        reducer_handler = asyncio.create_task(reducer_handler.serve_forever())
        done, pending = await asyncio.wait(
            [job_handler, reducer_handler], return_when=asyncio.FIRST_COMPLETED
        )
        if reducer_handler in done:
            logger.error("reducer_handler completed unexpectedly.")
            try:
                reducer_handler.result()
            except Exception:
                logger.exception("reducer_handler failed.")
        if job_handler in done:
            logger.error("job_handler completed unexpectedly.")
            try:
                job_handler.result()
            except Exception:
                logger.exception("job_handler failed.")
    except Exception:
        logger.exception(f"Uncaught exception in job handling loop.")

    return 0


if "__main__" == __name__:
    sys.exit(asyncio.run(main(sys.argv)))<|MERGE_RESOLUTION|>--- conflicted
+++ resolved
@@ -690,7 +690,6 @@
                     continue
 
                 search_config = SearchJobConfig.parse_obj(job_config)
-<<<<<<< HEAD
                 expiry_epoch_msecs: Optional[int] = None
                 if archive_retention_period is not None:
                     expiry_epoch_msecs = SECOND_TO_MILLISECOND * (
@@ -698,11 +697,8 @@
                     )
 
                 archives_for_search = get_archives_for_search(
-                    db_conn, table_prefix, dataset, search_config, expiry_epoch_msecs
+                    db_conn, table_prefix, search_config, expiry_epoch_msecs
                 )
-=======
-                archives_for_search = get_archives_for_search(db_conn, table_prefix, search_config)
->>>>>>> f699496e
                 if len(archives_for_search) == 0:
                     if set_job_or_task_status(
                         db_conn,
