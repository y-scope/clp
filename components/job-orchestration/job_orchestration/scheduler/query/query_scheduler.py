"""
A scheduler for scheduling query jobs in the CLP package.

NOTE: This scheduler currently only has partial handling for failures of the database. Specifically,
in the event that the database is unreachable, the scheduler will continue running as if reads from
the database return no records and writes to the database always fail. Failed writes are currently
silently ignored, in which case the state of the database won't match the scheduler's internal
state. If the database comes back up, the scheduler will eventually reconnect to it and reads/writes
will function as normal again. However, the mismatched state may lead to unexpected behaviour like
jobs seemingly being stuck in the "RUNNING" state or jobs being repeated, which in turn will create
duplicated search results in the results cache, possibly long after the results had already been
cleared from the cache. Unfortunately, these effects will require manual intervention to clean-up.
TODO Address this limitation.
"""

from __future__ import annotations

import argparse
import asyncio
import contextlib
import datetime
import logging
import os
import pathlib
import sys
from abc import ABC, abstractmethod
from pathlib import Path
from typing import Any, Dict, List, Optional, Set, Tuple

import celery
import msgpack
import pymongo
from clp_py_utils.clp_config import (
    CLPConfig,
    QUERY_JOBS_TABLE_NAME,
    QUERY_TASKS_TABLE_NAME,
)
from clp_py_utils.clp_logging import get_logger, get_logging_formatter, set_logging_level
<<<<<<< HEAD
from clp_py_utils.clp_metadata_db_utils import validate_and_cache_dataset
=======
from clp_py_utils.clp_metadata_db_utils import (
    fetch_existing_datasets,
    get_archive_tags_table_name,
    get_archives_table_name,
    get_files_table_name,
    get_tags_table_name,
)
>>>>>>> 6bfc6778
from clp_py_utils.core import read_yaml_config_file
from clp_py_utils.decorators import exception_default_value
from clp_py_utils.sql_adapter import SQL_Adapter
from job_orchestration.executor.query.extract_stream_task import extract_stream
from job_orchestration.executor.query.fs_search_task import search
from job_orchestration.scheduler.constants import QueryJobStatus, QueryJobType, QueryTaskStatus
from job_orchestration.scheduler.job_config import (
    ExtractIrJobConfig,
    ExtractJsonJobConfig,
    QueryJobConfig,
    SearchJobConfig,
)
from job_orchestration.scheduler.query.reducer_handler import (
    handle_reducer_connection,
    ReducerHandlerMessage,
    ReducerHandlerMessageQueues,
    ReducerHandlerMessageType,
)
from job_orchestration.scheduler.scheduler_data import (
    ExtractIrJob,
    ExtractJsonJob,
    InternalJobState,
    QueryJob,
    QueryTaskResult,
    SearchJob,
)
from pydantic import ValidationError

# Setup logging
logger = get_logger("search-job-handler")

# Dictionary of active jobs indexed by job id
active_jobs: Dict[str, QueryJob] = {}

# Dictionary that maps IDs of file splits being extracted to IDs of jobs waiting for them
active_file_split_ir_extractions: Dict[str, List[str]] = {}

# Dictionary that maps IDs of clp-s archives being extracted to IDs of jobs waiting for them
active_archive_json_extractions: Dict[str, List[str]] = {}

reducer_connection_queue: Optional[asyncio.Queue] = None


class StreamExtractionHandle(ABC):
    def __init__(self, job_id: str):
        self._job_id = job_id
        self._archive_id: Optional[str] = None

    def get_archive_id(self) -> Optional[str]:
        return self._archive_id

    @abstractmethod
    def get_stream_id(self) -> str: ...

    @abstractmethod
    def is_stream_extraction_active(self) -> bool: ...

    @abstractmethod
    def is_stream_extracted(self, results_cache_uri: str, stream_collection_name: str) -> bool: ...

    @abstractmethod
    def mark_job_as_waiting(self) -> None: ...

    @abstractmethod
    def create_stream_extraction_job(self) -> QueryJob: ...


class IrExtractionHandle(StreamExtractionHandle):
    def __init__(
        self,
        job_id: str,
        job_config: Dict[str, Any],
        db_conn,
        table_prefix: str,
    ):
        super().__init__(job_id)
        self.__job_config = ExtractIrJobConfig.parse_obj(job_config)
        self._archive_id, self.__file_split_id = get_archive_and_file_split_ids_for_ir_extraction(
            db_conn, table_prefix, self.__job_config
        )
        if self._archive_id is None:
            raise ValueError("Job parameters don't resolve to an existing archive")

        self.__job_config.file_split_id = self.__file_split_id

    def get_stream_id(self) -> str:
        return self.__file_split_id

    def is_stream_extraction_active(self) -> bool:
        return self.__file_split_id in active_file_split_ir_extractions

    def is_stream_extracted(self, results_cache_uri: str, stream_collection_name: str) -> bool:
        return document_exists(
            results_cache_uri, stream_collection_name, "file_split_id", self.__file_split_id
        )

    def mark_job_as_waiting(self) -> None:
        global active_file_split_ir_extractions
        file_split_id = self.__file_split_id
        if file_split_id not in active_file_split_ir_extractions:
            active_file_split_ir_extractions[file_split_id] = []
        active_file_split_ir_extractions[file_split_id].append(self._job_id)

    def create_stream_extraction_job(self) -> QueryJob:
        logger.info(
            f"Creating IR extraction job {self._job_id} for file_split: {self.__file_split_id}"
        )
        return ExtractIrJob(
            id=self._job_id,
            extract_ir_config=self.__job_config,
            state=InternalJobState.WAITING_FOR_DISPATCH,
        )


class JsonExtractionHandle(StreamExtractionHandle):
    def __init__(
        self,
        job_id: str,
        job_config: Dict[str, Any],
        db_conn,
        table_prefix: str,
    ):
        super().__init__(job_id)
        self.__job_config = ExtractJsonJobConfig.parse_obj(job_config)
        self._archive_id = self.__job_config.archive_id
        if not archive_exists(db_conn, table_prefix, self.__job_config.dataset, self._archive_id):
            raise ValueError(f"Archive {self._archive_id} doesn't exist")

    def get_stream_id(self) -> str:
        return self._archive_id

    def is_stream_extraction_active(self) -> bool:
        return self._archive_id in active_archive_json_extractions

    def is_stream_extracted(self, results_cache_uri: str, stream_collection_name: str) -> bool:
        return document_exists(
            results_cache_uri, stream_collection_name, "orig_file_id", self._archive_id
        )

    def mark_job_as_waiting(self) -> None:
        global active_archive_json_extractions
        archive_id = self._archive_id
        if archive_id not in active_archive_json_extractions:
            active_archive_json_extractions[archive_id] = []
        active_archive_json_extractions[archive_id].append(self._job_id)

    def create_stream_extraction_job(self) -> QueryJob:
        logger.info(f"Creating json extraction job {self._job_id} on archive: {self._archive_id}")
        return ExtractJsonJob(
            id=self._job_id,
            extract_json_config=self.__job_config,
            state=InternalJobState.WAITING_FOR_DISPATCH,
        )


def document_exists(mongodb_uri, collection_name, field, value):
    with pymongo.MongoClient(mongodb_uri) as mongo_client:
        collection = mongo_client.get_default_database()[collection_name]
        return 0 != collection.count_documents({field: value})


def cancel_job_except_reducer(job: SearchJob):
    """
    Cancels the job apart from releasing the reducer since that requires an async call.
    NOTE: By keeping this method synchronous, the caller can cancel most of the job atomically,
    making it easier to avoid using locks in concurrent tasks.
    :param job:
    """

    if InternalJobState.RUNNING == job.state:
        job.current_sub_job_async_task_result.revoke(terminate=True)
        try:
            job.current_sub_job_async_task_result.get()
        except Exception:
            pass
    elif InternalJobState.WAITING_FOR_REDUCER == job.state:
        job.reducer_acquisition_task.cancel()


async def release_reducer_for_job(job: SearchJob):
    """
    Releases the reducer assigned to the given job
    :param job:
    """

    if job.reducer_handler_msg_queues is not None:
        # Signal the reducer to cancel the job
        msg = ReducerHandlerMessage(ReducerHandlerMessageType.FAILURE)
        await job.reducer_handler_msg_queues.put_to_handler(msg)


@exception_default_value(default=[])
def fetch_new_query_jobs(db_conn) -> list:
    """
    Fetches query jobs with status=PENDING from the database.
    :param db_conn:
    :return: The pending query jobs on success. An empty list if an exception occurs while
    interacting with the database.
    """
    with contextlib.closing(db_conn.cursor(dictionary=True)) as db_cursor:
        db_cursor.execute(
            f"""
            SELECT {QUERY_JOBS_TABLE_NAME}.id as job_id,
            {QUERY_JOBS_TABLE_NAME}.job_config,
            {QUERY_JOBS_TABLE_NAME}.type
            FROM {QUERY_JOBS_TABLE_NAME}
            WHERE {QUERY_JOBS_TABLE_NAME}.status={QueryJobStatus.PENDING}
            """
        )
        return db_cursor.fetchall()


@exception_default_value(default=[])
def fetch_cancelling_search_jobs(db_conn) -> list:
    """
    Fetches search jobs with status=CANCELLING from the database.
    :param db_conn:
    :return: The cancelling search jobs on success. An empty list if an exception occurs while
    interacting with the database.
    """
    with contextlib.closing(db_conn.cursor(dictionary=True)) as db_cursor:
        db_cursor.execute(
            f"""
            SELECT {QUERY_JOBS_TABLE_NAME}.id as job_id
            FROM {QUERY_JOBS_TABLE_NAME}
            WHERE {QUERY_JOBS_TABLE_NAME}.status={QueryJobStatus.CANCELLING}
            AND {QUERY_JOBS_TABLE_NAME}.type={QueryJobType.SEARCH_OR_AGGREGATION}
            """
        )
        return db_cursor.fetchall()


@exception_default_value(default=False)
def set_job_or_task_status(
    db_conn,
    table_name: str,
    job_id: str,
    status: QueryJobStatus | QueryTaskStatus,
    prev_status: Optional[QueryJobStatus | QueryTaskStatus] = None,
    **kwargs,
) -> bool:
    """
    Sets the status of the job or the tasks identified by `job_id` to `status`. If `prev_status` is
    specified, the update is conditional on the job/task's current status matching `prev_status`. If
    `kwargs` are specified, the fields identified by the args are also updated.
    :param db_conn:
    :param table_name:
    :param job_id:
    :param status:
    :param prev_status:
    :param kwargs:
    :return: True on success, False if the update fails or an exception occurs while interacting
    with the database.
    """
    field_set_expressions = [f"status={status}"]
    if QUERY_JOBS_TABLE_NAME == table_name:
        id_col_name = "id"
        field_set_expressions.extend([f'{k}="{v}"' for k, v in kwargs.items()])
    elif QUERY_TASKS_TABLE_NAME == table_name:
        id_col_name = "job_id"
        field_set_expressions.extend([f"{k}={v}" for k, v in kwargs.items()])
    else:
        raise ValueError(f"Unsupported table name {table_name}")
    update = (
        f'UPDATE {table_name} SET {", ".join(field_set_expressions)} WHERE {id_col_name}={job_id}'
    )

    if prev_status is not None:
        update += f" AND status={prev_status}"

    with contextlib.closing(db_conn.cursor()) as cursor:
        cursor.execute(update)
        db_conn.commit()
        rval = cursor.rowcount != 0
    return rval


async def handle_cancelling_search_jobs(db_conn_pool) -> None:
    global active_jobs

    with contextlib.closing(db_conn_pool.connect()) as db_conn:
        cancelling_jobs = fetch_cancelling_search_jobs(db_conn)

        for cancelling_job in cancelling_jobs:
            job_id = str(cancelling_job["job_id"])
            if job_id in active_jobs:
                job = active_jobs.pop(job_id)
                cancel_job_except_reducer(job)
                # Perform any async tasks last so that it's easier to reason about synchronization
                # issues between concurrent tasks
                await release_reducer_for_job(job)
            else:
                continue

            set_job_or_task_status(
                db_conn,
                QUERY_TASKS_TABLE_NAME,
                job_id,
                QueryTaskStatus.CANCELLED,
                QueryTaskStatus.PENDING,
                duration=0,
            )

            set_job_or_task_status(
                db_conn,
                QUERY_TASKS_TABLE_NAME,
                job_id,
                QueryTaskStatus.CANCELLED,
                QueryTaskStatus.RUNNING,
                duration="TIMESTAMPDIFF(MICROSECOND, start_time, NOW())/1000000.0",
            )

            if set_job_or_task_status(
                db_conn,
                QUERY_JOBS_TABLE_NAME,
                job_id,
                QueryJobStatus.CANCELLED,
                QueryJobStatus.CANCELLING,
                duration=(datetime.datetime.now() - job.start_time).total_seconds(),
            ):
                logger.info(f"Cancelled job {job_id}.")
            else:
                logger.error(f"Failed to cancel job {job_id}.")


def insert_query_tasks_into_db(db_conn, job_id, archive_ids: List[str]) -> List[int]:
    task_ids = []
    with contextlib.closing(db_conn.cursor()) as cursor:
        for archive_id in archive_ids:
            cursor.execute(
                f"""
                INSERT INTO {QUERY_TASKS_TABLE_NAME}
                (job_id, archive_id)
                VALUES({job_id}, '{archive_id}')
                """
            )
            task_ids.append(cursor.lastrowid)
    db_conn.commit()
    return task_ids


@exception_default_value(default=[])
def get_archives_for_search(
    db_conn,
    table_prefix: str,
    search_config: SearchJobConfig,
):
    dataset = search_config.dataset
    query = f"""SELECT id as archive_id, end_timestamp
            FROM {get_archives_table_name(table_prefix, dataset)}
            """
    filter_clauses = []
    if search_config.end_timestamp is not None:
        filter_clauses.append(f"begin_timestamp <= {search_config.end_timestamp}")
    if search_config.begin_timestamp is not None:
        filter_clauses.append(f"end_timestamp >= {search_config.begin_timestamp}")
    if search_config.tags is not None:
        archive_tags_table_name = get_archive_tags_table_name(table_prefix, dataset)
        tags_table_name = get_tags_table_name(table_prefix, dataset)
        filter_clauses.append(
            f"id IN (SELECT archive_id FROM {archive_tags_table_name} WHERE "
            f"tag_id IN (SELECT tag_id FROM {tags_table_name} WHERE tag_name IN "
            f"(%s)))" % ", ".join(["%s" for _ in search_config.tags])
        )
    if len(filter_clauses) > 0:
        query += " WHERE " + " AND ".join(filter_clauses)
    query += " ORDER BY end_timestamp DESC"

    with contextlib.closing(db_conn.cursor(dictionary=True)) as cursor:
        if search_config.tags is not None:
            cursor.execute(query, tuple(search_config.tags))
        else:
            cursor.execute(query)
        archives_for_search = list(cursor.fetchall())
    return archives_for_search


def get_archive_and_file_split_ids_for_ir_extraction(
    db_conn,
    table_prefix: str,
    extract_ir_config: ExtractIrJobConfig,
) -> Tuple[Optional[str], Optional[str]]:
    orig_file_id = extract_ir_config.orig_file_id
    msg_ix = extract_ir_config.msg_ix

    results = get_archive_and_file_split_ids(db_conn, table_prefix, orig_file_id, msg_ix)
    if len(results) == 0:
        logger.error(f"No matching file splits for orig_file_id={orig_file_id}, msg_ix={msg_ix}")
        return None, None
    elif len(results) > 1:
        logger.error(f"Multiple file splits found for orig_file_id={orig_file_id}, msg_ix={msg_ix}")
        for result in results:
            logger.error(f"{result['archive_id']}:{result['id']}")
        return None, None

    return results[0]["archive_id"], results[0]["file_split_id"]


@exception_default_value(default=[])
def get_archive_and_file_split_ids(
    db_conn,
    table_prefix: str,
    orig_file_id: str,
    msg_ix: int,
):
    """
    Fetches the IDs of the file split and the archive containing the file split based on the
    following criteria:
    1. The file split's original file id = `orig_file_id`
    2. The file split includes the message with index = `msg_ix`
    :param db_conn:
    :param table_prefix:
    :param orig_file_id: Original file id of the split
    :param msg_ix: Index of the message that the file split must include
    :return: A list of (archive id, file split id) on success. An empty list if
    an exception occurs while interacting with the database.
    """
    query = f"""SELECT archive_id, id as file_split_id
            FROM {get_files_table_name(table_prefix, None)} WHERE
            orig_file_id = '{orig_file_id}' AND
            begin_message_ix <= {msg_ix} AND
            (begin_message_ix + num_messages) > {msg_ix}
            """

    with contextlib.closing(db_conn.cursor(dictionary=True)) as cursor:
        cursor.execute(query)
        results = list(cursor.fetchall())
    return results


@exception_default_value(default=False)
def archive_exists(
    db_conn,
    table_prefix: str,
    dataset: Optional[str],
    archive_id: str,
) -> bool:
    archives_table_name = get_archives_table_name(table_prefix, dataset)
    query = f"SELECT 1 FROM {archives_table_name} WHERE id = %s"
    with contextlib.closing(db_conn.cursor(dictionary=True)) as cursor:
        cursor.execute(query, (archive_id,))
        if cursor.fetchone():
            return True

    return False


def get_task_group_for_job(
    archive_ids: List[str],
    task_ids: List[int],
    job: QueryJob,
    clp_metadata_db_conn_params: Dict[str, any],
    results_cache_uri: str,
):
    job_config = job.get_config().dict()
    job_type = job.get_type()
    if QueryJobType.SEARCH_OR_AGGREGATION == job_type:
        return celery.group(
            search.s(
                job_id=job.id,
                archive_id=archive_ids[i],
                task_id=task_ids[i],
                job_config=job_config,
                clp_metadata_db_conn_params=clp_metadata_db_conn_params,
                results_cache_uri=results_cache_uri,
            )
            for i in range(len(archive_ids))
        )
    elif job_type in (QueryJobType.EXTRACT_JSON, QueryJobType.EXTRACT_IR):
        return celery.group(
            extract_stream.s(
                job_id=job.id,
                archive_id=archive_ids[i],
                task_id=task_ids[i],
                job_config=job_config,
                clp_metadata_db_conn_params=clp_metadata_db_conn_params,
                results_cache_uri=results_cache_uri,
            )
            for i in range(len(archive_ids))
        )
    else:
        error_msg = f"Unexpected job type: {job_type}"
        logger.error(error_msg)
        raise NotImplementedError(error_msg)


def dispatch_query_job(
    db_conn,
    job: QueryJob,
    archive_ids: List[str],
    clp_metadata_db_conn_params: Dict[str, any],
    results_cache_uri: str,
) -> None:
    global active_jobs
    task_ids = insert_query_tasks_into_db(db_conn, job.id, archive_ids)

    task_group = get_task_group_for_job(
        archive_ids,
        task_ids,
        job,
        clp_metadata_db_conn_params,
        results_cache_uri,
    )
    job.current_sub_job_async_task_result = task_group.apply_async()
    job.state = InternalJobState.RUNNING


async def acquire_reducer_for_job(job: SearchJob):
    reducer_host: Optional[str] = None
    reducer_port: Optional[int] = None
    reducer_handler_msg_queues: Optional[ReducerHandlerMessageQueues] = None
    while True:
        reducer_host, reducer_port, reducer_handler_msg_queues = (
            await reducer_connection_queue.get()
        )
        """
        Below, the task can either be cancelled before sending the job config to the reducer or
        before the reducer acknowledges the job. If the task is cancelled before we send the job
        config to the reducer, then we have two options:

        1. Put the reducer's connection info back in the queue for another job to pick up.
        2. Tell the reducer to restart its job handling loop.

        If the task is cancelled after we've sent the job config to the reducer, then we have to
        use option (2), so we use option (2) in both cases.
        """
        try:
            msg = ReducerHandlerMessage(
                ReducerHandlerMessageType.AGGREGATION_CONFIG, job.search_config.aggregation_config
            )
            await reducer_handler_msg_queues.put_to_handler(msg)

            msg = await reducer_handler_msg_queues.get_from_handler()
            if msg.msg_type == ReducerHandlerMessageType.SUCCESS:
                break
            elif msg.msg_type != ReducerHandlerMessageType.FAILURE:
                error_msg = f"Unexpected msg_type: {msg.msg_type.name}"
                raise NotImplementedError(error_msg)
        except asyncio.CancelledError:
            msg = ReducerHandlerMessage(ReducerHandlerMessageType.FAILURE)
            await reducer_handler_msg_queues.put_to_handler(msg)
            raise

    job.reducer_handler_msg_queues = reducer_handler_msg_queues
    job.search_config.aggregation_config.reducer_host = reducer_host
    job.search_config.aggregation_config.reducer_port = reducer_port
    job.state = InternalJobState.WAITING_FOR_DISPATCH
    job.reducer_acquisition_task = None

    logger.info(f"Got reducer for job {job.id} at {reducer_host}:{reducer_port}")


def dispatch_job_and_update_db(
    db_conn,
    new_job: QueryJob,
    target_archives: List[str],
    clp_metadata_db_conn_params: Dict[str, any],
    results_cache_uri: str,
    num_tasks: int,
) -> None:
    dispatch_query_job(
        db_conn, new_job, target_archives, clp_metadata_db_conn_params, results_cache_uri
    )
    start_time = datetime.datetime.now()
    new_job.start_time = start_time
    set_job_or_task_status(
        db_conn,
        QUERY_JOBS_TABLE_NAME,
        new_job.id,
        QueryJobStatus.RUNNING,
        QueryJobStatus.PENDING,
        start_time=start_time,
        num_tasks=num_tasks,
    )


<<<<<<< HEAD
=======
def _validate_dataset(
    db_cursor,
    table_prefix: str,
    dataset: str,
    existing_datasets: Set[str],
) -> bool:
    if dataset in existing_datasets:
        return True

    # NOTE: This assumes we never delete a dataset.
    new_datasets = fetch_existing_datasets(db_cursor, table_prefix)
    existing_datasets.update(new_datasets)
    return dataset in existing_datasets


>>>>>>> 6bfc6778
def handle_pending_query_jobs(
    db_conn_pool,
    clp_metadata_db_conn_params: Dict[str, any],
    results_cache_uri: str,
    stream_collection_name: str,
    num_archives_to_search_per_sub_job: int,
    existing_datasets: Set[str],
) -> List[asyncio.Task]:
    global active_jobs

    reducer_acquisition_tasks = []
    pending_search_jobs = [
        job
        for job in active_jobs.values()
        if InternalJobState.WAITING_FOR_DISPATCH == job.state
        and job.get_type() == QueryJobType.SEARCH_OR_AGGREGATION
    ]

    with contextlib.closing(db_conn_pool.connect()) as db_conn, contextlib.closing(
        db_conn.cursor(dictionary=True)
    ) as db_cursor:
        for job in fetch_new_query_jobs(db_conn):
            job_id = str(job["job_id"])
            job_type = job["type"]
            job_config = msgpack.unpackb(job["job_config"])

            table_prefix = clp_metadata_db_conn_params["table_prefix"]
            dataset = QueryJobConfig.parse_obj(job_config).dataset
<<<<<<< HEAD
            if StorageEngine.CLP_S == clp_storage_engine and dataset is not None:
                dataset_exists, existing_datasets = validate_and_cache_dataset(
                    db_cursor, table_prefix, dataset, existing_datasets
                )
                if not dataset_exists:
                    logger.error(f"Dataset `{dataset}` doesn't exist.")
                    if not set_job_or_task_status(
                        db_conn,
                        QUERY_JOBS_TABLE_NAME,
                        job_id,
                        QueryJobStatus.FAILED,
                        QueryJobStatus.PENDING,
                        start_time=datetime.datetime.now(),
                        duration=0,
                    ):
                        logger.error(f"Failed to set job {job_id} as failed.")
                    continue
                table_prefix = f"{table_prefix}{dataset}_"
=======
            if dataset is not None and not _validate_dataset(
                db_cursor, table_prefix, dataset, existing_datasets
            ):
                logger.error(f"Dataset `{dataset}` doesn't exist.")
                if not set_job_or_task_status(
                    db_conn,
                    QUERY_JOBS_TABLE_NAME,
                    job_id,
                    QueryJobStatus.FAILED,
                    QueryJobStatus.PENDING,
                    start_time=datetime.datetime.now(),
                    duration=0,
                ):
                    logger.error(f"Failed to set job {job_id} as failed.")
                continue
>>>>>>> 6bfc6778

            if QueryJobType.SEARCH_OR_AGGREGATION == job_type:
                # Avoid double-dispatch when a job is WAITING_FOR_REDUCER
                if job_id in active_jobs:
                    continue

                search_config = SearchJobConfig.parse_obj(job_config)
                archives_for_search = get_archives_for_search(db_conn, table_prefix, search_config)
                if len(archives_for_search) == 0:
                    if set_job_or_task_status(
                        db_conn,
                        QUERY_JOBS_TABLE_NAME,
                        job_id,
                        QueryJobStatus.SUCCEEDED,
                        QueryJobStatus.PENDING,
                        start_time=datetime.datetime.now(),
                        num_tasks=0,
                        duration=0,
                    ):
                        logger.info(f"No matching archives, skipping job {job_id}.")
                    continue

                new_search_job = SearchJob(
                    id=job_id,
                    search_config=search_config,
                    state=InternalJobState.WAITING_FOR_DISPATCH,
                    num_archives_to_search=len(archives_for_search),
                    num_archives_searched=0,
                    remaining_archives_for_search=archives_for_search,
                )

                if search_config.aggregation_config is not None:
                    new_search_job.search_config.aggregation_config.job_id = int(job_id)
                    new_search_job.state = InternalJobState.WAITING_FOR_REDUCER
                    new_search_job.reducer_acquisition_task = asyncio.create_task(
                        acquire_reducer_for_job(new_search_job)
                    )
                    reducer_acquisition_tasks.append(new_search_job.reducer_acquisition_task)
                else:
                    pending_search_jobs.append(new_search_job)
                active_jobs[job_id] = new_search_job

            elif job_type in (QueryJobType.EXTRACT_IR, QueryJobType.EXTRACT_JSON):
                job_handle: StreamExtractionHandle
                try:
                    if QueryJobType.EXTRACT_IR == job_type:
                        job_handle = IrExtractionHandle(job_id, job_config, db_conn, table_prefix)
                    else:
                        job_handle = JsonExtractionHandle(job_id, job_config, db_conn, table_prefix)
                except ValueError:
                    logger.exception("Failed to initialize extraction job handle")
                    if not set_job_or_task_status(
                        db_conn,
                        QUERY_JOBS_TABLE_NAME,
                        job_id,
                        QueryJobStatus.FAILED,
                        QueryJobStatus.PENDING,
                        start_time=datetime.datetime.now(),
                        num_tasks=0,
                        duration=0,
                    ):
                        logger.error(f"Failed to set job {job_id} as failed")
                    continue

                # NOTE: The following two if blocks for `is_stream_extraction_active` and
                # `is_stream_extracted` should not be reordered.
                #
                # The logic below works as follows:
                # 1. It checks if a stream is already being extracted
                #    (`is_stream_extraction_active`) and if so, it marks the new job as waiting for
                #    the old job to finish.
                # 2. Otherwise, it checks if a stream has already been extracted
                #    (`is_stream_extracted`) and if so, it marks the new job as complete.
                # 3. Otherwise, it creates a new stream extraction job.
                #
                # `is_stream_extracted` only checks if a single stream has been extracted rather
                # than whether all required streams have been extracted. This means that we can't
                # use it to check if the old job is complete; instead, we need to employ the
                # aforementioned logic.

                # Check if the required streams are currently being extracted; if so, add the job ID
                # to the list of jobs waiting for it.
                if job_handle.is_stream_extraction_active():
                    job_handle.mark_job_as_waiting()
                    logger.info(
                        f"Stream {job_handle.get_stream_id()} is already being extracted,"
                        f" so mark job {job_id} as running."
                    )
                    if not set_job_or_task_status(
                        db_conn,
                        QUERY_JOBS_TABLE_NAME,
                        job_id,
                        QueryJobStatus.RUNNING,
                        QueryJobStatus.PENDING,
                        start_time=datetime.datetime.now(),
                        num_tasks=0,
                    ):
                        logger.error(f"Failed to set job {job_id} as running")
                    continue

                # Check if a required stream file has already been extracted
                if job_handle.is_stream_extracted(results_cache_uri, stream_collection_name):
                    logger.info(
                        f"Stream {job_handle.get_stream_id()} already extracted,"
                        f" so mark job {job_id} as succeeded."
                    )
                    if not set_job_or_task_status(
                        db_conn,
                        QUERY_JOBS_TABLE_NAME,
                        job_id,
                        QueryJobStatus.SUCCEEDED,
                        QueryJobStatus.PENDING,
                        start_time=datetime.datetime.now(),
                        num_tasks=0,
                        duration=0,
                    ):
                        logger.error(f"Failed to set job {job_id} as succeeded")
                    continue

                new_stream_extraction_job = job_handle.create_stream_extraction_job()
                archive_id = job_handle.get_archive_id()
                dispatch_job_and_update_db(
                    db_conn,
                    new_stream_extraction_job,
                    [archive_id],
                    clp_metadata_db_conn_params,
                    results_cache_uri,
                    1,
                )

                job_handle.mark_job_as_waiting()
                active_jobs[job_id] = new_stream_extraction_job
                logger.info(f"Dispatched stream extraction job {job_id} for archive: {archive_id}")

            else:
                # NOTE: We're skipping the job for this iteration, but its status will remain
                # unchanged. So this log will print again in the next iteration unless the user
                # cancels the job.
                logger.error(f"Unexpected job type: {job_type}, skipping job {job_id}")
                continue

        for job in pending_search_jobs:
            job_id = job.id
            if (
                job.search_config.network_address is None
                and len(job.remaining_archives_for_search) > num_archives_to_search_per_sub_job
            ):
                archives_for_search = job.remaining_archives_for_search[
                    :num_archives_to_search_per_sub_job
                ]
                job.remaining_archives_for_search = job.remaining_archives_for_search[
                    num_archives_to_search_per_sub_job:
                ]
            else:
                archives_for_search = job.remaining_archives_for_search
                job.remaining_archives_for_search = []

            archive_ids_for_search = [archive["archive_id"] for archive in archives_for_search]

            dispatch_job_and_update_db(
                db_conn,
                job,
                archive_ids_for_search,
                clp_metadata_db_conn_params,
                results_cache_uri,
                job.num_archives_to_search,
            )
            logger.info(
                f"Dispatched job {job_id} with {len(archive_ids_for_search)} archives to search."
            )

    return reducer_acquisition_tasks


def try_getting_task_result(async_task_result):
    if not async_task_result.ready():
        return None
    return async_task_result.get()


def found_max_num_latest_results(
    results_cache_uri: str,
    job_id: str,
    max_num_results: int,
    max_timestamp_in_remaining_archives: int,
) -> bool:
    with pymongo.MongoClient(results_cache_uri) as results_cache_client:
        results_cache_collection = results_cache_client.get_default_database()[job_id]
        results_count = results_cache_collection.count_documents({})
        if results_count < max_num_results:
            return False

        results = list(
            results_cache_collection.find(
                projection=["timestamp"],
                sort=[("timestamp", pymongo.DESCENDING)],
                limit=max_num_results,
            )
            .sort("timestamp", pymongo.ASCENDING)
            .limit(1)
        )
        min_timestamp_in_top_results = 0 if len(results) == 0 else results[0]["timestamp"]
        return max_timestamp_in_remaining_archives <= min_timestamp_in_top_results


async def handle_finished_search_job(
    db_conn, job: SearchJob, task_results: Optional[Any], results_cache_uri: str
) -> None:
    global active_jobs

    job_id = job.id
    is_reducer_job = job.reducer_handler_msg_queues is not None
    new_job_status = QueryJobStatus.RUNNING
    for task_result_obj in task_results:
        task_result = QueryTaskResult.parse_obj(task_result_obj)
        task_id = task_result.task_id
        task_status = task_result.status
        if not task_status == QueryTaskStatus.SUCCEEDED:
            new_job_status = QueryJobStatus.FAILED
            logger.error(
                f"Search task job-{job_id}-task-{task_id} failed. "
                f"Check {task_result.error_log_path} for details."
            )
        else:
            job.num_archives_searched += 1
            logger.info(
                f"Search task job-{job_id}-task-{task_id} succeeded in "
                f"{task_result.duration} second(s)."
            )

    if new_job_status != QueryJobStatus.FAILED:
        max_num_results = job.search_config.max_num_results
        # Check if we've searched all archives
        if len(job.remaining_archives_for_search) == 0:
            new_job_status = QueryJobStatus.SUCCEEDED
        # Check if we've reached max results
        elif False == is_reducer_job and max_num_results > 0:
            if found_max_num_latest_results(
                results_cache_uri,
                job_id,
                max_num_results,
                job.remaining_archives_for_search[0]["end_timestamp"],
            ):
                new_job_status = QueryJobStatus.SUCCEEDED
    if new_job_status == QueryJobStatus.RUNNING:
        job.current_sub_job_async_task_result = None
        job.state = InternalJobState.WAITING_FOR_DISPATCH
        logger.info(f"Job {job_id} waiting for more archives to search.")
        set_job_or_task_status(
            db_conn,
            QUERY_JOBS_TABLE_NAME,
            job_id,
            QueryJobStatus.RUNNING,
            QueryJobStatus.RUNNING,
            num_tasks_completed=job.num_archives_searched,
        )
        return

    reducer_failed = False
    if is_reducer_job:
        # Notify reducer that it should have received all results
        msg = ReducerHandlerMessage(ReducerHandlerMessageType.SUCCESS)
        await job.reducer_handler_msg_queues.put_to_handler(msg)

        msg = await job.reducer_handler_msg_queues.get_from_handler()
        if ReducerHandlerMessageType.FAILURE == msg.msg_type:
            reducer_failed = True
            new_job_status = QueryJobStatus.FAILED
        elif ReducerHandlerMessageType.SUCCESS != msg.msg_type:
            error_msg = f"Unexpected msg_type: {msg.msg_type.name}"
            raise NotImplementedError(error_msg)

    # We set the status regardless of the job's previous status to handle the case where the
    # job is cancelled (status = CANCELLING) while we're in this method.
    if set_job_or_task_status(
        db_conn,
        QUERY_JOBS_TABLE_NAME,
        job_id,
        new_job_status,
        num_tasks_completed=job.num_archives_searched,
        duration=(datetime.datetime.now() - job.start_time).total_seconds(),
    ):
        if new_job_status == QueryJobStatus.SUCCEEDED:
            logger.info(f"Completed job {job_id}.")
        elif reducer_failed:
            logger.error(f"Completed job {job_id} with failing reducer.")
        else:
            logger.info(f"Completed job {job_id} with failing tasks.")
    del active_jobs[job_id]


async def handle_finished_stream_extraction_job(
    db_conn, job: QueryJob, task_results: List[Any]
) -> None:
    global active_jobs
    global active_archive_json_extractions
    global active_file_split_ir_extractions

    job_id = job.id
    new_job_status = QueryJobStatus.SUCCEEDED

    num_tasks = len(task_results)
    if 1 != num_tasks:
        logger.error(
            f"Unexpected number of tasks for extraction job {job_id}. "
            f"Expected 1, got {num_tasks}."
        )
        new_job_status = QueryJobStatus.FAILED
    else:
        task_result = QueryTaskResult.parse_obj(task_results[0])
        task_id = task_result.task_id
        if not QueryJobStatus.SUCCEEDED == task_result.status:
            logger.error(
                f"Extraction task job-{job_id}-task-{task_id} failed. "
                f"Check {task_result.error_log_path} for details."
            )
            new_job_status = QueryJobStatus.FAILED
        else:
            logger.info(
                f"Extraction task job-{job_id}-task-{task_id} succeeded in "
                f"{task_result.duration} second(s)."
            )

    if set_job_or_task_status(
        db_conn,
        QUERY_JOBS_TABLE_NAME,
        job_id,
        new_job_status,
        QueryJobStatus.RUNNING,
        num_tasks_completed=num_tasks,
        duration=(datetime.datetime.now() - job.start_time).total_seconds(),
    ):
        if new_job_status == QueryJobStatus.SUCCEEDED:
            logger.info(f"Completed stream extraction job {job_id}.")
        else:
            logger.info(f"Completed stream extraction job {job_id} with failing tasks.")

    waiting_jobs: List[str]
    if QueryJobType.EXTRACT_IR == job.get_type():
        extract_ir_config: ExtractIrJobConfig = job.get_config()
        waiting_jobs = active_file_split_ir_extractions.pop(extract_ir_config.file_split_id)
    else:
        extract_json_config: ExtractJsonJobConfig = job.get_config()
        waiting_jobs = active_archive_json_extractions.pop(extract_json_config.archive_id)

    waiting_jobs.remove(job_id)
    for waiting_job in waiting_jobs:
        logger.info(f"Setting status to {new_job_status.to_str()} for waiting jobs: {waiting_job}.")
        set_job_or_task_status(
            db_conn,
            QUERY_JOBS_TABLE_NAME,
            waiting_job,
            new_job_status,
            QueryJobStatus.RUNNING,
            num_tasks_completed=0,
            duration=(datetime.datetime.now() - job.start_time).total_seconds(),
        )

    del active_jobs[job_id]


async def check_job_status_and_update_db(db_conn_pool, results_cache_uri):
    global active_jobs

    with contextlib.closing(db_conn_pool.connect()) as db_conn:
        for job_id in [
            id for id, job in active_jobs.items() if InternalJobState.RUNNING == job.state
        ]:
            job = active_jobs[job_id]
            try:
                returned_results = try_getting_task_result(job.current_sub_job_async_task_result)
            except Exception as e:
                logger.error(f"Job `{job_id}` failed: {e}.")
                # Clean up
                if QueryJobType.SEARCH_OR_AGGREGATION == job.get_type():
                    if job.reducer_handler_msg_queues is not None:
                        msg = ReducerHandlerMessage(ReducerHandlerMessageType.FAILURE)
                        await job.reducer_handler_msg_queues.put_to_handler(msg)

                del active_jobs[job_id]
                set_job_or_task_status(
                    db_conn,
                    QUERY_JOBS_TABLE_NAME,
                    job_id,
                    QueryJobStatus.FAILED,
                    QueryJobStatus.RUNNING,
                    duration=(datetime.datetime.now() - job.start_time).total_seconds(),
                )
                continue

            if returned_results is None:
                continue
            job_type = job.get_type()
            if QueryJobType.SEARCH_OR_AGGREGATION == job_type:
                search_job: SearchJob = job
                await handle_finished_search_job(
                    db_conn, search_job, returned_results, results_cache_uri
                )
            elif job_type in (QueryJobType.EXTRACT_JSON, QueryJobType.EXTRACT_IR):
                await handle_finished_stream_extraction_job(db_conn, job, returned_results)
            else:
                logger.error(f"Unexpected job type: {job_type}, skipping job {job_id}")


async def handle_job_updates(db_conn_pool, results_cache_uri: str, jobs_poll_delay: float):
    while True:
        await handle_cancelling_search_jobs(db_conn_pool)
        await check_job_status_and_update_db(db_conn_pool, results_cache_uri)
        await asyncio.sleep(jobs_poll_delay)


async def handle_jobs(
    db_conn_pool,
    clp_metadata_db_conn_params: Dict[str, any],
    results_cache_uri: str,
    stream_collection_name: str,
    jobs_poll_delay: float,
    num_archives_to_search_per_sub_job: int,
) -> None:
    handle_updating_task = asyncio.create_task(
        handle_job_updates(db_conn_pool, results_cache_uri, jobs_poll_delay)
    )

    tasks = [handle_updating_task]
    existing_datasets: Set[str] = set()
    while True:
        reducer_acquisition_tasks = handle_pending_query_jobs(
            db_conn_pool,
            clp_metadata_db_conn_params,
            results_cache_uri,
            stream_collection_name,
            num_archives_to_search_per_sub_job,
            existing_datasets,
        )
        if 0 == len(reducer_acquisition_tasks):
            tasks.append(asyncio.create_task(asyncio.sleep(jobs_poll_delay)))
        else:
            tasks.extend(reducer_acquisition_tasks)

        done, pending = await asyncio.wait(tasks, return_when=asyncio.FIRST_COMPLETED)
        if handle_updating_task in done:
            logger.error("handle_job_updates completed unexpectedly.")
            try:
                handle_updating_task.result()
            except Exception:
                logger.exception("handle_job_updates failed.")
            return
        tasks = list(pending)


async def main(argv: List[str]) -> int:
    global reducer_connection_queue

    args_parser = argparse.ArgumentParser(description="Wait for and run query jobs.")
    args_parser.add_argument("--config", "-c", required=True, help="CLP configuration file.")

    parsed_args = args_parser.parse_args(argv[1:])

    # Setup logging to file
    log_file = Path(os.getenv("CLP_LOGS_DIR")) / "query_scheduler.log"
    logging_file_handler = logging.FileHandler(filename=log_file, encoding="utf-8")
    logging_file_handler.setFormatter(get_logging_formatter())
    logger.addHandler(logging_file_handler)

    # Update logging level based on config
    set_logging_level(logger, os.getenv("CLP_LOGGING_LEVEL"))

    # Load configuration
    config_path = pathlib.Path(parsed_args.config)
    try:
        clp_config = CLPConfig.parse_obj(read_yaml_config_file(config_path))
    except ValidationError as err:
        logger.error(err)
        return -1
    except Exception as ex:
        logger.error(ex)
        return -1

    reducer_connection_queue = asyncio.Queue(32)

    sql_adapter = SQL_Adapter(clp_config.database)

    logger.debug(f"Job polling interval {clp_config.query_scheduler.jobs_poll_delay} seconds.")
    try:
        reducer_handler = await asyncio.start_server(
            lambda reader, writer: handle_reducer_connection(
                reader, writer, reducer_connection_queue
            ),
            clp_config.query_scheduler.host,
            clp_config.query_scheduler.port,
        )
        db_conn_pool = sql_adapter.create_connection_pool(
            logger=logger, pool_size=2, disable_localhost_socket_connection=True
        )

        if False == db_conn_pool.alive():
            logger.error(
                f"Failed to connect to archive database "
                f"{clp_config.database.host}:{clp_config.database.port}."
            )
            return -1

        logger.info(
            f"Connected to archive database"
            f" {clp_config.database.host}:{clp_config.database.port}."
        )
        logger.info("Query scheduler started.")
        batch_size = clp_config.query_scheduler.num_archives_to_search_per_sub_job
        job_handler = asyncio.create_task(
            handle_jobs(
                db_conn_pool=db_conn_pool,
                clp_metadata_db_conn_params=clp_config.database.get_clp_connection_params_and_type(
                    True
                ),
                results_cache_uri=clp_config.results_cache.get_uri(),
                stream_collection_name=clp_config.results_cache.stream_collection_name,
                jobs_poll_delay=clp_config.query_scheduler.jobs_poll_delay,
                num_archives_to_search_per_sub_job=batch_size,
            )
        )
        reducer_handler = asyncio.create_task(reducer_handler.serve_forever())
        done, pending = await asyncio.wait(
            [job_handler, reducer_handler], return_when=asyncio.FIRST_COMPLETED
        )
        if reducer_handler in done:
            logger.error("reducer_handler completed unexpectedly.")
            try:
                reducer_handler.result()
            except Exception:
                logger.exception("reducer_handler failed.")
        if job_handler in done:
            logger.error("job_handler completed unexpectedly.")
            try:
                job_handler.result()
            except Exception:
                logger.exception("job_handler failed.")
    except Exception:
        logger.exception(f"Uncaught exception in job handling loop.")

    return 0


if "__main__" == __name__:
    sys.exit(asyncio.run(main(sys.argv)))<|MERGE_RESOLUTION|>--- conflicted
+++ resolved
@@ -36,17 +36,14 @@
     QUERY_TASKS_TABLE_NAME,
 )
 from clp_py_utils.clp_logging import get_logger, get_logging_formatter, set_logging_level
-<<<<<<< HEAD
-from clp_py_utils.clp_metadata_db_utils import validate_and_cache_dataset
-=======
 from clp_py_utils.clp_metadata_db_utils import (
     fetch_existing_datasets,
     get_archive_tags_table_name,
     get_archives_table_name,
     get_files_table_name,
     get_tags_table_name,
+    validate_and_cache_dataset,
 )
->>>>>>> 6bfc6778
 from clp_py_utils.core import read_yaml_config_file
 from clp_py_utils.decorators import exception_default_value
 from clp_py_utils.sql_adapter import SQL_Adapter
@@ -623,24 +620,6 @@
     )
 
 
-<<<<<<< HEAD
-=======
-def _validate_dataset(
-    db_cursor,
-    table_prefix: str,
-    dataset: str,
-    existing_datasets: Set[str],
-) -> bool:
-    if dataset in existing_datasets:
-        return True
-
-    # NOTE: This assumes we never delete a dataset.
-    new_datasets = fetch_existing_datasets(db_cursor, table_prefix)
-    existing_datasets.update(new_datasets)
-    return dataset in existing_datasets
-
-
->>>>>>> 6bfc6778
 def handle_pending_query_jobs(
     db_conn_pool,
     clp_metadata_db_conn_params: Dict[str, any],
@@ -669,27 +648,7 @@
 
             table_prefix = clp_metadata_db_conn_params["table_prefix"]
             dataset = QueryJobConfig.parse_obj(job_config).dataset
-<<<<<<< HEAD
-            if StorageEngine.CLP_S == clp_storage_engine and dataset is not None:
-                dataset_exists, existing_datasets = validate_and_cache_dataset(
-                    db_cursor, table_prefix, dataset, existing_datasets
-                )
-                if not dataset_exists:
-                    logger.error(f"Dataset `{dataset}` doesn't exist.")
-                    if not set_job_or_task_status(
-                        db_conn,
-                        QUERY_JOBS_TABLE_NAME,
-                        job_id,
-                        QueryJobStatus.FAILED,
-                        QueryJobStatus.PENDING,
-                        start_time=datetime.datetime.now(),
-                        duration=0,
-                    ):
-                        logger.error(f"Failed to set job {job_id} as failed.")
-                    continue
-                table_prefix = f"{table_prefix}{dataset}_"
-=======
-            if dataset is not None and not _validate_dataset(
+            if dataset is not None and not validate_and_cache_dataset(
                 db_cursor, table_prefix, dataset, existing_datasets
             ):
                 logger.error(f"Dataset `{dataset}` doesn't exist.")
@@ -704,7 +663,6 @@
                 ):
                     logger.error(f"Failed to set job {job_id} as failed.")
                 continue
->>>>>>> 6bfc6778
 
             if QueryJobType.SEARCH_OR_AGGREGATION == job_type:
                 # Avoid double-dispatch when a job is WAITING_FOR_REDUCER
