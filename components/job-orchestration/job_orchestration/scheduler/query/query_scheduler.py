"""
A scheduler for scheduling query jobs in the CLP package.

NOTE: This scheduler currently only has partial handling for failures of the database. Specifically,
in the event that the database is unreachable, the scheduler will continue running as if reads from
the database return no records and writes to the database always fail. Failed writes are currently
silently ignored, in which case the state of the database won't match the scheduler's internal
state. If the database comes back up, the scheduler will eventually reconnect to it and reads/writes
will function as normal again. However, the mismatched state may lead to unexpected behaviour like
jobs seemingly being stuck in the "RUNNING" state or jobs being repeated, which in turn will create
duplicated search results in the results cache, possibly long after the results had already been
cleared from the cache. Unfortunately, these effects will require manual intervention to clean-up.
TODO Address this limitation.
"""

from __future__ import annotations

import argparse
import asyncio
import contextlib
import datetime
import logging
import os
import pathlib
import sys
from abc import ABC, abstractmethod
from pathlib import Path
from typing import Any, Dict, List, Optional, Set, Tuple

import celery
import msgpack
import pymongo
from clp_py_utils.clp_config import (
    ARCHIVE_TAGS_TABLE_SUFFIX,
    ARCHIVES_TABLE_SUFFIX,
    CLPConfig,
    FILES_TABLE_SUFFIX,
    QUERY_JOBS_TABLE_NAME,
    QUERY_TASKS_TABLE_NAME,
    StorageEngine,
    TAGS_TABLE_SUFFIX,
)
from clp_py_utils.clp_logging import get_logger, get_logging_formatter, set_logging_level
<<<<<<< HEAD
from clp_py_utils.constants import MIN_TO_SECOND, SECOND_TO_MILLISECOND
=======
from clp_py_utils.clp_metadata_db_utils import fetch_existing_datasets
>>>>>>> bcb7f546
from clp_py_utils.core import read_yaml_config_file
from clp_py_utils.decorators import exception_default_value
from clp_py_utils.sql_adapter import SQL_Adapter
from job_orchestration.executor.query.extract_stream_task import extract_stream
from job_orchestration.executor.query.fs_search_task import search
from job_orchestration.scheduler.constants import QueryJobStatus, QueryJobType, QueryTaskStatus
from job_orchestration.scheduler.job_config import (
    ExtractIrJobConfig,
    ExtractJsonJobConfig,
    QueryJobConfig,
    SearchJobConfig,
)
from job_orchestration.scheduler.query.reducer_handler import (
    handle_reducer_connection,
    ReducerHandlerMessage,
    ReducerHandlerMessageQueues,
    ReducerHandlerMessageType,
)
from job_orchestration.scheduler.scheduler_data import (
    ExtractIrJob,
    ExtractJsonJob,
    InternalJobState,
    QueryJob,
    QueryTaskResult,
    SearchJob,
)
from pydantic import ValidationError

# Setup logging
logger = get_logger("search-job-handler")

# Dictionary of active jobs indexed by job id
active_jobs: Dict[str, QueryJob] = {}

# Dictionary that maps IDs of file splits being extracted to IDs of jobs waiting for them
active_file_split_ir_extractions: Dict[str, List[str]] = {}

# Dictionary that maps IDs of clp-s archives being extracted to IDs of jobs waiting for them
active_archive_json_extractions: Dict[str, List[str]] = {}

reducer_connection_queue: Optional[asyncio.Queue] = None


class StreamExtractionHandle(ABC):
    def __init__(self, job_id: str):
        self._job_id = job_id
        self._archive_id: Optional[str] = None

    def get_archive_id(self) -> Optional[str]:
        return self._archive_id

    @abstractmethod
    def get_stream_id(self) -> str: ...

    @abstractmethod
    def is_stream_extraction_active(self) -> bool: ...

    @abstractmethod
    def is_stream_extracted(self, results_cache_uri: str, stream_collection_name: str) -> bool: ...

    @abstractmethod
    def mark_job_as_waiting(self) -> None: ...

    @abstractmethod
    def create_stream_extraction_job(self) -> QueryJob: ...


class IrExtractionHandle(StreamExtractionHandle):
    def __init__(
        self,
        job_id: str,
        job_config: Dict[str, Any],
        db_conn,
        table_prefix: str,
    ):
        super().__init__(job_id)
        self.__job_config = ExtractIrJobConfig.parse_obj(job_config)
        self._archive_id, self.__file_split_id = get_archive_and_file_split_ids_for_ir_extraction(
            db_conn, table_prefix, self.__job_config
        )
        if self._archive_id is None:
            raise ValueError("Job parameters don't resolve to an existing archive")

        self.__job_config.file_split_id = self.__file_split_id

    def get_stream_id(self) -> str:
        return self.__file_split_id

    def is_stream_extraction_active(self) -> bool:
        return self.__file_split_id in active_file_split_ir_extractions

    def is_stream_extracted(self, results_cache_uri: str, stream_collection_name: str) -> bool:
        return document_exists(
            results_cache_uri, stream_collection_name, "file_split_id", self.__file_split_id
        )

    def mark_job_as_waiting(self) -> None:
        global active_file_split_ir_extractions
        file_split_id = self.__file_split_id
        if file_split_id not in active_file_split_ir_extractions:
            active_file_split_ir_extractions[file_split_id] = []
        active_file_split_ir_extractions[file_split_id].append(self._job_id)

    def create_stream_extraction_job(self) -> QueryJob:
        logger.info(
            f"Creating IR extraction job {self._job_id} for file_split: {self.__file_split_id}"
        )
        return ExtractIrJob(
            id=self._job_id,
            extract_ir_config=self.__job_config,
            state=InternalJobState.WAITING_FOR_DISPATCH,
        )


class JsonExtractionHandle(StreamExtractionHandle):
    def __init__(
        self,
        job_id: str,
        job_config: Dict[str, Any],
        db_conn,
        table_prefix: str,
    ):
        super().__init__(job_id)
        self.__job_config = ExtractJsonJobConfig.parse_obj(job_config)
        self._archive_id = self.__job_config.archive_id
        if not archive_exists(db_conn, table_prefix, self._archive_id):
            raise ValueError(f"Archive {self._archive_id} doesn't exist")

    def get_stream_id(self) -> str:
        return self._archive_id

    def is_stream_extraction_active(self) -> bool:
        return self._archive_id in active_archive_json_extractions

    def is_stream_extracted(self, results_cache_uri: str, stream_collection_name: str) -> bool:
        return document_exists(
            results_cache_uri, stream_collection_name, "orig_file_id", self._archive_id
        )

    def mark_job_as_waiting(self) -> None:
        global active_archive_json_extractions
        archive_id = self._archive_id
        if archive_id not in active_archive_json_extractions:
            active_archive_json_extractions[archive_id] = []
        active_archive_json_extractions[archive_id].append(self._job_id)

    def create_stream_extraction_job(self) -> QueryJob:
        logger.info(f"Creating json extraction job {self._job_id} on archive: {self._archive_id}")
        return ExtractJsonJob(
            id=self._job_id,
            extract_json_config=self.__job_config,
            state=InternalJobState.WAITING_FOR_DISPATCH,
        )


def document_exists(mongodb_uri, collection_name, field, value):
    with pymongo.MongoClient(mongodb_uri) as mongo_client:
        collection = mongo_client.get_default_database()[collection_name]
        return 0 != collection.count_documents({field: value})


def cancel_job_except_reducer(job: SearchJob):
    """
    Cancels the job apart from releasing the reducer since that requires an async call.
    NOTE: By keeping this method synchronous, the caller can cancel most of the job atomically,
    making it easier to avoid using locks in concurrent tasks.
    :param job:
    """

    if InternalJobState.RUNNING == job.state:
        job.current_sub_job_async_task_result.revoke(terminate=True)
        try:
            job.current_sub_job_async_task_result.get()
        except Exception:
            pass
    elif InternalJobState.WAITING_FOR_REDUCER == job.state:
        job.reducer_acquisition_task.cancel()


async def release_reducer_for_job(job: SearchJob):
    """
    Releases the reducer assigned to the given job
    :param job:
    """

    if job.reducer_handler_msg_queues is not None:
        # Signal the reducer to cancel the job
        msg = ReducerHandlerMessage(ReducerHandlerMessageType.FAILURE)
        await job.reducer_handler_msg_queues.put_to_handler(msg)


@exception_default_value(default=[])
def fetch_new_query_jobs(db_conn) -> list:
    """
    Fetches query jobs with status=PENDING from the database.
    :param db_conn:
    :return: The pending query jobs on success. An empty list if an exception occurs while
    interacting with the database.
    """
    with contextlib.closing(db_conn.cursor(dictionary=True)) as db_cursor:
        db_cursor.execute(
            f"""
            SELECT {QUERY_JOBS_TABLE_NAME}.id as job_id,
            {QUERY_JOBS_TABLE_NAME}.job_config,
            {QUERY_JOBS_TABLE_NAME}.type,
            {QUERY_JOBS_TABLE_NAME}.creation_time
            FROM {QUERY_JOBS_TABLE_NAME}
            WHERE {QUERY_JOBS_TABLE_NAME}.status={QueryJobStatus.PENDING}
            """
        )
        return db_cursor.fetchall()


@exception_default_value(default=[])
def fetch_cancelling_search_jobs(db_conn) -> list:
    """
    Fetches search jobs with status=CANCELLING from the database.
    :param db_conn:
    :return: The cancelling search jobs on success. An empty list if an exception occurs while
    interacting with the database.
    """
    with contextlib.closing(db_conn.cursor(dictionary=True)) as db_cursor:
        db_cursor.execute(
            f"""
            SELECT {QUERY_JOBS_TABLE_NAME}.id as job_id
            FROM {QUERY_JOBS_TABLE_NAME}
            WHERE {QUERY_JOBS_TABLE_NAME}.status={QueryJobStatus.CANCELLING}
            AND {QUERY_JOBS_TABLE_NAME}.type={QueryJobType.SEARCH_OR_AGGREGATION}
            """
        )
        return db_cursor.fetchall()


@exception_default_value(default=False)
def set_job_or_task_status(
    db_conn,
    table_name: str,
    job_id: str,
    status: QueryJobStatus | QueryTaskStatus,
    prev_status: Optional[QueryJobStatus | QueryTaskStatus] = None,
    **kwargs,
) -> bool:
    """
    Sets the status of the job or the tasks identified by `job_id` to `status`. If `prev_status` is
    specified, the update is conditional on the job/task's current status matching `prev_status`. If
    `kwargs` are specified, the fields identified by the args are also updated.
    :param db_conn:
    :param table_name:
    :param job_id:
    :param status:
    :param prev_status:
    :param kwargs:
    :return: True on success, False if the update fails or an exception occurs while interacting
    with the database.
    """
    field_set_expressions = [f"status={status}"]
    if QUERY_JOBS_TABLE_NAME == table_name:
        id_col_name = "id"
        field_set_expressions.extend([f'{k}="{v}"' for k, v in kwargs.items()])
    elif QUERY_TASKS_TABLE_NAME == table_name:
        id_col_name = "job_id"
        field_set_expressions.extend([f"{k}={v}" for k, v in kwargs.items()])
    else:
        raise ValueError(f"Unsupported table name {table_name}")
    update = (
        f'UPDATE {table_name} SET {", ".join(field_set_expressions)} WHERE {id_col_name}={job_id}'
    )

    if prev_status is not None:
        update += f" AND status={prev_status}"

    with contextlib.closing(db_conn.cursor()) as cursor:
        cursor.execute(update)
        db_conn.commit()
        rval = cursor.rowcount != 0
    return rval


async def handle_cancelling_search_jobs(db_conn_pool) -> None:
    global active_jobs

    with contextlib.closing(db_conn_pool.connect()) as db_conn:
        cancelling_jobs = fetch_cancelling_search_jobs(db_conn)

        for cancelling_job in cancelling_jobs:
            job_id = str(cancelling_job["job_id"])
            if job_id in active_jobs:
                job = active_jobs.pop(job_id)
                cancel_job_except_reducer(job)
                # Perform any async tasks last so that it's easier to reason about synchronization
                # issues between concurrent tasks
                await release_reducer_for_job(job)
            else:
                continue

            set_job_or_task_status(
                db_conn,
                QUERY_TASKS_TABLE_NAME,
                job_id,
                QueryTaskStatus.CANCELLED,
                QueryTaskStatus.PENDING,
                duration=0,
            )

            set_job_or_task_status(
                db_conn,
                QUERY_TASKS_TABLE_NAME,
                job_id,
                QueryTaskStatus.CANCELLED,
                QueryTaskStatus.RUNNING,
                duration="TIMESTAMPDIFF(MICROSECOND, start_time, NOW())/1000000.0",
            )

            if set_job_or_task_status(
                db_conn,
                QUERY_JOBS_TABLE_NAME,
                job_id,
                QueryJobStatus.CANCELLED,
                QueryJobStatus.CANCELLING,
                duration=(datetime.datetime.now() - job.start_time).total_seconds(),
            ):
                logger.info(f"Cancelled job {job_id}.")
            else:
                logger.error(f"Failed to cancel job {job_id}.")


def insert_query_tasks_into_db(db_conn, job_id, archive_ids: List[str]) -> List[int]:
    task_ids = []
    with contextlib.closing(db_conn.cursor()) as cursor:
        for archive_id in archive_ids:
            cursor.execute(
                f"""
                INSERT INTO {QUERY_TASKS_TABLE_NAME}
                (job_id, archive_id)
                VALUES({job_id}, '{archive_id}')
                """
            )
            task_ids.append(cursor.lastrowid)
    db_conn.commit()
    return task_ids


@exception_default_value(default=[])
def get_archives_for_search(
    db_conn,
    table_prefix: str,
    search_config: SearchJobConfig,
    retention_target_msc: Optional[int],
):
    query = f"""SELECT id as archive_id, end_timestamp
            FROM {table_prefix}{ARCHIVES_TABLE_SUFFIX}
            """
    filter_clauses = []
    if search_config.end_timestamp is not None:
        filter_clauses.append(f"begin_timestamp <= {search_config.end_timestamp}")
    if search_config.begin_timestamp is not None:
        filter_clauses.append(f"end_timestamp >= {search_config.begin_timestamp}")
    if retention_target_msc is not None:
        filter_clauses.append(f"(end_timestamp >= {retention_target_msc} OR end_timestamp = 0)")
    if search_config.tags is not None:
        filter_clauses.append(
            f"id IN (SELECT archive_id FROM {table_prefix}{ARCHIVE_TAGS_TABLE_SUFFIX} WHERE "
            f"tag_id IN (SELECT tag_id FROM {table_prefix}{TAGS_TABLE_SUFFIX} WHERE tag_name IN "
            f"(%s)))" % ", ".join(["%s" for _ in search_config.tags])
        )
    if len(filter_clauses) > 0:
        query += " WHERE " + " AND ".join(filter_clauses)
    query += " ORDER BY end_timestamp DESC"

    with contextlib.closing(db_conn.cursor(dictionary=True)) as cursor:
        if search_config.tags is not None:
            cursor.execute(query, tuple(search_config.tags))
        else:
            cursor.execute(query)
        archives_for_search = list(cursor.fetchall())
    return archives_for_search


def get_archive_and_file_split_ids_for_ir_extraction(
    db_conn,
    table_prefix: str,
    extract_ir_config: ExtractIrJobConfig,
) -> Tuple[Optional[str], Optional[str]]:
    orig_file_id = extract_ir_config.orig_file_id
    msg_ix = extract_ir_config.msg_ix

    results = get_archive_and_file_split_ids(db_conn, table_prefix, orig_file_id, msg_ix)
    if len(results) == 0:
        logger.error(f"No matching file splits for orig_file_id={orig_file_id}, msg_ix={msg_ix}")
        return None, None
    elif len(results) > 1:
        logger.error(f"Multiple file splits found for orig_file_id={orig_file_id}, msg_ix={msg_ix}")
        for result in results:
            logger.error(f"{result['archive_id']}:{result['id']}")
        return None, None

    return results[0]["archive_id"], results[0]["file_split_id"]


@exception_default_value(default=[])
def get_archive_and_file_split_ids(
    db_conn,
    table_prefix: str,
    orig_file_id: str,
    msg_ix: int,
):
    """
    Fetches the IDs of the file split and the archive containing the file split based on the
    following criteria:
    1. The file split's original file id = `orig_file_id`
    2. The file split includes the message with index = `msg_ix`
    :param db_conn:
    :param table_prefix:
    :param orig_file_id: Original file id of the split
    :param msg_ix: Index of the message that the file split must include
    :return: A list of (archive id, file split id) on success. An empty list if
    an exception occurs while interacting with the database.
    """

    query = f"""SELECT archive_id, id as file_split_id
            FROM {table_prefix}{FILES_TABLE_SUFFIX} WHERE
            orig_file_id = '{orig_file_id}' AND
            begin_message_ix <= {msg_ix} AND
            (begin_message_ix + num_messages) > {msg_ix}
            """

    with contextlib.closing(db_conn.cursor(dictionary=True)) as cursor:
        cursor.execute(query)
        results = list(cursor.fetchall())
    return results


@exception_default_value(default=False)
def archive_exists(
    db_conn,
    table_prefix: str,
    archive_id: str,
) -> bool:
    query = f"SELECT 1 FROM {table_prefix}{ARCHIVES_TABLE_SUFFIX} WHERE id = %s"
    with contextlib.closing(db_conn.cursor(dictionary=True)) as cursor:
        cursor.execute(query, (archive_id,))
        if cursor.fetchone():
            return True

    return False


def get_task_group_for_job(
    archive_ids: List[str],
    task_ids: List[int],
    job: QueryJob,
    clp_metadata_db_conn_params: Dict[str, any],
    results_cache_uri: str,
):
    job_config = job.get_config().dict()
    job_type = job.get_type()
    if QueryJobType.SEARCH_OR_AGGREGATION == job_type:
        return celery.group(
            search.s(
                job_id=job.id,
                archive_id=archive_ids[i],
                task_id=task_ids[i],
                job_config=job_config,
                clp_metadata_db_conn_params=clp_metadata_db_conn_params,
                results_cache_uri=results_cache_uri,
            )
            for i in range(len(archive_ids))
        )
    elif job_type in (QueryJobType.EXTRACT_JSON, QueryJobType.EXTRACT_IR):
        return celery.group(
            extract_stream.s(
                job_id=job.id,
                archive_id=archive_ids[i],
                task_id=task_ids[i],
                job_config=job_config,
                clp_metadata_db_conn_params=clp_metadata_db_conn_params,
                results_cache_uri=results_cache_uri,
            )
            for i in range(len(archive_ids))
        )
    else:
        error_msg = f"Unexpected job type: {job_type}"
        logger.error(error_msg)
        raise NotImplementedError(error_msg)


def dispatch_query_job(
    db_conn,
    job: QueryJob,
    archive_ids: List[str],
    clp_metadata_db_conn_params: Dict[str, any],
    results_cache_uri: str,
) -> None:
    global active_jobs
    task_ids = insert_query_tasks_into_db(db_conn, job.id, archive_ids)

    task_group = get_task_group_for_job(
        archive_ids,
        task_ids,
        job,
        clp_metadata_db_conn_params,
        results_cache_uri,
    )
    job.current_sub_job_async_task_result = task_group.apply_async()
    job.state = InternalJobState.RUNNING


async def acquire_reducer_for_job(job: SearchJob):
    reducer_host: Optional[str] = None
    reducer_port: Optional[int] = None
    reducer_handler_msg_queues: Optional[ReducerHandlerMessageQueues] = None
    while True:
        reducer_host, reducer_port, reducer_handler_msg_queues = (
            await reducer_connection_queue.get()
        )
        """
        Below, the task can either be cancelled before sending the job config to the reducer or
        before the reducer acknowledges the job. If the task is cancelled before we send the job
        config to the reducer, then we have two options:

        1. Put the reducer's connection info back in the queue for another job to pick up.
        2. Tell the reducer to restart its job handling loop.

        If the task is cancelled after we've sent the job config to the reducer, then we have to
        use option (2), so we use option (2) in both cases.
        """
        try:
            msg = ReducerHandlerMessage(
                ReducerHandlerMessageType.AGGREGATION_CONFIG, job.search_config.aggregation_config
            )
            await reducer_handler_msg_queues.put_to_handler(msg)

            msg = await reducer_handler_msg_queues.get_from_handler()
            if msg.msg_type == ReducerHandlerMessageType.SUCCESS:
                break
            elif msg.msg_type != ReducerHandlerMessageType.FAILURE:
                error_msg = f"Unexpected msg_type: {msg.msg_type.name}"
                raise NotImplementedError(error_msg)
        except asyncio.CancelledError:
            msg = ReducerHandlerMessage(ReducerHandlerMessageType.FAILURE)
            await reducer_handler_msg_queues.put_to_handler(msg)
            raise

    job.reducer_handler_msg_queues = reducer_handler_msg_queues
    job.search_config.aggregation_config.reducer_host = reducer_host
    job.search_config.aggregation_config.reducer_port = reducer_port
    job.state = InternalJobState.WAITING_FOR_DISPATCH
    job.reducer_acquisition_task = None

    logger.info(f"Got reducer for job {job.id} at {reducer_host}:{reducer_port}")


def dispatch_job_and_update_db(
    db_conn,
    new_job: QueryJob,
    target_archives: List[str],
    clp_metadata_db_conn_params: Dict[str, any],
    results_cache_uri: str,
    num_tasks: int,
) -> None:
    dispatch_query_job(
        db_conn, new_job, target_archives, clp_metadata_db_conn_params, results_cache_uri
    )
    start_time = datetime.datetime.now()
    new_job.start_time = start_time
    set_job_or_task_status(
        db_conn,
        QUERY_JOBS_TABLE_NAME,
        new_job.id,
        QueryJobStatus.RUNNING,
        QueryJobStatus.PENDING,
        start_time=start_time,
        num_tasks=num_tasks,
    )


def _validate_dataset(
    db_cursor,
    table_prefix: str,
    dataset: str,
    existing_datasets: Set[str],
) -> bool:
    if dataset in existing_datasets:
        return True
    existing_datasets = fetch_existing_datasets(db_cursor, table_prefix)
    return dataset in existing_datasets


def handle_pending_query_jobs(
    db_conn_pool,
    clp_metadata_db_conn_params: Dict[str, any],
    clp_storage_engine: StorageEngine,
    results_cache_uri: str,
    stream_collection_name: str,
    num_archives_to_search_per_sub_job: int,
<<<<<<< HEAD
    archive_retention_period: Optional[int],
=======
    existing_datasets: Set[str],
>>>>>>> bcb7f546
) -> List[asyncio.Task]:
    global active_jobs

    reducer_acquisition_tasks = []
    pending_search_jobs = [
        job
        for job in active_jobs.values()
        if InternalJobState.WAITING_FOR_DISPATCH == job.state
        and job.get_type() == QueryJobType.SEARCH_OR_AGGREGATION
    ]

    with contextlib.closing(db_conn_pool.connect()) as db_conn, contextlib.closing(
        db_conn.cursor(dictionary=True)
    ) as db_cursor:
        for job in fetch_new_query_jobs(db_conn):
            job_id = str(job["job_id"])
            job_type = job["type"]
            job_config = msgpack.unpackb(job["job_config"])
<<<<<<< HEAD
            job_creation_time = job["creation_time"].timestamp()
=======

            table_prefix = clp_metadata_db_conn_params["table_prefix"]
            if StorageEngine.CLP_S == clp_storage_engine:
                dataset = QueryJobConfig.parse_obj(job_config).dataset
                if not _validate_dataset(db_cursor, table_prefix, dataset, existing_datasets):
                    logger.error(f"Dataset `{dataset}` doesn't exist.")
                    if not set_job_or_task_status(
                        db_conn,
                        QUERY_JOBS_TABLE_NAME,
                        job_id,
                        QueryJobStatus.FAILED,
                        QueryJobStatus.PENDING,
                        start_time=datetime.datetime.now(),
                        duration=0,
                    ):
                        logger.error(f"Failed to set job {job_id} as failed.")
                    continue
                table_prefix = f"{table_prefix}{dataset}_"

>>>>>>> bcb7f546
            if QueryJobType.SEARCH_OR_AGGREGATION == job_type:
                # Avoid double-dispatch when a job is WAITING_FOR_REDUCER
                if job_id in active_jobs:
                    continue

                search_config = SearchJobConfig.parse_obj(job_config)
                retention_target_msecs: Optional[int]
                if archive_retention_period is not None:
                    retention_target_msecs = SECOND_TO_MILLISECOND * (
                        job_creation_time - archive_retention_period * MIN_TO_SECOND
                    )

                archives_for_search = get_archives_for_search(
                    db_conn, table_prefix, search_config, retention_target_msecs
                )
                if len(archives_for_search) == 0:
                    if set_job_or_task_status(
                        db_conn,
                        QUERY_JOBS_TABLE_NAME,
                        job_id,
                        QueryJobStatus.SUCCEEDED,
                        QueryJobStatus.PENDING,
                        start_time=datetime.datetime.now(),
                        num_tasks=0,
                        duration=0,
                    ):
                        logger.info(f"No matching archives, skipping job {job_id}.")
                    continue

                new_search_job = SearchJob(
                    id=job_id,
                    search_config=search_config,
                    state=InternalJobState.WAITING_FOR_DISPATCH,
                    num_archives_to_search=len(archives_for_search),
                    num_archives_searched=0,
                    remaining_archives_for_search=archives_for_search,
                )

                if search_config.aggregation_config is not None:
                    new_search_job.search_config.aggregation_config.job_id = int(job_id)
                    new_search_job.state = InternalJobState.WAITING_FOR_REDUCER
                    new_search_job.reducer_acquisition_task = asyncio.create_task(
                        acquire_reducer_for_job(new_search_job)
                    )
                    reducer_acquisition_tasks.append(new_search_job.reducer_acquisition_task)
                else:
                    pending_search_jobs.append(new_search_job)
                active_jobs[job_id] = new_search_job

            elif job_type in (QueryJobType.EXTRACT_IR, QueryJobType.EXTRACT_JSON):
                job_handle: StreamExtractionHandle
                try:
                    if QueryJobType.EXTRACT_IR == job_type:
                        job_handle = IrExtractionHandle(job_id, job_config, db_conn, table_prefix)
                    else:
                        job_handle = JsonExtractionHandle(job_id, job_config, db_conn, table_prefix)
                except ValueError:
                    logger.exception("Failed to initialize extraction job handle")
                    if not set_job_or_task_status(
                        db_conn,
                        QUERY_JOBS_TABLE_NAME,
                        job_id,
                        QueryJobStatus.FAILED,
                        QueryJobStatus.PENDING,
                        start_time=datetime.datetime.now(),
                        num_tasks=0,
                        duration=0,
                    ):
                        logger.error(f"Failed to set job {job_id} as failed")
                    continue

                # NOTE: The following two if blocks for `is_stream_extraction_active` and
                # `is_stream_extracted` should not be reordered.
                #
                # The logic below works as follows:
                # 1. It checks if a stream is already being extracted
                #    (`is_stream_extraction_active`) and if so, it marks the new job as waiting for
                #    the old job to finish.
                # 2. Otherwise, it checks if a stream has already been extracted
                #    (`is_stream_extracted`) and if so, it marks the new job as complete.
                # 3. Otherwise, it creates a new stream extraction job.
                #
                # `is_stream_extracted` only checks if a single stream has been extracted rather
                # than whether all required streams have been extracted. This means that we can't
                # use it to check if the old job is complete; instead, we need to employ the
                # aforementioned logic.

                # Check if the required streams are currently being extracted; if so, add the job ID
                # to the list of jobs waiting for it.
                if job_handle.is_stream_extraction_active():
                    job_handle.mark_job_as_waiting()
                    logger.info(
                        f"Stream {job_handle.get_stream_id()} is already being extracted,"
                        f" so mark job {job_id} as running."
                    )
                    if not set_job_or_task_status(
                        db_conn,
                        QUERY_JOBS_TABLE_NAME,
                        job_id,
                        QueryJobStatus.RUNNING,
                        QueryJobStatus.PENDING,
                        start_time=datetime.datetime.now(),
                        num_tasks=0,
                    ):
                        logger.error(f"Failed to set job {job_id} as running")
                    continue

                # Check if a required stream file has already been extracted
                if job_handle.is_stream_extracted(results_cache_uri, stream_collection_name):
                    logger.info(
                        f"Stream {job_handle.get_stream_id()} already extracted,"
                        f" so mark job {job_id} as succeeded."
                    )
                    if not set_job_or_task_status(
                        db_conn,
                        QUERY_JOBS_TABLE_NAME,
                        job_id,
                        QueryJobStatus.SUCCEEDED,
                        QueryJobStatus.PENDING,
                        start_time=datetime.datetime.now(),
                        num_tasks=0,
                        duration=0,
                    ):
                        logger.error(f"Failed to set job {job_id} as succeeded")
                    continue

                new_stream_extraction_job = job_handle.create_stream_extraction_job()
                archive_id = job_handle.get_archive_id()
                dispatch_job_and_update_db(
                    db_conn,
                    new_stream_extraction_job,
                    [archive_id],
                    clp_metadata_db_conn_params,
                    results_cache_uri,
                    1,
                )

                job_handle.mark_job_as_waiting()
                active_jobs[job_id] = new_stream_extraction_job
                logger.info(f"Dispatched stream extraction job {job_id} for archive: {archive_id}")

            else:
                # NOTE: We're skipping the job for this iteration, but its status will remain
                # unchanged. So this log will print again in the next iteration unless the user
                # cancels the job.
                logger.error(f"Unexpected job type: {job_type}, skipping job {job_id}")
                continue

        for job in pending_search_jobs:
            job_id = job.id
            if (
                job.search_config.network_address is None
                and len(job.remaining_archives_for_search) > num_archives_to_search_per_sub_job
            ):
                archives_for_search = job.remaining_archives_for_search[
                    :num_archives_to_search_per_sub_job
                ]
                job.remaining_archives_for_search = job.remaining_archives_for_search[
                    num_archives_to_search_per_sub_job:
                ]
            else:
                archives_for_search = job.remaining_archives_for_search
                job.remaining_archives_for_search = []

            archive_ids_for_search = [archive["archive_id"] for archive in archives_for_search]

            dispatch_job_and_update_db(
                db_conn,
                job,
                archive_ids_for_search,
                clp_metadata_db_conn_params,
                results_cache_uri,
                job.num_archives_to_search,
            )
            logger.info(
                f"Dispatched job {job_id} with {len(archive_ids_for_search)} archives to search."
            )

    return reducer_acquisition_tasks


def try_getting_task_result(async_task_result):
    if not async_task_result.ready():
        return None
    return async_task_result.get()


def found_max_num_latest_results(
    results_cache_uri: str,
    job_id: str,
    max_num_results: int,
    max_timestamp_in_remaining_archives: int,
) -> bool:
    with pymongo.MongoClient(results_cache_uri) as results_cache_client:
        results_cache_collection = results_cache_client.get_default_database()[job_id]
        results_count = results_cache_collection.count_documents({})
        if results_count < max_num_results:
            return False

        results = list(
            results_cache_collection.find(
                projection=["timestamp"],
                sort=[("timestamp", pymongo.DESCENDING)],
                limit=max_num_results,
            )
            .sort("timestamp", pymongo.ASCENDING)
            .limit(1)
        )
        min_timestamp_in_top_results = 0 if len(results) == 0 else results[0]["timestamp"]
        return max_timestamp_in_remaining_archives <= min_timestamp_in_top_results


async def handle_finished_search_job(
    db_conn, job: SearchJob, task_results: Optional[Any], results_cache_uri: str
) -> None:
    global active_jobs

    job_id = job.id
    is_reducer_job = job.reducer_handler_msg_queues is not None
    new_job_status = QueryJobStatus.RUNNING
    for task_result_obj in task_results:
        task_result = QueryTaskResult.parse_obj(task_result_obj)
        task_id = task_result.task_id
        task_status = task_result.status
        if not task_status == QueryTaskStatus.SUCCEEDED:
            new_job_status = QueryJobStatus.FAILED
            logger.error(
                f"Search task job-{job_id}-task-{task_id} failed. "
                f"Check {task_result.error_log_path} for details."
            )
        else:
            job.num_archives_searched += 1
            logger.info(
                f"Search task job-{job_id}-task-{task_id} succeeded in "
                f"{task_result.duration} second(s)."
            )

    if new_job_status != QueryJobStatus.FAILED:
        max_num_results = job.search_config.max_num_results
        # Check if we've searched all archives
        if len(job.remaining_archives_for_search) == 0:
            new_job_status = QueryJobStatus.SUCCEEDED
        # Check if we've reached max results
        elif False == is_reducer_job and max_num_results > 0:
            if found_max_num_latest_results(
                results_cache_uri,
                job_id,
                max_num_results,
                job.remaining_archives_for_search[0]["end_timestamp"],
            ):
                new_job_status = QueryJobStatus.SUCCEEDED
    if new_job_status == QueryJobStatus.RUNNING:
        job.current_sub_job_async_task_result = None
        job.state = InternalJobState.WAITING_FOR_DISPATCH
        logger.info(f"Job {job_id} waiting for more archives to search.")
        set_job_or_task_status(
            db_conn,
            QUERY_JOBS_TABLE_NAME,
            job_id,
            QueryJobStatus.RUNNING,
            QueryJobStatus.RUNNING,
            num_tasks_completed=job.num_archives_searched,
        )
        return

    reducer_failed = False
    if is_reducer_job:
        # Notify reducer that it should have received all results
        msg = ReducerHandlerMessage(ReducerHandlerMessageType.SUCCESS)
        await job.reducer_handler_msg_queues.put_to_handler(msg)

        msg = await job.reducer_handler_msg_queues.get_from_handler()
        if ReducerHandlerMessageType.FAILURE == msg.msg_type:
            reducer_failed = True
            new_job_status = QueryJobStatus.FAILED
        elif ReducerHandlerMessageType.SUCCESS != msg.msg_type:
            error_msg = f"Unexpected msg_type: {msg.msg_type.name}"
            raise NotImplementedError(error_msg)

    # We set the status regardless of the job's previous status to handle the case where the
    # job is cancelled (status = CANCELLING) while we're in this method.
    if set_job_or_task_status(
        db_conn,
        QUERY_JOBS_TABLE_NAME,
        job_id,
        new_job_status,
        num_tasks_completed=job.num_archives_searched,
        duration=(datetime.datetime.now() - job.start_time).total_seconds(),
    ):
        if new_job_status == QueryJobStatus.SUCCEEDED:
            logger.info(f"Completed job {job_id}.")
        elif reducer_failed:
            logger.error(f"Completed job {job_id} with failing reducer.")
        else:
            logger.info(f"Completed job {job_id} with failing tasks.")
    del active_jobs[job_id]


async def handle_finished_stream_extraction_job(
    db_conn, job: QueryJob, task_results: List[Any]
) -> None:
    global active_jobs
    global active_archive_json_extractions
    global active_file_split_ir_extractions

    job_id = job.id
    new_job_status = QueryJobStatus.SUCCEEDED

    num_tasks = len(task_results)
    if 1 != num_tasks:
        logger.error(
            f"Unexpected number of tasks for extraction job {job_id}. "
            f"Expected 1, got {num_tasks}."
        )
        new_job_status = QueryJobStatus.FAILED
    else:
        task_result = QueryTaskResult.parse_obj(task_results[0])
        task_id = task_result.task_id
        if not QueryJobStatus.SUCCEEDED == task_result.status:
            logger.error(
                f"Extraction task job-{job_id}-task-{task_id} failed. "
                f"Check {task_result.error_log_path} for details."
            )
            new_job_status = QueryJobStatus.FAILED
        else:
            logger.info(
                f"Extraction task job-{job_id}-task-{task_id} succeeded in "
                f"{task_result.duration} second(s)."
            )

    if set_job_or_task_status(
        db_conn,
        QUERY_JOBS_TABLE_NAME,
        job_id,
        new_job_status,
        QueryJobStatus.RUNNING,
        num_tasks_completed=num_tasks,
        duration=(datetime.datetime.now() - job.start_time).total_seconds(),
    ):
        if new_job_status == QueryJobStatus.SUCCEEDED:
            logger.info(f"Completed stream extraction job {job_id}.")
        else:
            logger.info(f"Completed stream extraction job {job_id} with failing tasks.")

    waiting_jobs: List[str]
    if QueryJobType.EXTRACT_IR == job.get_type():
        extract_ir_config: ExtractIrJobConfig = job.get_config()
        waiting_jobs = active_file_split_ir_extractions.pop(extract_ir_config.file_split_id)
    else:
        extract_json_config: ExtractJsonJobConfig = job.get_config()
        waiting_jobs = active_archive_json_extractions.pop(extract_json_config.archive_id)

    waiting_jobs.remove(job_id)
    for waiting_job in waiting_jobs:
        logger.info(f"Setting status to {new_job_status.to_str()} for waiting jobs: {waiting_job}.")
        set_job_or_task_status(
            db_conn,
            QUERY_JOBS_TABLE_NAME,
            waiting_job,
            new_job_status,
            QueryJobStatus.RUNNING,
            num_tasks_completed=0,
            duration=(datetime.datetime.now() - job.start_time).total_seconds(),
        )

    del active_jobs[job_id]


async def check_job_status_and_update_db(db_conn_pool, results_cache_uri):
    global active_jobs

    with contextlib.closing(db_conn_pool.connect()) as db_conn:
        for job_id in [
            id for id, job in active_jobs.items() if InternalJobState.RUNNING == job.state
        ]:
            job = active_jobs[job_id]
            try:
                returned_results = try_getting_task_result(job.current_sub_job_async_task_result)
            except Exception as e:
                logger.error(f"Job `{job_id}` failed: {e}.")
                # Clean up
                if QueryJobType.SEARCH_OR_AGGREGATION == job.get_type():
                    if job.reducer_handler_msg_queues is not None:
                        msg = ReducerHandlerMessage(ReducerHandlerMessageType.FAILURE)
                        await job.reducer_handler_msg_queues.put_to_handler(msg)

                del active_jobs[job_id]
                set_job_or_task_status(
                    db_conn,
                    QUERY_JOBS_TABLE_NAME,
                    job_id,
                    QueryJobStatus.FAILED,
                    QueryJobStatus.RUNNING,
                    duration=(datetime.datetime.now() - job.start_time).total_seconds(),
                )
                continue

            if returned_results is None:
                continue
            job_type = job.get_type()
            if QueryJobType.SEARCH_OR_AGGREGATION == job_type:
                search_job: SearchJob = job
                await handle_finished_search_job(
                    db_conn, search_job, returned_results, results_cache_uri
                )
            elif job_type in (QueryJobType.EXTRACT_JSON, QueryJobType.EXTRACT_IR):
                await handle_finished_stream_extraction_job(db_conn, job, returned_results)
            else:
                logger.error(f"Unexpected job type: {job_type}, skipping job {job_id}")


async def handle_job_updates(db_conn_pool, results_cache_uri: str, jobs_poll_delay: float):
    while True:
        await handle_cancelling_search_jobs(db_conn_pool)
        await check_job_status_and_update_db(db_conn_pool, results_cache_uri)
        await asyncio.sleep(jobs_poll_delay)


async def handle_jobs(
    db_conn_pool,
    clp_metadata_db_conn_params: Dict[str, any],
    clp_storage_engine: StorageEngine,
    results_cache_uri: str,
    stream_collection_name: str,
    jobs_poll_delay: float,
    num_archives_to_search_per_sub_job: int,
    archive_retention_period: Optional[int],
) -> None:
    handle_updating_task = asyncio.create_task(
        handle_job_updates(db_conn_pool, results_cache_uri, jobs_poll_delay)
    )

    tasks = [handle_updating_task]
    existing_datasets: Set[str] = set()
    while True:
        reducer_acquisition_tasks = handle_pending_query_jobs(
            db_conn_pool,
            clp_metadata_db_conn_params,
            clp_storage_engine,
            results_cache_uri,
            stream_collection_name,
            num_archives_to_search_per_sub_job,
<<<<<<< HEAD
            archive_retention_period,
=======
            existing_datasets,
>>>>>>> bcb7f546
        )
        if 0 == len(reducer_acquisition_tasks):
            tasks.append(asyncio.create_task(asyncio.sleep(jobs_poll_delay)))
        else:
            tasks.extend(reducer_acquisition_tasks)

        done, pending = await asyncio.wait(tasks, return_when=asyncio.FIRST_COMPLETED)
        if handle_updating_task in done:
            logger.error("handle_job_updates completed unexpectedly.")
            try:
                handle_updating_task.result()
            except Exception:
                logger.exception("handle_job_updates failed.")
            return
        tasks = list(pending)


async def main(argv: List[str]) -> int:
    global reducer_connection_queue

    args_parser = argparse.ArgumentParser(description="Wait for and run query jobs.")
    args_parser.add_argument("--config", "-c", required=True, help="CLP configuration file.")

    parsed_args = args_parser.parse_args(argv[1:])

    # Setup logging to file
    log_file = Path(os.getenv("CLP_LOGS_DIR")) / "query_scheduler.log"
    logging_file_handler = logging.FileHandler(filename=log_file, encoding="utf-8")
    logging_file_handler.setFormatter(get_logging_formatter())
    logger.addHandler(logging_file_handler)

    # Update logging level based on config
    set_logging_level(logger, os.getenv("CLP_LOGGING_LEVEL"))

    # Load configuration
    config_path = pathlib.Path(parsed_args.config)
    try:
        clp_config = CLPConfig.parse_obj(read_yaml_config_file(config_path))
    except ValidationError as err:
        logger.error(err)
        return -1
    except Exception as ex:
        logger.error(ex)
        return -1

    reducer_connection_queue = asyncio.Queue(32)

    sql_adapter = SQL_Adapter(clp_config.database)

    logger.debug(f"Job polling interval {clp_config.query_scheduler.jobs_poll_delay} seconds.")
    try:
        reducer_handler = await asyncio.start_server(
            lambda reader, writer: handle_reducer_connection(
                reader, writer, reducer_connection_queue
            ),
            clp_config.query_scheduler.host,
            clp_config.query_scheduler.port,
        )
        db_conn_pool = sql_adapter.create_connection_pool(
            logger=logger, pool_size=2, disable_localhost_socket_connection=True
        )

        if False == db_conn_pool.alive():
            logger.error(
                f"Failed to connect to archive database "
                f"{clp_config.database.host}:{clp_config.database.port}."
            )
            return -1

        logger.info(
            f"Connected to archive database"
            f" {clp_config.database.host}:{clp_config.database.port}."
        )
        logger.info("Query scheduler started.")
        batch_size = clp_config.query_scheduler.num_archives_to_search_per_sub_job
        job_handler = asyncio.create_task(
            handle_jobs(
                db_conn_pool=db_conn_pool,
                clp_metadata_db_conn_params=clp_config.database.get_clp_connection_params_and_type(
                    True
                ),
                clp_storage_engine=clp_config.package.storage_engine,
                results_cache_uri=clp_config.results_cache.get_uri(),
                stream_collection_name=clp_config.results_cache.stream_collection_name,
                jobs_poll_delay=clp_config.query_scheduler.jobs_poll_delay,
                num_archives_to_search_per_sub_job=batch_size,
                archive_retention_period=clp_config.archive_output.retention_period,
            )
        )
        reducer_handler = asyncio.create_task(reducer_handler.serve_forever())
        done, pending = await asyncio.wait(
            [job_handler, reducer_handler], return_when=asyncio.FIRST_COMPLETED
        )
        if reducer_handler in done:
            logger.error("reducer_handler completed unexpectedly.")
            try:
                reducer_handler.result()
            except Exception:
                logger.exception("reducer_handler failed.")
        if job_handler in done:
            logger.error("job_handler completed unexpectedly.")
            try:
                job_handler.result()
            except Exception:
                logger.exception("job_handler failed.")
    except Exception:
        logger.exception(f"Uncaught exception in job handling loop.")

    return 0


if "__main__" == __name__:
    sys.exit(asyncio.run(main(sys.argv)))<|MERGE_RESOLUTION|>--- conflicted
+++ resolved
@@ -41,11 +41,8 @@
     TAGS_TABLE_SUFFIX,
 )
 from clp_py_utils.clp_logging import get_logger, get_logging_formatter, set_logging_level
-<<<<<<< HEAD
 from clp_py_utils.constants import MIN_TO_SECOND, SECOND_TO_MILLISECOND
-=======
 from clp_py_utils.clp_metadata_db_utils import fetch_existing_datasets
->>>>>>> bcb7f546
 from clp_py_utils.core import read_yaml_config_file
 from clp_py_utils.decorators import exception_default_value
 from clp_py_utils.sql_adapter import SQL_Adapter
@@ -641,11 +638,8 @@
     results_cache_uri: str,
     stream_collection_name: str,
     num_archives_to_search_per_sub_job: int,
-<<<<<<< HEAD
+    existing_datasets: Set[str],
     archive_retention_period: Optional[int],
-=======
-    existing_datasets: Set[str],
->>>>>>> bcb7f546
 ) -> List[asyncio.Task]:
     global active_jobs
 
@@ -664,9 +658,7 @@
             job_id = str(job["job_id"])
             job_type = job["type"]
             job_config = msgpack.unpackb(job["job_config"])
-<<<<<<< HEAD
             job_creation_time = job["creation_time"].timestamp()
-=======
 
             table_prefix = clp_metadata_db_conn_params["table_prefix"]
             if StorageEngine.CLP_S == clp_storage_engine:
@@ -686,14 +678,13 @@
                     continue
                 table_prefix = f"{table_prefix}{dataset}_"
 
->>>>>>> bcb7f546
             if QueryJobType.SEARCH_OR_AGGREGATION == job_type:
                 # Avoid double-dispatch when a job is WAITING_FOR_REDUCER
                 if job_id in active_jobs:
                     continue
 
                 search_config = SearchJobConfig.parse_obj(job_config)
-                retention_target_msecs: Optional[int]
+                retention_target_msecs: Optional[int] = None
                 if archive_retention_period is not None:
                     retention_target_msecs = SECOND_TO_MILLISECOND * (
                         job_creation_time - archive_retention_period * MIN_TO_SECOND
@@ -1129,11 +1120,8 @@
             results_cache_uri,
             stream_collection_name,
             num_archives_to_search_per_sub_job,
-<<<<<<< HEAD
+            existing_datasets,
             archive_retention_period,
-=======
-            existing_datasets,
->>>>>>> bcb7f546
         )
         if 0 == len(reducer_acquisition_tasks):
             tasks.append(asyncio.create_task(asyncio.sleep(jobs_poll_delay)))
