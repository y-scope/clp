--- conflicted
+++ resolved
@@ -645,13 +645,9 @@
         and job.get_type() == QueryJobType.SEARCH_OR_AGGREGATION
     ]
 
-<<<<<<< HEAD
-    with contextlib.closing(db_conn_pool.connect()) as db_conn:
-=======
     with contextlib.closing(db_conn_pool.connect()) as db_conn, contextlib.closing(
         db_conn.cursor(dictionary=True)
     ) as db_cursor:
->>>>>>> e02b1c34
         for job in fetch_new_query_jobs(db_conn):
             job_id = str(job["job_id"])
             job_type = job["type"]
@@ -660,8 +656,6 @@
             table_prefix = clp_metadata_db_conn_params["table_prefix"]
             if StorageEngine.CLP_S == clp_storage_engine:
                 dataset = QueryJobConfig.parse_obj(job_config).dataset
-<<<<<<< HEAD
-=======
                 if not _validate_dataset(db_cursor, table_prefix, dataset, existing_datasets):
                     logger.error(f"Dataset `{dataset}` doesn't exist.")
                     if not set_job_or_task_status(
@@ -675,7 +669,6 @@
                     ):
                         logger.error(f"Failed to set job {job_id} as failed.")
                     continue
->>>>>>> e02b1c34
                 table_prefix = f"{table_prefix}{dataset}_"
 
             if QueryJobType.SEARCH_OR_AGGREGATION == job_type:
