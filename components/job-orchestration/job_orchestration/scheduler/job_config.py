from __future__ import annotations

import typing

from pydantic import BaseModel


class PathsToCompress(BaseModel):
    file_paths: typing.List[str]
    group_ids: typing.List[int]
    st_sizes: typing.List[int]
    empty_directories: typing.List[str] = None


class InputConfig(BaseModel):
    list_path: str
    path_prefix_to_remove: str = None
    timestamp_key: typing.Optional[str] = None


class OutputConfig(BaseModel):
    tags: typing.Optional[typing.List[str]] = None
    target_archive_size: int
    target_dictionaries_size: int
    target_segment_size: int
    target_encoded_file_size: int


class ClpIoConfig(BaseModel):
    input: InputConfig
    output: OutputConfig


class SearchConfig(BaseModel):
    query_string: str
<<<<<<< HEAD
    max_num_results: int
=======
    tags: typing.Optional[typing.List[str]] = None
>>>>>>> 89333e3d
    begin_timestamp: typing.Optional[int] = None
    end_timestamp: typing.Optional[int] = None
    ignore_case: bool = False
    path_filter: typing.Optional[str] = None<|MERGE_RESOLUTION|>--- conflicted
+++ resolved
@@ -33,11 +33,8 @@
 
 class SearchConfig(BaseModel):
     query_string: str
-<<<<<<< HEAD
     max_num_results: int
-=======
     tags: typing.Optional[typing.List[str]] = None
->>>>>>> 89333e3d
     begin_timestamp: typing.Optional[int] = None
     end_timestamp: typing.Optional[int] = None
     ignore_case: bool = False
