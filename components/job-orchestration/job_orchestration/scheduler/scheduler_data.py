--- conflicted
+++ resolved
@@ -22,30 +22,11 @@
 class CompressionJob(BaseModel):
     id: int
     start_time: datetime.datetime
-<<<<<<< HEAD
     result_handle: TaskManager.ResultHandle
 
     class Config:
         # Allow the use of TaskManager.CompressResultHandle
         arbitrary_types_allowed = True
-=======
-    async_task_result: Optional[Any] = None
-
-
-class CompressionTaskResult(BaseModel):
-    task_id: int
-    status: int
-    duration: float
-    error_message: Optional[str] = None
-
-    @field_validator("status")
-    @classmethod
-    def valid_status(cls, field):
-        supported_status = [CompressionTaskStatus.SUCCEEDED, CompressionTaskStatus.FAILED]
-        if field not in supported_status:
-            raise ValueError(f'must be one of the following {"|".join(supported_status)}')
-        return field
->>>>>>> de5eca4b
 
 
 class InternalJobState(Enum):
