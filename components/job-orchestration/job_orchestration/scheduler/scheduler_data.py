--- conflicted
+++ resolved
@@ -20,11 +20,7 @@
 
 
 class CompressionJob(BaseModel):
-<<<<<<< HEAD
-    # Allow the use of TaskManager.ResultHandle
-=======
     # Allow the use of `TaskManager.ResultHandle`
->>>>>>> 67276c09
     model_config = ConfigDict(arbitrary_types_allowed=True)
 
     id: int
