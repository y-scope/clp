--- conflicted
+++ resolved
@@ -404,10 +404,6 @@
             duration = (datetime.datetime.now() - job.start_time).total_seconds()
             # Check for finished jobs
             for task_result in returned_results:
-<<<<<<< HEAD
-=======
-                task_result = CompressionTaskResult.model_validate(task_result)
->>>>>>> de5eca4b
                 if task_result.status == CompressionTaskStatus.SUCCEEDED:
                     logger.info(
                         f"Compression task job-{job_id}-task-{task_result.task_id} completed in"
