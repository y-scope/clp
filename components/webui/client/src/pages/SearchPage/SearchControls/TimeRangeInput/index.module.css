.timeRangeInputContainer {
    display: inline-flex;
}

/* Makes border flush with range picker */
.customSelected :global(.ant-select-selector) {
    border-top-right-radius: 0 !important;
    border-bottom-right-radius: 0 !important;
}

.rangePicker {
    border-top-left-radius: 0;
    border-bottom-left-radius: 0;
<<<<<<< HEAD
    min-width: 200;
=======
    min-width: 200px;
>>>>>>> ce98ad29
    max-width: 320px;
}<|MERGE_RESOLUTION|>--- conflicted
+++ resolved
@@ -11,10 +11,6 @@
 .rangePicker {
     border-top-left-radius: 0;
     border-bottom-left-radius: 0;
-<<<<<<< HEAD
-    min-width: 200;
-=======
     min-width: 200px;
->>>>>>> ce98ad29
-    max-width: 320px;
+    max-width: 220px;
 }