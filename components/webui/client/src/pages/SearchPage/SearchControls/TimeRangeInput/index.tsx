--- conflicted
+++ resolved
@@ -1,25 +1,13 @@
 import {useCallback} from "react";
 
-<<<<<<< HEAD
-=======
 import {CLP_QUERY_ENGINES} from "@webui/common/config";
->>>>>>> 55f2c9c6
 import {
     DatePicker,
     Select,
-    GetProps,
-    GetProp
 } from "antd";
-import dayjs, { Dayjs } from "dayjs";
+import dayjs from "dayjs";
 
-<<<<<<< HEAD
-import {
-    CLP_QUERY_ENGINES,
-    SETTINGS_QUERY_ENGINE,
-} from "../../../../config";
-=======
 import {SETTINGS_QUERY_ENGINE} from "../../../../config";
->>>>>>> 55f2c9c6
 import useSearchStore from "../../SearchState/index";
 import usePrestoSearchState from "../../SearchState/Presto";
 import {PRESTO_SQL_INTERFACE} from "../../SearchState/Presto/typings";
@@ -152,7 +140,6 @@
                 disabled={searchUiState === SEARCH_UI_STATE.QUERY_ID_PENDING ||
                             searchUiState === SEARCH_UI_STATE.QUERYING}
                 onChange={handleSelectChange}/>
-<<<<<<< HEAD
             <DatePicker.RangePicker
                 allowClear={true}
                 className={styles["rangePicker"] || ""}
@@ -169,22 +156,6 @@
                 onCalendarChange={(dates) => {
                     handleRangePickerChange(dates);
                 }}/>
-=======
-            {timeRangeOption === TIME_RANGE_OPTION.CUSTOM && (
-                <DatePicker.RangePicker
-                    allowClear={true}
-                    className={styles["rangePicker"] || ""}
-                    renderExtraFooter={renderFooter}
-                    showTime={true}
-                    size={"middle"}
-                    value={timeRange}
-                    disabled={searchUiState === SEARCH_UI_STATE.QUERY_ID_PENDING ||
-                                searchUiState === SEARCH_UI_STATE.QUERYING}
-                    onCalendarChange={(dates) => {
-                        handleRangePickerChange(dates);
-                    }}/>
-            )}
->>>>>>> 55f2c9c6
         </div>
     );
 };
