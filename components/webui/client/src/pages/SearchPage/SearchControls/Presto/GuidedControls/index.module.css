--- conflicted
+++ resolved
@@ -10,18 +10,8 @@
     display: flex;
 }
 
-<<<<<<< HEAD
-.where {
-    grid-column: span 2;
-    display: flex;
-}
-
-.order {
-    grid-column: span 2;
-=======
 .timestampKey {
     width: 300px;
->>>>>>> 55f2c9c6
     display: flex;
 }
 
