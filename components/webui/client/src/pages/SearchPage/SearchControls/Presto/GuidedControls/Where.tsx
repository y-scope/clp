--- conflicted
+++ resolved
@@ -21,13 +21,8 @@
         searchUiState === SEARCH_UI_STATE.QUERYING;
 
     return (
-<<<<<<< HEAD
-        <div className={guidedGrid["where"]}>
+        <div className={guidedGrid["gridItem"]}>
             <InputLabel width={LABEL_WIDTH}>WHERE</InputLabel>
-=======
-        <div className={guidedGrid["gridItem"]}>
-            <InputLabel>WHERE</InputLabel>
->>>>>>> 21b8da6c
             <SqlInput
                 className={guidedGrid["noLeftBorderRadius"] || ""}
                 disabled={disabled}
