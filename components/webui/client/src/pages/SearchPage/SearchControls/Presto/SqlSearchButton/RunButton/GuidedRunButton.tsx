import {useCallback} from "react";

import {CaretRightOutlined} from "@ant-design/icons";
import {
    Button,
    message,
    Tooltip,
} from "antd";
import {Dayjs} from "dayjs";

import {computeTimelineConfig} from "../../../../SearchResults/SearchResultsTimeline/utils";
import useSearchStore from "../../../../SearchState/index";
import usePrestoSearchState from "../../../../SearchState/Presto";
import {SEARCH_UI_STATE} from "../../../../SearchState/typings";
import {
    TIME_RANGE_OPTION,
    TIME_RANGE_OPTION_DAYJS_MAP,
} from "../../../TimeRangeInput/utils";
import {
    buildPrestoGuidedQueries,
    handlePrestoGuidedQuerySubmit,
} from "../../presto-guided-search-requests";
import styles from "./index.module.css";


/**
 * Renders a button to run the guided SQL query.
 *
 * @return
 */
const GuidedRunButton = () => {
    const searchUiState = useSearchStore((state) => state.searchUiState);
    const updateTimeRange = useSearchStore((state) => state.updateTimeRange);
    const updateTimelineConfig = useSearchStore((state) => state.updateTimelineConfig);
    const timeRangeOption = useSearchStore((state) => state.timeRangeOption);
    const timeRange = useSearchStore((state) => state.timeRange);
<<<<<<< HEAD
    const [startTimestamp, endTimestamp] = timeRange;
    const select = usePrestoSearchState((state) => state.select);
    const from = usePrestoSearchState((state) => state.from);
    const timestampKey = usePrestoSearchState((state) => state.timestampKey);

=======
    const {select, from, timestampKey} = usePrestoSearchState();
    const [messageApi, contextHolder] = message.useMessage();
>>>>>>> 2e5ab12b

    const isQueryReady =
        "" !== select.trim() &&
        null !== from &&
        null !== timestampKey;

    const tooltipTitle = false === isQueryReady ?
        "Enter minimal SQL fields to query" :
        "";

<<<<<<< HEAD
    const handleClick = useCallback(() => {
        const {where, orderBy} = usePrestoSearchState.getState();
        if (null === from) {
            console.error("Cannot build guided query: from input is missing");

            return;
=======
    const handleClick = useCallback(async () => {
        let newTimeRange: [Dayjs, Dayjs];
        if (timeRangeOption !== TIME_RANGE_OPTION.CUSTOM) {
            try {
                newTimeRange = await TIME_RANGE_OPTION_DAYJS_MAP[timeRangeOption]();
                updateTimeRange(newTimeRange);
            } catch {
                messageApi.warning(
                    "Cannot fetch the time range.",
                );

                return;
            }
        } else {
            newTimeRange = timeRange;
>>>>>>> 2e5ab12b
        }

        const {searchQueryString, timelineQueryString} = buildPrestoGuidedQueries(newTimeRange);
        handlePrestoGuidedQuerySubmit(searchQueryString, timelineQueryString);

<<<<<<< HEAD
            return;
        }

        try {
            const trimmedWhere = where.trim();
            const trimmedOrderBy = orderBy.trim();

            const queryString = buildSearchQuery({
                ...(trimmedWhere && {booleanExpression: trimmedWhere}),
                databaseName: from,
                endTimestamp: endTimestamp.unix(),
                selectItemList: select.trim(),
                ...(trimmedOrderBy && {sortItemList: trimmedOrderBy}),
                startTimestamp: startTimestamp.unix(),
                timestampKey: timestampKey,
            });

            handlePrestoQuerySubmit({queryString});
        } catch (err) {
            console.error("Failed to build guided query:", err);
        }
    }, [
        select,
        from,
        timestampKey,
        startTimestamp,
        endTimestamp,
=======
        const newTimelineConfig = computeTimelineConfig(newTimeRange);
        updateTimelineConfig(newTimelineConfig);
    }, [
        messageApi,
        timeRange,
        timeRangeOption,
        updateTimeRange,
        updateTimelineConfig,
>>>>>>> 2e5ab12b
    ]);

    return (
        <Tooltip title={tooltipTitle}>
            {contextHolder}
            <Button
                className={styles["runButton"] || ""}
                color={"green"}
                icon={<CaretRightOutlined/>}
                size={"middle"}
                variant={"solid"}
                disabled={!isQueryReady ||
                    searchUiState === SEARCH_UI_STATE.QUERY_ID_PENDING}
                onClick={() => {
                    handleClick().catch((err: unknown) => {
                        throw err;
                    });
                }}
            >
                Run
            </Button>
        </Tooltip>
    );
};

export default GuidedRunButton;<|MERGE_RESOLUTION|>--- conflicted
+++ resolved
@@ -34,16 +34,12 @@
     const updateTimelineConfig = useSearchStore((state) => state.updateTimelineConfig);
     const timeRangeOption = useSearchStore((state) => state.timeRangeOption);
     const timeRange = useSearchStore((state) => state.timeRange);
-<<<<<<< HEAD
-    const [startTimestamp, endTimestamp] = timeRange;
+
     const select = usePrestoSearchState((state) => state.select);
     const from = usePrestoSearchState((state) => state.from);
     const timestampKey = usePrestoSearchState((state) => state.timestampKey);
 
-=======
-    const {select, from, timestampKey} = usePrestoSearchState();
     const [messageApi, contextHolder] = message.useMessage();
->>>>>>> 2e5ab12b
 
     const isQueryReady =
         "" !== select.trim() &&
@@ -54,14 +50,6 @@
         "Enter minimal SQL fields to query" :
         "";
 
-<<<<<<< HEAD
-    const handleClick = useCallback(() => {
-        const {where, orderBy} = usePrestoSearchState.getState();
-        if (null === from) {
-            console.error("Cannot build guided query: from input is missing");
-
-            return;
-=======
     const handleClick = useCallback(async () => {
         let newTimeRange: [Dayjs, Dayjs];
         if (timeRangeOption !== TIME_RANGE_OPTION.CUSTOM) {
@@ -77,41 +65,10 @@
             }
         } else {
             newTimeRange = timeRange;
->>>>>>> 2e5ab12b
         }
 
         const {searchQueryString, timelineQueryString} = buildPrestoGuidedQueries(newTimeRange);
         handlePrestoGuidedQuerySubmit(searchQueryString, timelineQueryString);
-
-<<<<<<< HEAD
-            return;
-        }
-
-        try {
-            const trimmedWhere = where.trim();
-            const trimmedOrderBy = orderBy.trim();
-
-            const queryString = buildSearchQuery({
-                ...(trimmedWhere && {booleanExpression: trimmedWhere}),
-                databaseName: from,
-                endTimestamp: endTimestamp.unix(),
-                selectItemList: select.trim(),
-                ...(trimmedOrderBy && {sortItemList: trimmedOrderBy}),
-                startTimestamp: startTimestamp.unix(),
-                timestampKey: timestampKey,
-            });
-
-            handlePrestoQuerySubmit({queryString});
-        } catch (err) {
-            console.error("Failed to build guided query:", err);
-        }
-    }, [
-        select,
-        from,
-        timestampKey,
-        startTimestamp,
-        endTimestamp,
-=======
         const newTimelineConfig = computeTimelineConfig(newTimeRange);
         updateTimelineConfig(newTimelineConfig);
     }, [
@@ -120,7 +77,6 @@
         timeRangeOption,
         updateTimeRange,
         updateTimelineConfig,
->>>>>>> 2e5ab12b
     ]);
 
     return (
