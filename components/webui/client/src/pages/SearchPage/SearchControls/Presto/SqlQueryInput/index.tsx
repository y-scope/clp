import {
    useCallback,
    useEffect,
    useRef,
    useState,
} from "react";

import SqlEditor, {SqlEditorType} from "../../../../../components/SqlEditor";
import useSearchStore from "../../../SearchState/index";
import {SEARCH_UI_STATE} from "../../../SearchState/typings";
import styles from "./index.module.css";
import {Nullable} from "../../../../../typings/common";


/**
 * Renders SQL query input.
 *
 * @return
 */
const SqlQueryInput = () => {
    const searchUiState = useSearchStore((state) => state.searchUiState);
<<<<<<< HEAD
    const editorRef = useRef<SqlEditorType>(null);
=======
    const editorRef = useRef<Nullable<SqlEditorType>>(null);
>>>>>>> f0e874d9
    const [isEditorReady, setIsEditorReady] = useState(false);

    const handleChange = useCallback((value: string | undefined) => {
        const {updateQueryString} = useSearchStore.getState();
        updateQueryString(value || "");
    }, []);

    const handleEditorReady = useCallback((editor: SqlEditorType) => {
        editorRef.current = editor;
        setIsEditorReady(true);
    }, []);

    useEffect(() => {
        if (
            isEditorReady &&
            (searchUiState === SEARCH_UI_STATE.DEFAULT ||
            searchUiState === SEARCH_UI_STATE.DONE ||
            searchUiState === SEARCH_UI_STATE.FAILED)
        ) {
            editorRef.current?.focus();
        }
    }, [
        searchUiState,
        isEditorReady,
    ]);

    return (
        <div className={styles["input"] || ""}>
            <SqlEditor
                height={"120px"}
<<<<<<< HEAD
                disabled={  
=======
                disabled={
>>>>>>> f0e874d9
                    searchUiState === SEARCH_UI_STATE.QUERY_ID_PENDING ||
                    searchUiState === SEARCH_UI_STATE.QUERYING
                }
                options={{
                    automaticLayout: true,
                    folding: false,
                    lineNumbers: "off",
                    minimap: {enabled: false},
                    overviewRulerBorder: false,
                    padding: {
                        top: 8,
                        bottom: 8,
                    },
                    placeholder: "Enter your SQL query",
                    renderLineHighlight: "none",
                    scrollBeyondLastLine: false,
                    wordWrap: "on",
                }}
                onChange={handleChange}
                onEditorReady={handleEditorReady}/>
        </div>
    );
};

export default SqlQueryInput;<|MERGE_RESOLUTION|>--- conflicted
+++ resolved
@@ -19,11 +19,7 @@
  */
 const SqlQueryInput = () => {
     const searchUiState = useSearchStore((state) => state.searchUiState);
-<<<<<<< HEAD
-    const editorRef = useRef<SqlEditorType>(null);
-=======
     const editorRef = useRef<Nullable<SqlEditorType>>(null);
->>>>>>> f0e874d9
     const [isEditorReady, setIsEditorReady] = useState(false);
 
     const handleChange = useCallback((value: string | undefined) => {
@@ -54,11 +50,7 @@
         <div className={styles["input"] || ""}>
             <SqlEditor
                 height={"120px"}
-<<<<<<< HEAD
-                disabled={  
-=======
                 disabled={
->>>>>>> f0e874d9
                     searchUiState === SEARCH_UI_STATE.QUERY_ID_PENDING ||
                     searchUiState === SEARCH_UI_STATE.QUERYING
                 }
