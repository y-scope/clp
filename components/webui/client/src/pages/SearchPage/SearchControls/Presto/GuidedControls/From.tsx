import InputLabel from "../../../../../components/InputLabel";
import DatasetSelect from "../../Dataset/DatasetSelect";
import guidedGrid from "./index.module.css";
import {LABEL_WIDTH} from "./typings";


/**
 * Renders the FROM SQL input field.
 *
 * @return
 */
const From = () => {
    return (
<<<<<<< HEAD
        <div className={guidedGrid["from"]}>
            <InputLabel width={LABEL_WIDTH}>FROM</InputLabel>
=======
        <div className={guidedGrid["gridItem"]}>
            <InputLabel>FROM</InputLabel>
>>>>>>> 21b8da6c
            <DatasetSelect
                className={
                    `${guidedGrid["noLeftBorderRadiusSelect"]} ${
                        guidedGrid["widthSelect"]}`
                }/>
        </div>
    );
};

export default From;<|MERGE_RESOLUTION|>--- conflicted
+++ resolved
@@ -11,13 +11,8 @@
  */
 const From = () => {
     return (
-<<<<<<< HEAD
-        <div className={guidedGrid["from"]}>
+        <div className={guidedGrid["gridItem"]}>
             <InputLabel width={LABEL_WIDTH}>FROM</InputLabel>
-=======
-        <div className={guidedGrid["gridItem"]}>
-            <InputLabel>FROM</InputLabel>
->>>>>>> 21b8da6c
             <DatasetSelect
                 className={
                     `${guidedGrid["noLeftBorderRadiusSelect"]} ${
