import InputLabel from "../../../../../components/InputLabel";
import SqlInput from "../../../../../components/SqlInput";
import {validateSortItemList} from "../../../../../sql-parser";
import useSearchStore from "../../../SearchState/index";
import usePrestoSearchState from "../../../SearchState/Presto";
import {SEARCH_UI_STATE} from "../../../SearchState/typings";
import guidedGrid from "./index.module.css";
import {LABEL_WIDTH} from "./typings";


/**
 * Renders the ORDER BY SQL input field.
 *
 * @return
 */
const OrderBy = () => {
    const orderBy = usePrestoSearchState((state) => state.orderBy);
    const updateOrderBy = usePrestoSearchState((state) => state.updateOrderBy);
    const searchUiState = useSearchStore((state) => state.searchUiState);
    const disabled = searchUiState === SEARCH_UI_STATE.QUERY_ID_PENDING ||
        searchUiState === SEARCH_UI_STATE.QUERYING;

    return (
<<<<<<< HEAD
        <div className={guidedGrid["order"]}>
            <InputLabel width={LABEL_WIDTH}>ORDER BY</InputLabel>
=======
        <div className={guidedGrid["gridItem"]}>
            <InputLabel>ORDER BY</InputLabel>
>>>>>>> 21b8da6c
            <SqlInput
                className={guidedGrid["noLeftBorderRadius"] || ""}
                disabled={disabled}
                validateFn={validateSortItemList}
                value={orderBy}
                onChange={(value) => {
                    updateOrderBy(value || "");
                }}/>
        </div>
    );
};

export default OrderBy;<|MERGE_RESOLUTION|>--- conflicted
+++ resolved
@@ -21,13 +21,8 @@
         searchUiState === SEARCH_UI_STATE.QUERYING;
 
     return (
-<<<<<<< HEAD
-        <div className={guidedGrid["order"]}>
+        <div className={guidedGrid["gridItem"]}>
             <InputLabel width={LABEL_WIDTH}>ORDER BY</InputLabel>
-=======
-        <div className={guidedGrid["gridItem"]}>
-            <InputLabel>ORDER BY</InputLabel>
->>>>>>> 21b8da6c
             <SqlInput
                 className={guidedGrid["noLeftBorderRadius"] || ""}
                 disabled={disabled}
