--- conflicted
+++ resolved
@@ -5,10 +5,7 @@
 import usePrestoSearchState from "../../../../SearchState/Presto";
 import {PRESTO_SQL_INTERFACE} from "../../../../SearchState/Presto/typings";
 import {SEARCH_UI_STATE} from "../../../../SearchState/typings";
-<<<<<<< HEAD
 import {handleSwitchToGuided} from "../../presto-search-requests";
-=======
->>>>>>> cb71d3b8
 
 
 /**
@@ -24,7 +21,6 @@
 
     const handleClick = () => {
         handleSwitchToGuided();
-        console.log(`this is ${searchUiState}`);
         setSqlInterface(PRESTO_SQL_INTERFACE.GUIDED);
     };
 
