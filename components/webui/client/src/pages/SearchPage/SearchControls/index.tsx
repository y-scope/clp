import {
    CLP_QUERY_ENGINES,
    SETTINGS_QUERY_ENGINE,
} from "../../../config";
import usePrestoSearchState from "../SearchState/Presto";
import {PRESTO_SQL_INTERFACE} from "../SearchState/Presto/typings";
import NativeControls from "./NativeControls";
import FreeformControls from "./Presto/FreeformControls";
import GuidedControls from "./Presto/GuidedControls";


/**
 * Prevents the default behavior to avoid page reload when submitting query.
 *
 * @param ev
 */
const handleSubmit = (ev: React.FormEvent<HTMLFormElement>) => {
    ev.preventDefault();
};

/**
 * Renders controls for submitting queries and the query status.
 *
 * @return
 */
const SearchControls = () => {
<<<<<<< HEAD
    /* eslint-disable-next-line no-warning-comments */
    // TODO: Remove flag and related logic when the new guide UI is fully implemented.
    const isGuidedEnabled = "true" === import.meta.env["VITE_GUIDED_DEV"];
=======
    const sqlInterface = usePrestoSearchState((state) => state.sqlInterface);
    const isPrestoGuided = sqlInterface === PRESTO_SQL_INTERFACE.GUIDED;

    let controls;
    if (SETTINGS_QUERY_ENGINE !== CLP_QUERY_ENGINES.PRESTO) {
        controls = <NativeControls/>;
    } else if (isPrestoGuided) {
        controls = <GuidedControls/>;
    } else {
        controls = <FreeformControls/>;
    }
>>>>>>> 0d1b12c3

    return (
        <form onSubmit={handleSubmit}>
            {controls}
        </form>
    );
};

export default SearchControls;<|MERGE_RESOLUTION|>--- conflicted
+++ resolved
@@ -24,11 +24,6 @@
  * @return
  */
 const SearchControls = () => {
-<<<<<<< HEAD
-    /* eslint-disable-next-line no-warning-comments */
-    // TODO: Remove flag and related logic when the new guide UI is fully implemented.
-    const isGuidedEnabled = "true" === import.meta.env["VITE_GUIDED_DEV"];
-=======
     const sqlInterface = usePrestoSearchState((state) => state.sqlInterface);
     const isPrestoGuided = sqlInterface === PRESTO_SQL_INTERFACE.GUIDED;
 
@@ -40,7 +35,6 @@
     } else {
         controls = <FreeformControls/>;
     }
->>>>>>> 0d1b12c3
 
     return (
         <form onSubmit={handleSubmit}>
