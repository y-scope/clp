import {CLP_QUERY_ENGINES} from "@webui/common/config";

import {SETTINGS_QUERY_ENGINE} from "../../../config";
import usePrestoSearchState from "../SearchState/Presto";
import {PRESTO_SQL_INTERFACE} from "../SearchState/Presto/typings";
import NativeControls from "./NativeControls";
import FreeformControls from "./Presto/FreeformControls";
import GuidedControls from "./Presto/GuidedControls";


/**
 * Prevents the default behavior to avoid page reload when submitting query.
 *
 * @param ev
 */
const handleSubmit = (ev: React.FormEvent<HTMLFormElement>) => {
    ev.preventDefault();
};

/**
 * Renders controls for submitting queries and the query status.
 *
 * @return
 */
const SearchControls = () => {
<<<<<<< HEAD
    /* eslint-disable-next-line no-warning-comments */
    // TODO: Remove flag and related logic when the new guide UI is fully implemented.
    const isGuidedEnabled = "true" === import.meta.env["VITE_GUIDED_DEV"];
=======
    const sqlInterface = usePrestoSearchState((state) => state.sqlInterface);
    const isPrestoGuided = sqlInterface === PRESTO_SQL_INTERFACE.GUIDED;

    let controls;
    if (SETTINGS_QUERY_ENGINE !== CLP_QUERY_ENGINES.PRESTO) {
        controls = <NativeControls/>;
    } else if (isPrestoGuided) {
        controls = <GuidedControls/>;
    } else {
        controls = <FreeformControls/>;
    }
>>>>>>> 55f2c9c6

    return (
        <form onSubmit={handleSubmit}>
            {controls}
        </form>
    );
};

export default SearchControls;<|MERGE_RESOLUTION|>--- conflicted
+++ resolved
@@ -23,11 +23,6 @@
  * @return
  */
 const SearchControls = () => {
-<<<<<<< HEAD
-    /* eslint-disable-next-line no-warning-comments */
-    // TODO: Remove flag and related logic when the new guide UI is fully implemented.
-    const isGuidedEnabled = "true" === import.meta.env["VITE_GUIDED_DEV"];
-=======
     const sqlInterface = usePrestoSearchState((state) => state.sqlInterface);
     const isPrestoGuided = sqlInterface === PRESTO_SQL_INTERFACE.GUIDED;
 
@@ -39,7 +34,6 @@
     } else {
         controls = <FreeformControls/>;
     }
->>>>>>> 55f2c9c6
 
     return (
         <form onSubmit={handleSubmit}>
