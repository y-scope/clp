import {
    useCallback,
    useEffect,
} from "react";

import {Card} from "antd";
import {Dayjs} from "dayjs";
import {TimelineConfig} from "src/components/ResultsTimeline/typings";

import ResultsTimeline from "../../../../components/ResultsTimeline/index";
import {
    CLP_STORAGE_ENGINES,
    SETTINGS_STORAGE_ENGINE,
} from "../../../../config";
import {handleQuerySubmit} from "../../SearchControls/search-requests";
import {TIME_RANGE_OPTION} from "../../SearchControls/TimeRangeInput/utils";
import useSearchStore, {SEARCH_STATE_DEFAULT} from "../../SearchState/index";
import {SEARCH_UI_STATE} from "../../SearchState/typings";
import {useAggregationResults} from "./useAggregationResults";
import {computeTimelineConfig} from "./utils";


/**
 * Renders timeline visualization of search results.
 *
 * @return
 */
const SearchResultsTimeline = () => {
<<<<<<< HEAD
    const queryString = useSearchStore((state) => state.queryString);
    const updateTimeRange = useSearchStore((state) => state.updateTimeRange);
    const updateTimeRangeOption = useSearchStore((state) => state.updateTimeRangeOption);
    const timelineConfig = useSearchStore((state) => state.timelineConfig);
    const searchUiState = useSearchStore((state) => state.searchUiState);
    const updateTimelineConfig = useSearchStore((state) => state.updateTimelineConfig);
    const updateNumSearchResultsTimeline = useSearchStore(
        (state) => state.updateNumSearchResultsTimeline
    );
    const selectDataset = useSearchStore((state) => state.selectDataset);
    const updateCachedDataset = useSearchStore((state) => state.updateCachedDataset);
=======
    const queryIsCaseSensitive = useSearchStore((state) => state.queryIsCaseSensitive);
    const queryString = useSearchStore((state) => state.queryString);
    const searchUiState = useSearchStore((state) => state.searchUiState);
    const timelineConfig = useSearchStore((state) => state.timelineConfig);
>>>>>>> c74bbd89

    const aggregationResults = useAggregationResults();

    const handleTimelineZoom = useCallback((newTimeRange: [Dayjs, Dayjs]) => {
        const newTimelineConfig: TimelineConfig = computeTimelineConfig(newTimeRange);
        const {
            updateTimeRange, updateTimeRangeOption, updateTimelineConfig,
        } = useSearchStore.getState();

        // Update range picker selection to match zoomed range.
        updateTimeRange(newTimeRange);
        updateTimeRangeOption(TIME_RANGE_OPTION.CUSTOM);
        updateTimelineConfig(newTimelineConfig);

        const isQueryStringEmpty = queryString === SEARCH_STATE_DEFAULT.queryString;
        if (isQueryStringEmpty) {
            return;
        }

        if (CLP_STORAGE_ENGINES.CLP_S === SETTINGS_STORAGE_ENGINE) {
            if (null !== selectDataset) {
                updateCachedDataset(selectDataset);
            } else {
                console.error("Cannot submit a clp-s query without a dataset selection.");

                return;
            }
        }

        handleQuerySubmit({
<<<<<<< HEAD
            dataset: selectDataset ?? "",
            ignoreCase: false,
=======
            ignoreCase: false === queryIsCaseSensitive,
>>>>>>> c74bbd89
            queryString: queryString,
            timeRangeBucketSizeMillis: newTimelineConfig.bucketDuration.asMilliseconds(),
            timestampBegin: newTimeRange[0].valueOf(),
            timestampEnd: newTimeRange[1].valueOf(),
        });
    }, [
        queryIsCaseSensitive,
        queryString,
    ]);

    useEffect(() => {
        const numSearchResultsTimeline = aggregationResults?.reduce(
            (acc, curr) => acc + curr.count,
            0
        ) ?? 0;

        const {
            updateNumSearchResultsTimeline,
        } = useSearchStore.getState();

        updateNumSearchResultsTimeline(numSearchResultsTimeline);
    }, [
        aggregationResults,
    ]);

    return (
        <Card>
            <ResultsTimeline
                timelineConfig={timelineConfig}
                isInputDisabled={
                    searchUiState === SEARCH_UI_STATE.QUERYING ||
                    searchUiState === SEARCH_UI_STATE.QUERY_ID_PENDING
                }
                timelineBuckets={aggregationResults ?
                    aggregationResults :
                    []}
                onTimelineZoom={handleTimelineZoom}/>
        </Card>
    );
};

export default SearchResultsTimeline;<|MERGE_RESOLUTION|>--- conflicted
+++ resolved
@@ -26,31 +26,21 @@
  * @return
  */
 const SearchResultsTimeline = () => {
-<<<<<<< HEAD
-    const queryString = useSearchStore((state) => state.queryString);
-    const updateTimeRange = useSearchStore((state) => state.updateTimeRange);
-    const updateTimeRangeOption = useSearchStore((state) => state.updateTimeRangeOption);
-    const timelineConfig = useSearchStore((state) => state.timelineConfig);
-    const searchUiState = useSearchStore((state) => state.searchUiState);
-    const updateTimelineConfig = useSearchStore((state) => state.updateTimelineConfig);
-    const updateNumSearchResultsTimeline = useSearchStore(
-        (state) => state.updateNumSearchResultsTimeline
-    );
-    const selectDataset = useSearchStore((state) => state.selectDataset);
-    const updateCachedDataset = useSearchStore((state) => state.updateCachedDataset);
-=======
     const queryIsCaseSensitive = useSearchStore((state) => state.queryIsCaseSensitive);
     const queryString = useSearchStore((state) => state.queryString);
     const searchUiState = useSearchStore((state) => state.searchUiState);
+    const selectDataset = useSearchStore((state) => state.selectDataset);
     const timelineConfig = useSearchStore((state) => state.timelineConfig);
->>>>>>> c74bbd89
 
     const aggregationResults = useAggregationResults();
 
     const handleTimelineZoom = useCallback((newTimeRange: [Dayjs, Dayjs]) => {
         const newTimelineConfig: TimelineConfig = computeTimelineConfig(newTimeRange);
         const {
-            updateTimeRange, updateTimeRangeOption, updateTimelineConfig,
+            updateTimeRange,
+            updateTimeRangeOption,
+            updateTimelineConfig,
+            updateCachedDataset
         } = useSearchStore.getState();
 
         // Update range picker selection to match zoomed range.
@@ -74,12 +64,8 @@
         }
 
         handleQuerySubmit({
-<<<<<<< HEAD
             dataset: selectDataset ?? "",
-            ignoreCase: false,
-=======
             ignoreCase: false === queryIsCaseSensitive,
->>>>>>> c74bbd89
             queryString: queryString,
             timeRangeBucketSizeMillis: newTimelineConfig.bucketDuration.asMilliseconds(),
             timestampBegin: newTimeRange[0].valueOf(),
@@ -88,6 +74,7 @@
     }, [
         queryIsCaseSensitive,
         queryString,
+        selectDataset,
     ]);
 
     useEffect(() => {
