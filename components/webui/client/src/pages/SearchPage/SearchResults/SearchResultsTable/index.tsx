--- conflicted
+++ resolved
@@ -4,17 +4,11 @@
     useState,
 } from "react";
 
-<<<<<<< HEAD
-import {CLP_QUERY_ENGINES} from "@webui/common/config";
-
-import {SETTINGS_QUERY_ENGINE} from "../../../../config";
-=======
 import {
     CLP_QUERY_ENGINES,
     SETTINGS_QUERY_ENGINE,
 } from "../../../../config";
 import usePrestoSearchState from "../../SearchState/Presto";
->>>>>>> 42c18c7a
 import PrestoResultsVirtualTable from "./Presto/PrestoResultsVirtualTable";
 import SearchResultsVirtualTable from "./SearchResultsVirtualTable";
 import {TABLE_BOTTOM_PADDING} from "./typings";
