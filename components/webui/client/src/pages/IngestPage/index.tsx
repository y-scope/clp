--- conflicted
+++ resolved
@@ -1,9 +1,6 @@
-<<<<<<< HEAD
-=======
 import {STORAGE_TYPE} from "@webui/common/config";
 
 import {SETTINGS_LOGS_INPUT_TYPE} from "../../config";
->>>>>>> 55f2c9c6
 import Compress from "./Compress";
 import Details from "./Details";
 import styles from "./index.module.css";
@@ -21,19 +18,12 @@
         <div className={styles["ingestPageGrid"]}>
             <SpaceSavings/>
             <Details/>
-<<<<<<< HEAD
-            <div className={styles["jobsGrid"] || ""}>
-                <Compress/>
-            </div>
-            <div className={styles["jobsGrid"] || ""}>
-=======
             {STORAGE_TYPE.FS === SETTINGS_LOGS_INPUT_TYPE && (
                 <div className={styles["fullRow"] || ""}>
                     <Compress/>
                 </div>
             )}
             <div className={styles["fullRow"] || ""}>
->>>>>>> 55f2c9c6
                 <Jobs/>
             </div>
         </div>
