/* eslint-disable max-classes-per-file */
import {
    CharStream,
    CommonTokenStream,
    ErrorListener,
    RecognitionException,
    Recognizer,
    Token,
} from "antlr4";

import SqlLexer from "./generated/SqlLexer";
import SqlParser from "./generated/SqlParser";
import {
    BuildSearchQueryProps,
    BuildTimelineQueryProps,
} from "./typings";


class SyntaxError extends Error {
}

interface ValidationError {
    line: number;
    column: number;
    message: string;
    startColumn: number;
    endColumn: number;
}

class SyntaxErrorListener<TSymbol> extends ErrorListener<TSymbol> {
    errors: ValidationError[] = [];

    // eslint-disable-next-line max-params
    override syntaxError (
        _recognizer: Recognizer<TSymbol>,
        _offendingSymbol: TSymbol,
        line: number,
        column: number,
        msg: string,
        e: RecognitionException | undefined,
    ) {
<<<<<<< HEAD
        let startColumn = column + 1;
        let endColumn = column + 2;

        if (e?.offendingToken) {
            startColumn = e.offendingToken.start + 1;
            endColumn = e.offendingToken.stop + 2;
        }
=======
        const token = offendingSymbol as unknown as Token;
        const startPos = token?.start ?? column;
        const stopPos = token?.stop ?? column;
>>>>>>> 6f83b4db

        console.log(token);
        this.errors.push({
            column: column,
            endColumn: endColumn,
            line: line,
            message: msg,
<<<<<<< HEAD
            startColumn: startColumn,
=======
            startColumn: startPos + 1,
            endColumn: stopPos + 2,
>>>>>>> 6f83b4db
        });
    }
}

const LOWER_CASE_A_CHAR_CODE = 97;
const LOWER_CASE_Z_CHAR_CODE = 122;
const ASCII_CASE_OFFSET = 32;

class UpperCaseCharStream extends CharStream {
    // Override
    override LA (offset: number): number {
        // eslint-disable-next-line new-cap
        const c = super.LA(offset);
        if (0 >= c) {
            return c;
        }
        if (LOWER_CASE_A_CHAR_CODE <= c && LOWER_CASE_Z_CHAR_CODE >= c) {
            return c - ASCII_CASE_OFFSET;
        }

        return c;
    }
}

/**
 * Helper function to set up parser with error listener.
 *
 * @param sqlString
 * @return Object containing parser and error listener
 */
const setupParser = (sqlString: string) => {
    const syntaxErrorListener = new SyntaxErrorListener();
    const lexer = new SqlLexer(new UpperCaseCharStream(sqlString));
    lexer.removeErrorListeners();
    lexer.addErrorListener(syntaxErrorListener);
    const parser = new SqlParser(new CommonTokenStream(lexer));
    parser.removeErrorListeners();
    parser.addErrorListener(syntaxErrorListener);

    return {parser, syntaxErrorListener};
};

/**
 * Validate a SELECT item list and return any syntax errors found.
 *
 * @param sqlString
 * @return Array of validation errors, empty if valid
 */
const validateSelectItemList = (sqlString: string): ValidationError[] => {
    const {parser, syntaxErrorListener} = setupParser(sqlString);
    parser.standaloneSelectItemList();

    return syntaxErrorListener.errors;
};

/**
 * Validate a boolean expression and return any syntax errors found.
 *
 * @param sqlString
 * @return Array of validation errors, empty if valid
 */
const validateBooleanExpression = (sqlString: string): ValidationError[] => {
    const {parser, syntaxErrorListener} = setupParser(sqlString);
    parser.standaloneBooleanExpression();

    return syntaxErrorListener.errors;
};

/**
 * Validate a sort item list and return any syntax errors found.
 *
 * @param sqlString
 * @return Array of validation errors, empty if valid
 */
const validateSortItemList = (sqlString: string): ValidationError[] => {
    const {parser, syntaxErrorListener} = setupParser(sqlString);
    parser.standaloneSortItemList();

    return syntaxErrorListener.errors;
};

/**
 * Constructs a SQL search query string from a set of structured components.
 *
 * @param props
 * @param props.selectItemList
 * @param props.databaseName
 * @param props.booleanExpression
 * @param props.sortItemList
 * @param props.limitValue
 * @param props.startTimestamp
 * @param props.endTimestamp
 * @param props.timestampKey
 * @return
 */
const buildSearchQuery = ({
    selectItemList,
    databaseName,
    booleanExpression,
    sortItemList,
    limitValue,
    startTimestamp,
    endTimestamp,
    timestampKey,
}: BuildSearchQueryProps): string => {
    let queryString = `SELECT ${selectItemList} FROM ${databaseName}
WHERE to_unixtime(${timestampKey}) BETWEEN ${startTimestamp.unix()} AND ${endTimestamp.unix()}`;

    if ("undefined" !== typeof booleanExpression) {
        queryString += ` AND (${booleanExpression})`;
    }
    if ("undefined" !== typeof sortItemList) {
        queryString += `\nORDER BY ${sortItemList}`;
    }
    if ("undefined" !== typeof limitValue) {
        queryString += `\nLIMIT ${limitValue}`;
    }

    return queryString;
};

/**
 * Constructs a bucketed timeline query.
 *
 * @param props
 * @param props.databaseName
 * @param props.startTimestamp
 * @param props.endTimestamp
 * @param props.bucketCount
 * @param props.timestampKey
 * @param props.booleanExpression
 * @return
 */
const buildTimelineQuery = ({
    databaseName,
    booleanExpression,
    startTimestamp,
    endTimestamp,
    bucketCount,
    timestampKey,
}: BuildTimelineQueryProps) => {
    const step = (endTimestamp.valueOf() - startTimestamp.valueOf()) / bucketCount;
    const timestamps = Array.from(
        {length: bucketCount},
        (_, i) => Math.floor(startTimestamp.valueOf() + (i * step))
    );

    const booleanExpressionQuery = "undefined" === typeof booleanExpression ?
        "" :
        `AND (${booleanExpression})`;

    const queryString = `WITH buckets AS (
    SELECT
        width_bucket(
            to_unixtime(${timestampKey}),
            ${startTimestamp.unix()},
            ${endTimestamp.unix()},
            ${bucketCount}) AS idx,
        COUNT(*) AS cnt
    FROM ${databaseName}
    WHERE to_unixtime(${timestampKey}) BETWEEN ${startTimestamp.unix()} AND ${endTimestamp.unix()}
        ${booleanExpressionQuery}
    GROUP BY 1
    ORDER BY 1
),
timestamps AS (
    SELECT *
    FROM UNNEST(array [${timestamps.join(", ")}]) WITH ORDINALITY AS t(timestamp, idx)
)
SELECT
    COALESCE(cnt, 0) AS count,
    CAST(timestamp AS double) AS timestamp
FROM buckets
LEFT JOIN timestamps ON buckets.idx = timestamps.idx
ORDER BY timestamps.idx
`;

    return queryString;
};

export {
    buildSearchQuery,
    buildTimelineQuery,
    SyntaxError,
    validateBooleanExpression,
    validateSelectItemList,
    validateSortItemList,
};

export type {
    BuildSearchQueryProps,
    BuildTimelineQueryProps,
    ValidationError,
};<|MERGE_RESOLUTION|>--- conflicted
+++ resolved
@@ -39,7 +39,6 @@
         msg: string,
         e: RecognitionException | undefined,
     ) {
-<<<<<<< HEAD
         let startColumn = column + 1;
         let endColumn = column + 2;
 
@@ -47,11 +46,6 @@
             startColumn = e.offendingToken.start + 1;
             endColumn = e.offendingToken.stop + 2;
         }
-=======
-        const token = offendingSymbol as unknown as Token;
-        const startPos = token?.start ?? column;
-        const stopPos = token?.stop ?? column;
->>>>>>> 6f83b4db
 
         console.log(token);
         this.errors.push({
@@ -59,12 +53,7 @@
             endColumn: endColumn,
             line: line,
             message: msg,
-<<<<<<< HEAD
             startColumn: startColumn,
-=======
-            startColumn: startPos + 1,
-            endColumn: stopPos + 2,
->>>>>>> 6f83b4db
         });
     }
 }
