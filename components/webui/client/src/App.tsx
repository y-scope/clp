--- conflicted
+++ resolved
@@ -1,13 +1,6 @@
 import {RouterProvider} from "react-router";
 
-<<<<<<< HEAD
 import {QueryClientProvider} from "@tanstack/react-query";
-=======
-import {
-    QueryClient,
-    QueryClientProvider,
-} from "@tanstack/react-query";
->>>>>>> 027c0b8c
 import {ReactQueryDevtools} from "@tanstack/react-query-devtools";
 import {ConfigProvider} from "antd";
 
@@ -16,9 +9,6 @@
 import THEME_CONFIG from "./theme";
 
 import "@ant-design/v5-patch-for-react-19";
-
-
-const queryClient = new QueryClient();
 
 /**
  * Renders Web UI app.
