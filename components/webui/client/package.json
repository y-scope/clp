--- conflicted
+++ resolved
@@ -18,13 +18,8 @@
     "@emotion/styled": "^11.14.0",
     "@mui/joy": "^5.0.0-beta.51",
     "@sinclair/typebox": "^0.34.25",
-<<<<<<< HEAD
-    "@tanstack/react-query": "^5.81.4",
-    "@tanstack/react-query-devtools": "^5.81.4",
-=======
     "@tanstack/react-query": "^5.81.5",
     "@tanstack/react-query-devtools": "^5.81.5",
->>>>>>> 027c0b8c
     "antd": "^5.24.5",
     "axios": "^1.7.9",
     "chart.js": "^4.4.9",
