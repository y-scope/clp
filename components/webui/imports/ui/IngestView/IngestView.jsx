import {useTracker} from "meteor/react-meteor-data";
<<<<<<< HEAD
import React from "react";
import {
    Col,
    Container,
    ProgressBar,
    Row,
} from "react-bootstrap";

import {DateTime} from "luxon";

import {
    faChartBar,
    faClock,
    faEnvelope,
    faFileAlt,
    faHdd,
} from "@fortawesome/free-solid-svg-icons";
import {FontAwesomeIcon} from "@fortawesome/react-fontawesome";

import {StatsCollection} from "/imports/api/ingestion/collections";

import {computeHumanSize} from "/imports/utils/misc";

import CompressionJobTable from "./CompressionJobTable";
=======
import Col from "react-bootstrap/Col";
import Container from "react-bootstrap/Container";
import Row from "react-bootstrap/Row";

import {StatsCollection} from "/imports/api/ingestion/collections";

import Details from "./panels/Details";
import SpaceSavings from "./panels/SpaceSavings";

import "./IngestView.scss";
>>>>>>> 2b55f93d


/**
 * Presents compression statistics.
 *
 * @return {React.ReactElement}
 */
const IngestView = () => {
    const stats = useTracker(() => {
        Meteor.subscribe(Meteor.settings.public.StatsCollectionName);

        return StatsCollection.findOne();
    }, []);

    return (
        <Container
            className={"ingest-container"}
            fluid={true}
        >
            <Row>
                <Col
                    xl={6}
                    xs={12}
                >
<<<<<<< HEAD
                    {stats ?
                        (<Row>
                            <Col
                                md={6}
                                sm={12}
                            >
                                <SpaceSavings stats={stats}/>
                            </Col>
                            <Col
                                md={6}
                                sm={12}
                            >
                                <Details stats={stats}/>
                            </Col>
                        </Row>) :
                        (<></>)}
=======
                    {stats &&
                        <Row>
                            <SpaceSavings stats={stats}/>
                            <Details stats={stats}/>
                        </Row>}
>>>>>>> 2b55f93d
                </Col>
            </Row>
            <Row>
                <CompressionJobTable/>
            </Row>
        </Container>
    );
};

<<<<<<< HEAD
/**
 * Presents space savings from the given statistics.
 *
 * @param {Object} stats
 * @param {string} stats.total_uncompressed_size
 * @param {string} stats.total_compressed_size
 * @returns {JSX.Element}
 */
const SpaceSavings = ({stats}) => {
    const logsUncompressedSize = parseInt(stats.total_uncompressed_size) || 0;
    const logsCompressedSize = parseInt(stats.total_compressed_size) || 0;
    const spaceSavings = 0 < logsUncompressedSize ?
        100 * (1 - logsCompressedSize / logsUncompressedSize) :
        0;

    return (
        <div className={"panel"}>
            <Row>
                <Col>
                    <h1 className={"panel-h1"}>Space Savings</h1>
                </Col>
                <Col xs={"auto"}>
                    <FontAwesomeIcon
                        className={"panel-icon"}
                        icon={faHdd}/>
                </Col>
            </Row>
            <Row>
                <Col>
                    <svg viewBox={"0 0 48 12"}>
                        <text
                            x={"0"}
                            y={"10"}
                        >
                            {`${spaceSavings.toFixed(2)}%`}
                        </text>
                    </svg>
                </Col>
            </Row>
            <Row>
                <Col>
                    <div className={"mb-2"}>
                        {computeHumanSize(logsUncompressedSize)}
                        {" "}
                        before compression
                        <ProgressBar
                            className={"ingest-stat-bar"}
                            now={100}/>
                    </div>
                </Col>
            </Row>
            <Row>
                <Col>
                    <div className={"mb-2"}>
                        {computeHumanSize(logsCompressedSize)}
                        {" "}
                        after compression
                        <ProgressBar
                            className={"ingest-stat-bar"}
                            now={100 - Math.round(spaceSavings)}/>
                    </div>
                </Col>
            </Row>
        </div>
    );
};

/**
 * Presents details from the given statistics.
 *
 * @param {Object|null} stats - The statistics object.
 * @param {number|null} stats.begin_timestamp
 * @param {number|null} stats.end_timestamp
 * @param {number|null} stats.num_files
 * @param {number|null} stats.num_messages
 * @returns {JSX.Element}
 */
const Details = ({stats}) => {
    const {
        begin_timestamp: beginTimestamp,
        end_timestamp: endTimestamp,
        num_files: numFiles,
        num_messages: numMessages,
    } = stats;

    let timeRangeRow = null;
    if (null !== endTimestamp) {
        const timestampFormat = "kkkk-MMM-dd HH:mm";
        timeRangeRow = (
            <div className={"ingest-stats-details-row"}>
                <div className={"ingest-stats-details-icon-container"}>
                    <FontAwesomeIcon icon={faClock}/>
                </div>
                <div className={"ingest-stats-details-text-container"}>
                    <span className={"ingest-stats-detail"}>
                        {DateTime.fromMillis(Number(beginTimestamp)).toFormat(timestampFormat)}
                        <span className={"ingest-desc-text"}> to </span>
                        {DateTime.fromMillis(Number(endTimestamp)).toFormat(timestampFormat)}
                    </span>
                    <span className={"ingest-desc-text"}>time range</span>
                </div>
            </div>
        );
    }

    let numFilesRow = null;
    if (null !== numFiles) {
        numFilesRow = (
            <div className={"ingest-stats-details-row"}>
                <div className={"ingest-stats-details-icon-container"}>
                    <FontAwesomeIcon icon={faFileAlt}/>
                </div>
                <div className={"ingest-stats-details-text-container"}>
                    <span className={"ingest-stats-detail"}>
                        {Number(numFiles).toLocaleString()}
                    </span>
                    <span className={"ingest-desc-text"}>files</span>
                </div>
            </div>
        );
    }

    let numMessagesRow = null;
    if (null !== numMessages) {
        numMessagesRow = (
            <div className={"ingest-stats-details-row"}>
                <div className={"ingest-stats-details-icon-container"}>
                    <FontAwesomeIcon icon={faEnvelope}/>
                </div>
                <div className={"ingest-stats-details-text-container"}>
                    <span
                        className={"ingest-stats-detail"}
                    >
                        {Number(numMessages).toLocaleString()}
                    </span>
                    <span className={"ingest-desc-text"}>messages</span>
                </div>
            </div>
        );
    }

    if (!(timeRangeRow || numFilesRow || numMessagesRow)) {
        // No details to display
        return (<></>);
    }

    return (
        <div className={"panel"}>
            <Row>
                <Col>
                    <h1 className={"panel-h1"}>Details</h1>
                </Col>
                <Col xs={"auto"}>
                    <FontAwesomeIcon
                        className={"panel-icon"}
                        icon={faChartBar}/>
                </Col>
            </Row>
            <Row>
                <Col>
                    {timeRangeRow}
                    {numFilesRow}
                    {numMessagesRow}
                </Col>
            </Row>
        </div>
    );
};

=======
>>>>>>> 2b55f93d
export default IngestView;<|MERGE_RESOLUTION|>--- conflicted
+++ resolved
@@ -1,41 +1,16 @@
 import {useTracker} from "meteor/react-meteor-data";
-<<<<<<< HEAD
-import React from "react";
-import {
-    Col,
-    Container,
-    ProgressBar,
-    Row,
-} from "react-bootstrap";
-
-import {DateTime} from "luxon";
-
-import {
-    faChartBar,
-    faClock,
-    faEnvelope,
-    faFileAlt,
-    faHdd,
-} from "@fortawesome/free-solid-svg-icons";
-import {FontAwesomeIcon} from "@fortawesome/react-fontawesome";
-
-import {StatsCollection} from "/imports/api/ingestion/collections";
-
-import {computeHumanSize} from "/imports/utils/misc";
-
-import CompressionJobTable from "./CompressionJobTable";
-=======
 import Col from "react-bootstrap/Col";
 import Container from "react-bootstrap/Container";
+import ProgressBar from "react-bootstrap/ProgressBar";
 import Row from "react-bootstrap/Row";
 
 import {StatsCollection} from "/imports/api/ingestion/collections";
 
 import Details from "./panels/Details";
 import SpaceSavings from "./panels/SpaceSavings";
+import CompressionJobTable from "./CompressionJobTable";
 
 import "./IngestView.scss";
->>>>>>> 2b55f93d
 
 
 /**
@@ -60,30 +35,11 @@
                     xl={6}
                     xs={12}
                 >
-<<<<<<< HEAD
-                    {stats ?
-                        (<Row>
-                            <Col
-                                md={6}
-                                sm={12}
-                            >
-                                <SpaceSavings stats={stats}/>
-                            </Col>
-                            <Col
-                                md={6}
-                                sm={12}
-                            >
-                                <Details stats={stats}/>
-                            </Col>
-                        </Row>) :
-                        (<></>)}
-=======
                     {stats &&
                         <Row>
                             <SpaceSavings stats={stats}/>
                             <Details stats={stats}/>
                         </Row>}
->>>>>>> 2b55f93d
                 </Col>
             </Row>
             <Row>
@@ -93,176 +49,4 @@
     );
 };
 
-<<<<<<< HEAD
-/**
- * Presents space savings from the given statistics.
- *
- * @param {Object} stats
- * @param {string} stats.total_uncompressed_size
- * @param {string} stats.total_compressed_size
- * @returns {JSX.Element}
- */
-const SpaceSavings = ({stats}) => {
-    const logsUncompressedSize = parseInt(stats.total_uncompressed_size) || 0;
-    const logsCompressedSize = parseInt(stats.total_compressed_size) || 0;
-    const spaceSavings = 0 < logsUncompressedSize ?
-        100 * (1 - logsCompressedSize / logsUncompressedSize) :
-        0;
-
-    return (
-        <div className={"panel"}>
-            <Row>
-                <Col>
-                    <h1 className={"panel-h1"}>Space Savings</h1>
-                </Col>
-                <Col xs={"auto"}>
-                    <FontAwesomeIcon
-                        className={"panel-icon"}
-                        icon={faHdd}/>
-                </Col>
-            </Row>
-            <Row>
-                <Col>
-                    <svg viewBox={"0 0 48 12"}>
-                        <text
-                            x={"0"}
-                            y={"10"}
-                        >
-                            {`${spaceSavings.toFixed(2)}%`}
-                        </text>
-                    </svg>
-                </Col>
-            </Row>
-            <Row>
-                <Col>
-                    <div className={"mb-2"}>
-                        {computeHumanSize(logsUncompressedSize)}
-                        {" "}
-                        before compression
-                        <ProgressBar
-                            className={"ingest-stat-bar"}
-                            now={100}/>
-                    </div>
-                </Col>
-            </Row>
-            <Row>
-                <Col>
-                    <div className={"mb-2"}>
-                        {computeHumanSize(logsCompressedSize)}
-                        {" "}
-                        after compression
-                        <ProgressBar
-                            className={"ingest-stat-bar"}
-                            now={100 - Math.round(spaceSavings)}/>
-                    </div>
-                </Col>
-            </Row>
-        </div>
-    );
-};
-
-/**
- * Presents details from the given statistics.
- *
- * @param {Object|null} stats - The statistics object.
- * @param {number|null} stats.begin_timestamp
- * @param {number|null} stats.end_timestamp
- * @param {number|null} stats.num_files
- * @param {number|null} stats.num_messages
- * @returns {JSX.Element}
- */
-const Details = ({stats}) => {
-    const {
-        begin_timestamp: beginTimestamp,
-        end_timestamp: endTimestamp,
-        num_files: numFiles,
-        num_messages: numMessages,
-    } = stats;
-
-    let timeRangeRow = null;
-    if (null !== endTimestamp) {
-        const timestampFormat = "kkkk-MMM-dd HH:mm";
-        timeRangeRow = (
-            <div className={"ingest-stats-details-row"}>
-                <div className={"ingest-stats-details-icon-container"}>
-                    <FontAwesomeIcon icon={faClock}/>
-                </div>
-                <div className={"ingest-stats-details-text-container"}>
-                    <span className={"ingest-stats-detail"}>
-                        {DateTime.fromMillis(Number(beginTimestamp)).toFormat(timestampFormat)}
-                        <span className={"ingest-desc-text"}> to </span>
-                        {DateTime.fromMillis(Number(endTimestamp)).toFormat(timestampFormat)}
-                    </span>
-                    <span className={"ingest-desc-text"}>time range</span>
-                </div>
-            </div>
-        );
-    }
-
-    let numFilesRow = null;
-    if (null !== numFiles) {
-        numFilesRow = (
-            <div className={"ingest-stats-details-row"}>
-                <div className={"ingest-stats-details-icon-container"}>
-                    <FontAwesomeIcon icon={faFileAlt}/>
-                </div>
-                <div className={"ingest-stats-details-text-container"}>
-                    <span className={"ingest-stats-detail"}>
-                        {Number(numFiles).toLocaleString()}
-                    </span>
-                    <span className={"ingest-desc-text"}>files</span>
-                </div>
-            </div>
-        );
-    }
-
-    let numMessagesRow = null;
-    if (null !== numMessages) {
-        numMessagesRow = (
-            <div className={"ingest-stats-details-row"}>
-                <div className={"ingest-stats-details-icon-container"}>
-                    <FontAwesomeIcon icon={faEnvelope}/>
-                </div>
-                <div className={"ingest-stats-details-text-container"}>
-                    <span
-                        className={"ingest-stats-detail"}
-                    >
-                        {Number(numMessages).toLocaleString()}
-                    </span>
-                    <span className={"ingest-desc-text"}>messages</span>
-                </div>
-            </div>
-        );
-    }
-
-    if (!(timeRangeRow || numFilesRow || numMessagesRow)) {
-        // No details to display
-        return (<></>);
-    }
-
-    return (
-        <div className={"panel"}>
-            <Row>
-                <Col>
-                    <h1 className={"panel-h1"}>Details</h1>
-                </Col>
-                <Col xs={"auto"}>
-                    <FontAwesomeIcon
-                        className={"panel-icon"}
-                        icon={faChartBar}/>
-                </Col>
-            </Row>
-            <Row>
-                <Col>
-                    {timeRangeRow}
-                    {numFilesRow}
-                    {numMessagesRow}
-                </Col>
-            </Row>
-        </div>
-    );
-};
-
-=======
->>>>>>> 2b55f93d
 export default IngestView;