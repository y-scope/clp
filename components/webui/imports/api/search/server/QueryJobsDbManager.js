--- conflicted
+++ resolved
@@ -54,18 +54,11 @@
     async submitSearchJob (searchConfig) {
         const [queryInsertResults] = await this.#sqlDbConnPool.query(
             `INSERT INTO ${this.#queryJobsTableName}
-<<<<<<< HEAD
-                 (${QUERY_JOBS_TABLE_COLUMN_NAMES.JOB_CONFIG}, ${QUERY_JOBS_TABLE_COLUMN_NAMES.TYPE})
-             VALUES (?, ?)`,
-            [Buffer.from(msgpack.encode(searchConfig)),
-                QUERY_JOB_TYPE.SEARCH],
-=======
                  (${QUERY_JOBS_TABLE_COLUMN_NAMES.JOB_CONFIG}, 
                   ${QUERY_JOBS_TABLE_COLUMN_NAMES.TYPE})
              VALUES (?, ?)`,
             [Buffer.from(msgpack.encode(searchConfig)),
                 QUERY_JOB_TYPE.SEARCH_OR_AGGREGATION],
->>>>>>> 94509a83
         );
 
         return queryInsertResults.insertId;
