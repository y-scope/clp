import {Meteor} from "meteor/meteor";

import {logger} from "/imports/utils/logger";

import {SearchResultsMetadataCollection} from "../collections";
import {
    SEARCH_MAX_NUM_RESULTS,
    SEARCH_SIGNAL,
} from "../constants";
import {ERROR_NAME_COLLECTION_DROPPED} from "../SearchJobCollectionsManager";
import {searchJobCollectionsManager} from "./collections";
import SearchJobsDbManager from "./SearchJobsDbManager";


/**
 * @type {SearchJobsDbManager|null}
 */
let searchJobsDbManager = null;

/**
 * @param {import("mysql2/promise").Pool} sqlDbConnPool
 * @param {object} tableNames
 * @param {string} tableNames.searchJobsTableName
 * @throws {Error} on error.
 */
const initSearchJobsDbManager = (sqlDbConnPool, {searchJobsTableName}) => {
    searchJobsDbManager = new SearchJobsDbManager(sqlDbConnPool, {searchJobsTableName});
};

/**
 * Modifies the search results metadata for a given job ID.
 *
 * @param {object} filter
 * @param {number} filter.jobId
 * @param {string} filter.lastSignal
 * @param {object} fields - The fields to be updated in the search results metadata.
 */
const updateSearchResultsMeta = (
    {
        jobId,
        lastSignal,
    },
    fields,
) => {
    const filter = {
        _id: jobId.toString(),
        lastSignal: lastSignal,
    };

    const modifier = {
        $set: fields,
    };

    logger.debug("SearchResultsMetadataCollection modifier = ", modifier);
    SearchResultsMetadataCollection.update(filter, modifier);
};

/**
 * Updates the search signal when the specified job finishes.
 *
 * @param {number} searchJobId of the job to monitor
 * @param {number} aggregationJobId of the job to monitor
 */
<<<<<<< HEAD
const updateSearchSignalWhenJobFinishes = async (jobId) => {
=======
const updateSearchEventWhenJobsFinish = async ({
    searchJobId,
    aggregationJobId,
}) => {
>>>>>>> c88a3a2d
    let errorMsg;
    try {
        await searchJobsDbManager.awaitJobCompletion(searchJobId);
        await searchJobsDbManager.awaitJobCompletion(aggregationJobId);
    } catch (e) {
        errorMsg = e.message;
    }

<<<<<<< HEAD
    const numResultsInCollection = await searchJobCollectionsManager
        .getOrCreateCollection(jobId)
        .countDocuments();
=======
    const filter = {
        _id: searchJobId.toString(),
    };

    let numResultsInCollection = -1;
    try {
        numResultsInCollection = await searchJobCollectionsManager
            .getOrCreateCollection(searchJobId)
            .countDocuments();
    } catch (e) {
        if (e.error === ERROR_NAME_COLLECTION_DROPPED) {
            logger.warn(`Collection ${searchJobId} has been dropped.`);

            return;
        } else {
            throw e;
        }
    }

    const modifier = {
        $set: {
            lastSignal: SEARCH_SIGNAL.RESP_DONE,
            errorMsg: errorMsg,
            numTotalResults: Math.min(
                numResultsInCollection,
                SEARCH_MAX_NUM_RESULTS
            ),
        },
    };
>>>>>>> c88a3a2d

    updateSearchResultsMeta({
        jobId,
        lastSignal: SEARCH_SIGNAL.RESP_QUERYING,
    }, {
        lastSignal: SEARCH_SIGNAL.RESP_DONE,
        errorMsg: errorMsg,
        numTotalResults: Math.min(
            numResultsInCollection,
            SEARCH_MAX_NUM_RESULTS
        ),
    });
};

/**
 * Creates MongoDB indexes for a specific job's collection.
 *
 * @param {number} searchJobId used to identify the Mongo Collection to add indexes
 */
const createMongoIndexes = async (searchJobId) => {
    const timestampAscendingIndex = {
        key: {
            timestamp: 1,
            _id: 1,
        },
        name: "timestamp-ascending",
    };
    const timestampDescendingIndex = {
        key: {
            timestamp: -1,
            _id: -1,
        },
        name: "timestamp-descending",
    };

    const queryJobCollection = searchJobCollectionsManager.getOrCreateCollection(searchJobId);
    const queryJobRawCollection = queryJobCollection.rawCollection();
    await queryJobRawCollection.createIndexes([timestampAscendingIndex, timestampDescendingIndex]);
};

Meteor.methods({
    /**
     * Submits a search query and initiates the search process.
     *
     * @param {string} queryString
     * @param {number} timestampBegin
     * @param {number} timestampEnd
     * @param {boolean} ignoreCase
     * @param {number} timeRangeBucketSizeMillis
     * @return {Object}
     * @property {number} searchJobId of the submitted query
     * @property {number} aggregationJobId of the submitted query
     */
    async "search.submitQuery" ({
        queryString,
        timestampBegin,
        timestampEnd,
        ignoreCase,
        timeRangeBucketSizeMillis,
    }) {
        this.unblock();

        const args = {
            query_string: queryString,
            begin_timestamp: timestampBegin,
            end_timestamp: timestampEnd,
            max_num_results: SEARCH_MAX_NUM_RESULTS,
            ignore_case: ignoreCase,
        };
        logger.info("search.submitQuery args =", args);

        let searchJobId;
        let aggregationJobId;
        try {
            searchJobId = await searchJobsDbManager.submitSearchJob(args);
            aggregationJobId =
                await searchJobsDbManager.submitAggregationJob(args, timeRangeBucketSizeMillis);
        } catch (e) {
            const errorMsg = "Unable to submit search/aggregation job to the SQL database.";
            logger.error(errorMsg, e.toString());
            throw new Meteor.Error("query-submit-error", errorMsg);
        }

        SearchResultsMetadataCollection.insert({
            _id: searchJobId.toString(),
            lastSignal: SEARCH_SIGNAL.RESP_QUERYING,
            errorMsg: null,
        });

        Meteor.defer(async () => {
<<<<<<< HEAD
            await updateSearchSignalWhenJobFinishes(jobId);
=======
            await updateSearchEventWhenJobsFinish({
                searchJobId,
                aggregationJobId,
            });
>>>>>>> c88a3a2d
        });

        await createMongoIndexes(searchJobId);

        return {searchJobId, aggregationJobId};
    },

    /**
     * Clears the results of a search operation identified by jobId.
     *
     * @param {number} searchJobId of the search results to clear
     * @param {number} aggregationJobId of the search results to clear
     */
    async "search.clearResults" ({
        searchJobId,
        aggregationJobId,
    }) {
<<<<<<< HEAD
        this.unblock();

        logger.info("search.clearResults jobId =", jobId);
=======
        logger.info(`search.clearResults searchJobId=${searchJobId}, ` +
            `aggregationJobId=${aggregationJobId}`);
>>>>>>> c88a3a2d

        try {
            await searchJobCollectionsManager.dropCollection(searchJobId);
            await searchJobCollectionsManager.dropCollection(aggregationJobId);
        } catch (e) {
            const errorMsg = `Failed to clear search results for searchJobId=${searchJobId}, ` +
                `aggregationJobId=${aggregationJobId}`;

            logger.error(errorMsg, e.toString());
            throw new Meteor.Error("clear-results-error", errorMsg);
        }
    },

    /**
     * Cancels an ongoing search operation identified by jobId.
     *
     * @param {number} searchJobId
     * @param {number} aggregationJobId
     */
    async "search.cancelOperation" ({
        searchJobId,
        aggregationJobId,
    }) {
<<<<<<< HEAD
        this.unblock();

        logger.info("search.cancelOperation jobId =", jobId);

        try {
            await searchJobsDbManager.submitQueryCancellation(jobId);

            updateSearchResultsMeta({
                jobId: jobId,
                lastSignal: SEARCH_SIGNAL.RESP_QUERYING,
            }, {
                lastSignal: SEARCH_SIGNAL.RESP_DONE,
                errorMsg: "Query cancelled before it could be completed."
            });
=======
        logger.info(`search.cancelOperation searchJobId=${searchJobId}, ` +
            `aggregationJobId=${aggregationJobId}`);

        try {
            await searchJobsDbManager.submitQueryCancellation(searchJobId);
            await searchJobsDbManager.submitQueryCancellation(aggregationJobId);
>>>>>>> c88a3a2d
        } catch (e) {
            const errorMsg = `Failed to submit cancel request for searchJobId=${searchJobId},` +
                `aggregationJobId=${aggregationJobId}.`;

            logger.error(errorMsg, e.toString());
            throw new Meteor.Error("query-cancel-error", errorMsg);
        }
    },
});

export {initSearchJobsDbManager};<|MERGE_RESOLUTION|>--- conflicted
+++ resolved
@@ -61,14 +61,10 @@
  * @param {number} searchJobId of the job to monitor
  * @param {number} aggregationJobId of the job to monitor
  */
-<<<<<<< HEAD
-const updateSearchSignalWhenJobFinishes = async (jobId) => {
-=======
-const updateSearchEventWhenJobsFinish = async ({
+const updateSearchSignalWhenJobsFinish = async ({
     searchJobId,
     aggregationJobId,
 }) => {
->>>>>>> c88a3a2d
     let errorMsg;
     try {
         await searchJobsDbManager.awaitJobCompletion(searchJobId);
@@ -76,15 +72,6 @@
     } catch (e) {
         errorMsg = e.message;
     }
-
-<<<<<<< HEAD
-    const numResultsInCollection = await searchJobCollectionsManager
-        .getOrCreateCollection(jobId)
-        .countDocuments();
-=======
-    const filter = {
-        _id: searchJobId.toString(),
-    };
 
     let numResultsInCollection = -1;
     try {
@@ -101,20 +88,8 @@
         }
     }
 
-    const modifier = {
-        $set: {
-            lastSignal: SEARCH_SIGNAL.RESP_DONE,
-            errorMsg: errorMsg,
-            numTotalResults: Math.min(
-                numResultsInCollection,
-                SEARCH_MAX_NUM_RESULTS
-            ),
-        },
-    };
->>>>>>> c88a3a2d
-
     updateSearchResultsMeta({
-        jobId,
+        searchJobId,
         lastSignal: SEARCH_SIGNAL.RESP_QUERYING,
     }, {
         lastSignal: SEARCH_SIGNAL.RESP_DONE,
@@ -202,14 +177,10 @@
         });
 
         Meteor.defer(async () => {
-<<<<<<< HEAD
-            await updateSearchSignalWhenJobFinishes(jobId);
-=======
-            await updateSearchEventWhenJobsFinish({
+            await updateSearchSignalWhenJobsFinish({
                 searchJobId,
                 aggregationJobId,
             });
->>>>>>> c88a3a2d
         });
 
         await createMongoIndexes(searchJobId);
@@ -227,14 +198,10 @@
         searchJobId,
         aggregationJobId,
     }) {
-<<<<<<< HEAD
         this.unblock();
 
-        logger.info("search.clearResults jobId =", jobId);
-=======
         logger.info(`search.clearResults searchJobId=${searchJobId}, ` +
             `aggregationJobId=${aggregationJobId}`);
->>>>>>> c88a3a2d
 
         try {
             await searchJobCollectionsManager.dropCollection(searchJobId);
@@ -258,29 +225,21 @@
         searchJobId,
         aggregationJobId,
     }) {
-<<<<<<< HEAD
         this.unblock();
 
-        logger.info("search.cancelOperation jobId =", jobId);
+        logger.info(`search.cancelOperation searchJobId=${searchJobId}, ` +
+            `aggregationJobId=${aggregationJobId}`);
 
         try {
-            await searchJobsDbManager.submitQueryCancellation(jobId);
-
+            await searchJobsDbManager.submitQueryCancellation(searchJobId);
+            await searchJobsDbManager.submitQueryCancellation(aggregationJobId);
             updateSearchResultsMeta({
-                jobId: jobId,
+                jobId: searchJobId,
                 lastSignal: SEARCH_SIGNAL.RESP_QUERYING,
             }, {
                 lastSignal: SEARCH_SIGNAL.RESP_DONE,
                 errorMsg: "Query cancelled before it could be completed."
             });
-=======
-        logger.info(`search.cancelOperation searchJobId=${searchJobId}, ` +
-            `aggregationJobId=${aggregationJobId}`);
-
-        try {
-            await searchJobsDbManager.submitQueryCancellation(searchJobId);
-            await searchJobsDbManager.submitQueryCancellation(aggregationJobId);
->>>>>>> c88a3a2d
         } catch (e) {
             const errorMsg = `Failed to submit cancel request for searchJobId=${searchJobId},` +
                 `aggregationJobId=${aggregationJobId}.`;
