{
    "SqlDbHost": "localhost",
    "SqlDbPort": 3306,
    "SqlDbName": "clp-db",
    "SqlDbQueryJobsTableName": "query_jobs",
    "SqlDbCompressionJobsTableName": "compression_jobs",

    "MongoDbHost": "localhost",
    "MongoDbPort": 27017,
    "MongoDbName": "clp-query-results",
    "MongoDbSearchResultsMetadataCollectionName": "results-metadata",
    "MongoDbStreamFilesCollectionName": "stream-files",

    "ClientDir": "../client/dist",
    "LogViewerDir": "../yscope-log-viewer/dist",
    "StreamFilesDir": "../../../build/clp-package/var/data/streams",
    "StreamTargetUncompressedSize": 134217728,
    "StreamFilesS3Region": null,
    "StreamFilesS3PathPrefix": null,
    "StreamFilesS3Profile": null,

<<<<<<< HEAD
    "ClpQueryEngine": "clp",
    "ClpStorageEngine": "clp",
=======
    "ArchiveOutputCompressionLevel": 3,
    "ArchiveOutputTargetArchiveSize": 268435456,
    "ArchiveOutputTargetDictionariesSize": 33554432,
    "ArchiveOutputTargetEncodedFileSize": 268435456,
    "ArchiveOutputTargetSegmentSize": 268435456,

    "ClpQueryEngine": "clp-s",
    "ClpStorageEngine": "clp-s",
>>>>>>> 55f2c9c6
    "PrestoHost": "localhost",
    "PrestoPort": 8889,

    "LsRoot": "/"
}<|MERGE_RESOLUTION|>--- conflicted
+++ resolved
@@ -19,10 +19,6 @@
     "StreamFilesS3PathPrefix": null,
     "StreamFilesS3Profile": null,
 
-<<<<<<< HEAD
-    "ClpQueryEngine": "clp",
-    "ClpStorageEngine": "clp",
-=======
     "ArchiveOutputCompressionLevel": 3,
     "ArchiveOutputTargetArchiveSize": 268435456,
     "ArchiveOutputTargetDictionariesSize": 33554432,
@@ -31,7 +27,6 @@
 
     "ClpQueryEngine": "clp-s",
     "ClpStorageEngine": "clp-s",
->>>>>>> 55f2c9c6
     "PrestoHost": "localhost",
     "PrestoPort": 8889,
 
