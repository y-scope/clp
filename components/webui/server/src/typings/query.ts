--- conflicted
+++ resolved
@@ -3,31 +3,7 @@
 
 
 /**
-<<<<<<< HEAD
- * Matching the `QueryJobType` class in `job_orchestration.scheduler.constants`.
- */
-enum QUERY_JOB_TYPE {
-    SEARCH_OR_AGGREGATION = 0,
-    EXTRACT_IR,
-    EXTRACT_JSON,
-}
-
-/**
- * List of valid extract job types.
- */
-const EXTRACT_JOB_TYPES = new Set([
-    QUERY_JOB_TYPE.EXTRACT_IR,
-    QUERY_JOB_TYPE.EXTRACT_JSON,
-]);
-
-/**
- * Matching the `QueryJobStatus` class in
- * `job_orchestration.scheduler.constants`.
- *
- * @enum {number}
-=======
  * Matching the `QueryJobStatus` class in `job_orchestration.scheduler.constants`.
->>>>>>> 55f2c9c6
  */
 enum QUERY_JOB_STATUS {
     PENDING = 0,
