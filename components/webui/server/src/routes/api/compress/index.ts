import {join} from "node:path";

import {FastifyPluginAsyncTypebox} from "@fastify/type-provider-typebox";
import {CLP_STORAGE_ENGINES} from "@webui/common/config";
import {
    ClpIoConfig,
    CompressionJobFsInputConfig,
    CompressionJobCreationSchema,
    CompressionJobInputType,
    CompressionJobSchema,
} from "@webui/common/schemas/compression";
import {ErrorSchema} from "@webui/common/schemas/error";
import {constants} from "http2";

import settings from "../../../../settings.json" with {type: "json"};
import {CONTAINER_INPUT_LOGS_ROOT_DIR} from "./typings.js";


/**
 * Default compression job configuration.
 */
const DEFAULT_COMPRESSION_JOB_CONFIG: ClpIoConfig = Object.freeze({
    input: {
        dataset: null,
        path_prefix_to_remove: CONTAINER_INPUT_LOGS_ROOT_DIR,
        paths_to_compress: [],
        timestamp_key: null,
        type: CompressionJobInputType.FS,
        unstructured: true,
    },
    output: {
        compression_level: settings.ArchiveOutputCompressionLevel,
        tags: null,
        target_archive_size: settings.ArchiveOutputTargetArchiveSize,
        target_dictionaries_size: settings.ArchiveOutputTargetDictionariesSize,
        target_encoded_file_size: settings.ArchiveOutputTargetEncodedFileSize,
        target_segment_size: settings.ArchiveOutputTargetSegmentSize,
    },
});

/**
 * Compression API routes.
 *
 * @param fastify
 */
const plugin: FastifyPluginAsyncTypebox = async (fastify) => {
    const {CompressionJobDbManager} = fastify;

    /**
     * Submits a compression job and initiates the compression process.
     */
    fastify.post(
        "/",
        {
            schema: {
                body: CompressionJobCreationSchema,
                response: {
                    [constants.HTTP_STATUS_CREATED]: CompressionJobSchema,
                    [constants.HTTP_STATUS_INTERNAL_SERVER_ERROR]: ErrorSchema,
                },
                tags: ["Compression"],
            },
        },
        async (request, reply) => {
            const {
                paths,
                dataset,
                timestampKey,
            } = request.body;

<<<<<<< HEAD
            const jobConfig: ClpIoConfig = structuredClone(DEFAULT_COMPRESSION_JOB_CONFIG);
            // eslint-disable-next-line no-warning-comments
            //TODO: Add support for S3 input
            (jobConfig.input as CompressionJobFsInputConfig).paths_to_compress = paths.map(
                (path) => CONTAINER_INPUT_LOGS_ROOT_DIR + path
=======
            const jobConfig: CompressionJobConfig = structuredClone(DEFAULT_COMPRESSION_JOB_CONFIG);
            jobConfig.input.paths_to_compress = paths.map(
                (path) => join(settings.LogsInputRootDir, path)
>>>>>>> b31bbf75
            );

            if (CLP_STORAGE_ENGINES.CLP_S === settings.ClpStorageEngine as CLP_STORAGE_ENGINES) {
                jobConfig.input.unstructured = false;
                if ("string" !== typeof dataset || 0 === dataset.length) {
                    request.log.error("Unable to submit compression job to the SQL database");
                } else {
                    jobConfig.input.dataset = dataset;
                }
                if ("undefined" !== typeof timestampKey) {
                    jobConfig.input.timestamp_key = timestampKey;
                }
            }

            try {
                const jobId = await CompressionJobDbManager.submitJob(jobConfig);
                reply.code(constants.HTTP_STATUS_CREATED);

                return {jobId};
            } catch (err: unknown) {
                const errMsg = "Unable to submit compression job to the SQL database";
                request.log.error(err, errMsg);

                return reply.internalServerError(errMsg);
            }
        }
    );
};

export default plugin;<|MERGE_RESOLUTION|>--- conflicted
+++ resolved
@@ -4,7 +4,7 @@
 import {CLP_STORAGE_ENGINES} from "@webui/common/config";
 import {
     ClpIoConfig,
-    CompressionJobFsInputConfig,
+    ClpIoFsInputConfig,
     CompressionJobCreationSchema,
     CompressionJobInputType,
     CompressionJobSchema,
@@ -68,17 +68,11 @@
                 timestampKey,
             } = request.body;
 
-<<<<<<< HEAD
             const jobConfig: ClpIoConfig = structuredClone(DEFAULT_COMPRESSION_JOB_CONFIG);
             // eslint-disable-next-line no-warning-comments
-            //TODO: Add support for S3 input
-            (jobConfig.input as CompressionJobFsInputConfig).paths_to_compress = paths.map(
-                (path) => CONTAINER_INPUT_LOGS_ROOT_DIR + path
-=======
-            const jobConfig: CompressionJobConfig = structuredClone(DEFAULT_COMPRESSION_JOB_CONFIG);
-            jobConfig.input.paths_to_compress = paths.map(
+            // TODO: Add support for S3 input
+            (jobConfig.input as ClpIoFsInputConfig).paths_to_compress = paths.map(
                 (path) => join(settings.LogsInputRootDir, path)
->>>>>>> b31bbf75
             );
 
             if (CLP_STORAGE_ENGINES.CLP_S === settings.ClpStorageEngine as CLP_STORAGE_ENGINES) {
