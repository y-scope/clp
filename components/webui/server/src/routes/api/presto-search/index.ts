--- conflicted
+++ resolved
@@ -1,21 +1,18 @@
 import {FastifyPluginAsyncTypebox} from "@fastify/type-provider-typebox";
 import {StatusCodes} from "http-status-codes";
 
-import type {SearchResultsMetadataDocument} from "../../../../../common/index.js";
+import {
+    CLP_QUERY_ENGINES,
+    type SearchResultsMetadataDocument,
+} from "../../../../../common/index.js";
 import settings from "../../../../settings.json" with {type: "json"};
 import {ErrorSchema} from "../../../schemas/error.js";
 import {
     PrestoQueryJobCreationSchema,
     PrestoQueryJobSchema,
 } from "../../../schemas/presto-search.js";
-<<<<<<< HEAD
-import {
-    insertPrestoRowsToMongo,
-    processPrestoStateChange,
-} from "./utils.js";
-=======
+import {updateSearchResultsMeta} from "../search/utils.js";
 import {insertPrestoRowsToMongo} from "./utils.js";
->>>>>>> 06f5fe5c
 
 
 /**
@@ -37,13 +34,10 @@
         throw new Error("MongoDB database not found");
     }
 
-<<<<<<< HEAD
     const searchResultsMetadataCollection = mongoDb.collection<SearchResultsMetadataDocument>(
         settings.MongoDbSearchResultsMetadataCollectionName
     );
 
-=======
->>>>>>> 06f5fe5c
     /**
      * Submits a search query.
      */
@@ -66,6 +60,7 @@
             let searchJobId: string;
 
             try {
+                // eslint-disable-next-line max-lines-per-function
                 searchJobId = await new Promise<string>((resolve, reject) => {
                     let isResolved = false;
                     Presto.client.execute({
@@ -77,15 +72,6 @@
                                 `Received ${data.length} rows from Presto query`
                             );
 
-<<<<<<< HEAD
-                            insertPrestoRowsToMongo({
-                                columns: columns,
-                                data: data,
-                                isResolved: isResolved,
-                                log: request.log,
-                                mongoDb: mongoDb,
-                                searchJobId: searchJobId,
-=======
                             if (false === isResolved) {
                                 request.log.error(
                                     "Presto data received before searchJobId was resolved; " +
@@ -109,7 +95,6 @@
                                     err,
                                     "Failed to insert Presto results into MongoDB"
                                 );
->>>>>>> 06f5fe5c
                             });
                         },
                         error: (error) => {
@@ -126,15 +111,30 @@
                                 state: stats.state,
                             }, "Presto search state updated");
 
-                            const logger = request.log;
-                            isResolved = processPrestoStateChange({
-                                isResolved: isResolved,
-                                logger: logger,
-                                queryId: queryId,
-                                resolve: resolve,
-                                searchResultsMetadataCollection: searchResultsMetadataCollection,
-                                state: stats.state,
-                            });
+                            // Insert metadata and resolve queryId on first call
+                            if (false === isResolved) {
+                                searchResultsMetadataCollection.insertOne({
+                                    _id: queryId,
+                                    lastSignal: stats.state,
+                                    errorMsg: null,
+                                    queryEngine: CLP_QUERY_ENGINES.PRESTO,
+                                }).catch((err: unknown) => {
+                                    request.log.error(err, "Failed to insert Presto metadata");
+                                });
+                                isResolved = true;
+                                resolve(queryId);
+                            } else {
+                                // Update metadata on subsequent calls
+                                updateSearchResultsMeta({
+                                    fields: {lastSignal: stats.state},
+                                    jobId: queryId,
+                                    logger: request.log,
+                                    searchResultsMetadataCollection:
+                                    searchResultsMetadataCollection,
+                                }).catch((err: unknown) => {
+                                    request.log.error(err, "Failed to update Presto metadata");
+                                });
+                            }
                         },
                         success: () => {
                             request.log.info("Presto search succeeded");
