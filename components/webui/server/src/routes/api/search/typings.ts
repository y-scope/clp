--- conflicted
+++ resolved
@@ -1,5 +1,4 @@
 import {
-    SEARCH_SIGNAL,
     type SearchResultsMetadataDocument,
 } from "@webui/common";
 import {
@@ -11,11 +10,6 @@
     Db,
 } from "mongodb";
 
-<<<<<<< HEAD
-=======
-import {type SearchResultsMetadataDocument} from "../../../../../common/index.js";
-
->>>>>>> 9a202648
 
 /**
  * The maximum number of results to retrieve for a search.
