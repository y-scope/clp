--- conflicted
+++ resolved
@@ -133,13 +133,9 @@
             };
         } else if (QUERY_JOB_TYPE.EXTRACT_JSON === jobType) {
             jobConfig = {
-<<<<<<< HEAD
-                dataset: dataset,
-=======
                 dataset: CLP_STORAGE_ENGINE_CLP_S === settings.ClpStorageEngine ?
                     CLP_DEFAULT_DATASET_NAME :
                     null,
->>>>>>> 6bfc6778
                 archive_id: streamId,
                 target_chunk_size: targetUncompressedSize,
             };
