--- conflicted
+++ resolved
@@ -167,7 +167,6 @@
         )
     except subprocess.CalledProcessError:
         raise EnvironmentError("docker is not installed or available on the path")
-<<<<<<< HEAD
 
     is_running = is_docker_compose_running(project_name)
     if should_compose_run and not is_running:
@@ -176,16 +175,6 @@
         raise EnvironmentError("docker-compose is already running.")
 
 
-=======
-
-    is_running = is_docker_compose_running(project_name)
-    if should_compose_run and not is_running:
-        raise EnvironmentError("docker-compose is not running.")
-    if not should_compose_run and is_running:
-        raise EnvironmentError("docker-compose is already running.")
-
-
->>>>>>> f41e22ab
 def _validate_log_directory(logs_dir: pathlib.Path, component_name: str):
     """
     Validate that a log directory path of a component is valid.
