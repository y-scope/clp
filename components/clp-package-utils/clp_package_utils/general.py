import enum
import errno
import json
import os
import pathlib
import re
import secrets
import socket
import subprocess
import uuid
from enum import auto

import yaml
from clp_py_utils.clp_config import (
    CLP_DEFAULT_CREDENTIALS_FILE_PATH,
    CLP_SHARED_CONFIG_FILENAME,
    ClpConfig,
    CONTAINER_AWS_CONFIG_DIRECTORY,
    CONTAINER_CLP_HOME,
    CONTAINER_INPUT_LOGS_ROOT_DIR,
    DB_COMPONENT_NAME,
    MCP_SERVER_COMPONENT_NAME,
    QueryEngine,
    QUEUE_COMPONENT_NAME,
    REDIS_COMPONENT_NAME,
    REDUCER_COMPONENT_NAME,
    RESULTS_CACHE_COMPONENT_NAME,
    StorageType,
    WEBUI_COMPONENT_NAME,
    WorkerConfig,
)
from clp_py_utils.clp_metadata_db_utils import (
    MYSQL_TABLE_NAME_MAX_LEN,
    TABLE_SUFFIX_MAX_LEN,
)
from clp_py_utils.core import (
    get_config_value,
    make_config_path_absolute,
    read_yaml_config_file,
    resolve_host_path,
    resolve_host_path_in_container,
    validate_path_could_be_dir,
)
from strenum import KebabCaseStrEnum

# CONSTANTS
EXTRACT_FILE_CMD = "x"
EXTRACT_IR_CMD = "i"
EXTRACT_JSON_CMD = "j"

DOCKER_MOUNT_TYPE_STRINGS = ["bind"]

S3_KEY_PREFIX_COMPRESSION = "s3-key-prefix"
S3_OBJECT_COMPRESSION = "s3-object"


class DockerDependencyError(OSError):
    """Base class for errors related to Docker dependencies."""


class DockerNotAvailableError(DockerDependencyError):
    """Raised when Docker or Docker Compose is unavailable."""

    def __init__(self, base_message: str, process_error: subprocess.CalledProcessError) -> None:
        message = base_message
        output_chunks: list[str] = []
        for stream in (process_error.stdout, process_error.stderr):
            if stream is None:
                continue
            if isinstance(stream, bytes):
                text = stream.decode(errors="replace")
            else:
                text = str(stream)
            text = text.strip()
            if text:
                output_chunks.append(text)
        if len(output_chunks) > 0:
            message = "\n".join([base_message, *output_chunks])
        super().__init__(errno.ENOENT, message)


class DockerComposeProjectNotRunningError(DockerDependencyError):
    """Raised when a Docker Compose project is not running but should be."""

    def __init__(self, project_name: str) -> None:
        super().__init__(errno.ESRCH, f"Docker Compose project '{project_name}' is not running.")


class DockerComposeProjectAlreadyRunningError(DockerDependencyError):
    """Raised when a Docker Compose project is already running but should not be."""

    def __init__(self, project_name: str) -> None:
        super().__init__(
            errno.EEXIST, f"Docker Compose project '{project_name}' is already running."
        )


class DockerMountType(enum.IntEnum):
    BIND = 0


class JobType(KebabCaseStrEnum):
    COMPRESSION = auto()
    FILE_EXTRACTION = auto()
    IR_EXTRACTION = auto()
    SEARCH = auto()


class DockerMount:
    def __init__(
        self,
        type: DockerMountType,
        src: pathlib.Path,
        dst: pathlib.Path,
        is_read_only: bool = False,
    ):
        self.__type = type
        self.__src = src
        self.__dst = dst
        self.__is_read_only = is_read_only

    def __str__(self):
        mount_str = (
            f"type={DOCKER_MOUNT_TYPE_STRINGS[self.__type]},src={self.__src},dst={self.__dst}"
        )
        if self.__is_read_only:
            mount_str += ",readonly"
        return mount_str


class ClpDockerMounts:
    def __init__(self, clp_home: pathlib.Path, docker_clp_home: pathlib.Path):
        self.input_logs_dir: DockerMount | None = None
        self.clp_home: DockerMount | None = DockerMount(
            DockerMountType.BIND, clp_home, docker_clp_home
        )
        self.data_dir: DockerMount | None = None
        self.logs_dir: DockerMount | None = None
        self.archives_output_dir: DockerMount | None = None
        self.stream_output_dir: DockerMount | None = None
        self.aws_config_dir: DockerMount | None = None
        self.generated_config_file: DockerMount | None = None


def get_clp_home():
    # Determine CLP_HOME from an environment variable or this script's path
    clp_home = None
    if "CLP_HOME" in os.environ:
        clp_home = pathlib.Path(os.environ["CLP_HOME"])
    else:
        for path in pathlib.Path(__file__).resolve().parents:
            if "lib" == path.name:
                clp_home = path.parent
                break

    if clp_home is None:
        raise ValueError("CLP_HOME is not set and could not be determined automatically.")
    if not clp_home.exists():
        raise ValueError("CLP_HOME set to nonexistent path.")

    return clp_home.resolve()


def generate_container_name(job_type: str) -> str:
    """
    :param job_type:
    :return: A unique container name for the given job type.
    """
    return f"clp-{job_type}-{str(uuid.uuid4())[-4:]}"


def check_docker_dependencies(should_compose_project_be_running: bool, project_name: str):
    """
    Checks if Docker and Docker Compose are installed, and whether a Docker Compose project is
    running.

    :param should_compose_project_be_running:
    :param project_name: The Docker Compose project name to check.
    :raise DockerNotAvailableError: If any Docker dependency is not installed.
    :raise DockerComposeProjectNotRunningError: If the project isn't running when it should be.
    :raise DockerComposeProjectAlreadyRunningError: If the project is running when it shouldn't be.
    """
    try:
        subprocess.check_output(
            ["docker", "--version"],
            stderr=subprocess.STDOUT,
        )
    except subprocess.CalledProcessError as e:
        raise DockerNotAvailableError("docker is not installed or available on the path", e) from e

    is_running = _is_docker_compose_project_running(project_name)
    if should_compose_project_be_running and not is_running:
        raise DockerComposeProjectNotRunningError(project_name)
    if not should_compose_project_be_running and is_running:
        raise DockerComposeProjectAlreadyRunningError(project_name)


def validate_port(port_name: str, hostname: str, port: int):
    try:
        sock = socket.socket(socket.AF_INET, socket.SOCK_STREAM)
        sock.setsockopt(socket.SOL_SOCKET, socket.SO_REUSEADDR, 1)
        sock.bind((hostname, port))
        sock.close()
    except OSError as e:
        if e.errno == errno.EADDRINUSE:
            raise ValueError(
                f"{port_name} {hostname}:{port} is already in use. Please choose a different port."
            )
        raise ValueError(f"{port_name} {hostname}:{port} is invalid: {e.strerror}.")


def is_path_already_mounted(
    mounted_host_root: pathlib.Path,
    mounted_container_root: pathlib.Path,
    host_path: pathlib.Path,
    container_path: pathlib.Path,
):
    try:
        host_path_relative_to_mounted_root = host_path.relative_to(mounted_host_root)
    except ValueError:
        return False

    try:
        container_path_relative_to_mounted_root = container_path.relative_to(mounted_container_root)
    except ValueError:
        return False

    return host_path_relative_to_mounted_root == container_path_relative_to_mounted_root


def generate_container_config(
    clp_config: ClpConfig, clp_home: pathlib.Path
) -> tuple[ClpConfig, ClpDockerMounts]:
    """
    Copies the given config and sets up mounts mapping the relevant host paths into the container

    :param clp_config:
    :param clp_home:
    :return: The container config and the mounts.
    """
    container_clp_config = clp_config.model_copy(deep=True)

    docker_mounts = ClpDockerMounts(clp_home, CONTAINER_CLP_HOME)

    if StorageType.FS == clp_config.logs_input.type:
        input_logs_dir = resolve_host_path(clp_config.logs_input.directory)
        container_clp_config.logs_input.directory = (
            CONTAINER_INPUT_LOGS_ROOT_DIR / input_logs_dir.relative_to(input_logs_dir.anchor)
        )
        docker_mounts.input_logs_dir = DockerMount(
            DockerMountType.BIND, input_logs_dir, container_clp_config.logs_input.directory, True
        )

    if not is_path_already_mounted(
        clp_home, CONTAINER_CLP_HOME, clp_config.data_directory, container_clp_config.data_directory
    ):
        docker_mounts.data_dir = DockerMount(
            DockerMountType.BIND, clp_config.data_directory, container_clp_config.data_directory
        )

    if not is_path_already_mounted(
        clp_home, CONTAINER_CLP_HOME, clp_config.logs_directory, container_clp_config.logs_directory
    ):
        docker_mounts.logs_dir = DockerMount(
            DockerMountType.BIND, clp_config.logs_directory, container_clp_config.logs_directory
        )

    if not is_path_already_mounted(
        clp_home,
        CONTAINER_CLP_HOME,
        clp_config.archive_output.get_directory(),
        container_clp_config.archive_output.get_directory(),
    ):
        docker_mounts.archives_output_dir = DockerMount(
            DockerMountType.BIND,
            clp_config.archive_output.get_directory(),
            container_clp_config.archive_output.get_directory(),
        )

    if not is_path_already_mounted(
        clp_home,
        CONTAINER_CLP_HOME,
        clp_config.stream_output.get_directory(),
        container_clp_config.stream_output.get_directory(),
    ):
        docker_mounts.stream_output_dir = DockerMount(
            DockerMountType.BIND,
            clp_config.stream_output.get_directory(),
            container_clp_config.stream_output.get_directory(),
        )

    if not is_path_already_mounted(
        clp_home,
        CONTAINER_CLP_HOME,
        clp_config.get_shared_config_file_path(),
        container_clp_config.get_shared_config_file_path(),
    ):
        docker_mounts.generated_config_file = DockerMount(
            DockerMountType.BIND,
            clp_config.get_shared_config_file_path(),
            container_clp_config.get_shared_config_file_path(),
        )

    # Only create the mount if the directory exists
    if clp_config.aws_config_directory is not None:
        container_clp_config.aws_config_directory = CONTAINER_AWS_CONFIG_DIRECTORY
        docker_mounts.aws_config_dir = DockerMount(
            DockerMountType.BIND,
            clp_config.aws_config_directory,
            container_clp_config.aws_config_directory,
        )
    return container_clp_config, docker_mounts


def generate_docker_compose_container_config(clp_config: ClpConfig) -> ClpConfig:
    """
    Copies the given config and transforms mount paths and hosts for Docker Compose.

    :param clp_config:
    :return: The container config.
    """
    container_clp_config = clp_config.model_copy(deep=True)
    container_clp_config.transform_for_container()

    return container_clp_config


def generate_worker_config(clp_config: ClpConfig) -> WorkerConfig:
    worker_config = WorkerConfig()
    worker_config.package = clp_config.package.model_copy(deep=True)
    worker_config.archive_output = clp_config.archive_output.model_copy(deep=True)
    worker_config.tmp_directory = clp_config.tmp_directory

    worker_config.stream_output = clp_config.stream_output
    worker_config.stream_collection_name = clp_config.results_cache.stream_collection_name

    return worker_config


def get_container_config_filename(container_name: str) -> str:
    return f".{container_name}-config.yaml"


def dump_container_config(
    container_clp_config: ClpConfig, clp_config: ClpConfig, config_filename: str
):
    """
    Writes the given container config to the logs directory, so that it's accessible in the
    container.

    :param container_clp_config: The config to write.
    :param clp_config: The corresponding config on the host (used to determine the logs directory).
    :param config_filename:
    :return: The path to the config file in the container and on the host.
    """
    config_file_path_on_host = clp_config.logs_directory / config_filename
    config_file_path_on_container = container_clp_config.logs_directory / config_filename
    resolved_config_file_path_on_host = resolve_host_path_in_container(config_file_path_on_host)
    with open(resolved_config_file_path_on_host, "w") as f:
        yaml.safe_dump(container_clp_config.dump_to_primitive_dict(), f)

    return config_file_path_on_container, config_file_path_on_host


def dump_shared_container_config(container_clp_config: ClpConfig, clp_config: ClpConfig):
    """
    Dumps the given container config to `CLP_SHARED_CONFIG_FILENAME` in the logs directory, so that
    it's accessible in the container.

    :param container_clp_config:
    :param clp_config:
    """
    dump_container_config(container_clp_config, clp_config, CLP_SHARED_CONFIG_FILENAME)


def generate_container_start_cmd(
    container_name: str,
    container_mounts: list[DockerMount | None],
    container_image: str,
    extra_env_vars: dict[str, str] | None = None,
) -> list[str]:
    """
    Generates the command to start a container with the given mounts, environment variables, and
    name.

    :param container_name:
    :param container_mounts:
    :param container_image:
    :param extra_env_vars: Environment variables to set on top of the predefined ones.
    :return: The command.
    """
    clp_site_packages_dir = CONTAINER_CLP_HOME / "lib" / "python3" / "site-packages"
    # fmt: off
    container_start_cmd = [
        "docker", "run",
        "-i",
        "--rm",
        "--network", "host",
        "-w", str(CONTAINER_CLP_HOME),
        "-u", f"{os.getuid()}:{os.getgid()}",
        "--name", container_name,
        "--log-driver", "local"
    ]
    env_vars = {
        "PYTHONPATH": clp_site_packages_dir,
        **(extra_env_vars if extra_env_vars is not None else {}),
    }
    for key, value in env_vars.items():
        container_start_cmd.extend(["-e", f"{key}={value}"])
    for mount in container_mounts:
        if mount:
            container_start_cmd.append("--mount")
            container_start_cmd.append(str(mount))
    container_start_cmd.append(container_image)

    return container_start_cmd


def validate_config_key_existence(config, key):
    try:
        value = get_config_value(config, key)
    except KeyError:
        raise ValueError(f"{key} must be specified in CLP's configuration.")
    return value


def load_config_file(
    config_file_path: pathlib.Path, default_config_file_path: pathlib.Path, clp_home: pathlib.Path
):
    if config_file_path.exists():
        raw_clp_config = read_yaml_config_file(config_file_path)
        if raw_clp_config is None:
            clp_config = ClpConfig()
        else:
            clp_config = ClpConfig.model_validate(raw_clp_config)
    else:
        if config_file_path != default_config_file_path:
            raise ValueError(f"Config file '{config_file_path}' does not exist.")

        clp_config = ClpConfig()

    clp_config.make_config_paths_absolute(clp_home)
    clp_config.load_container_image_ref()

    validate_path_for_container_mount(clp_config.data_directory)
    validate_path_for_container_mount(clp_config.logs_directory)
    validate_path_for_container_mount(clp_config.tmp_directory)

    return clp_config


def generate_credentials_file(credentials_file_path: pathlib.Path):
    credentials = {
        DB_COMPONENT_NAME: {
<<<<<<< HEAD
            "admin_username": "clp-admin",
            "admin_password": secrets.token_urlsafe(8),
=======
>>>>>>> e6d7a58e
            "username": "clp-user",
            "password": secrets.token_urlsafe(8),
            "root_username": "root",
            "root_password": secrets.token_urlsafe(8),
        },
        QUEUE_COMPONENT_NAME: {"username": "clp-user", "password": secrets.token_urlsafe(8)},
        REDIS_COMPONENT_NAME: {"password": secrets.token_urlsafe(16)},
    }

    with open(credentials_file_path, "w") as f:
        yaml.safe_dump(credentials, f)


def validate_credentials_file_path(
    clp_config: ClpConfig, clp_home: pathlib.Path, generate_default_file: bool
):
    credentials_file_path = clp_config.credentials_file_path
    resolved_credentials_file_path = resolve_host_path_in_container(credentials_file_path)
    if not resolved_credentials_file_path.exists():
        if (
            make_config_path_absolute(clp_home, CLP_DEFAULT_CREDENTIALS_FILE_PATH)
            == credentials_file_path
            and generate_default_file
        ):
            generate_credentials_file(resolved_credentials_file_path)
        else:
            raise ValueError(f"Credentials file path '{credentials_file_path}' does not exist.")
    elif not resolved_credentials_file_path.is_file():
        raise ValueError(f"Credentials file path '{credentials_file_path}' is not a file.")


def validate_and_load_db_credentials_file(
    clp_config: ClpConfig, clp_home: pathlib.Path, generate_default_file: bool
):
    validate_credentials_file_path(clp_config, clp_home, generate_default_file)
    clp_config.database.load_credentials_from_file(clp_config.credentials_file_path)


def validate_and_load_queue_credentials_file(
    clp_config: ClpConfig, clp_home: pathlib.Path, generate_default_file: bool
):
    validate_credentials_file_path(clp_config, clp_home, generate_default_file)
    clp_config.queue.load_credentials_from_file(clp_config.credentials_file_path)


def validate_and_load_redis_credentials_file(
    clp_config: ClpConfig, clp_home: pathlib.Path, generate_default_file: bool
):
    validate_credentials_file_path(clp_config, clp_home, generate_default_file)
    clp_config.redis.load_credentials_from_file(clp_config.credentials_file_path)


def validate_db_config(
    clp_config: ClpConfig,
    component_config: pathlib.Path,
    data_dir: pathlib.Path,
    logs_dir: pathlib.Path,
):
    resolved_component_config = resolve_host_path_in_container(component_config)
    if not resolved_component_config.exists():
        raise ValueError(f"{DB_COMPONENT_NAME} configuration file missing: '{component_config}'.")
    _validate_data_directory(data_dir, DB_COMPONENT_NAME)
    _validate_log_directory(logs_dir, DB_COMPONENT_NAME)

    validate_port(f"{DB_COMPONENT_NAME}.port", clp_config.database.host, clp_config.database.port)


def validate_queue_config(clp_config: ClpConfig, logs_dir: pathlib.Path):
    _validate_log_directory(logs_dir, QUEUE_COMPONENT_NAME)

    validate_port(f"{QUEUE_COMPONENT_NAME}.port", clp_config.queue.host, clp_config.queue.port)


def validate_redis_config(
    clp_config: ClpConfig,
    component_config: pathlib.Path,
    data_dir: pathlib.Path,
    logs_dir: pathlib.Path,
):
    resolved_component_config = resolve_host_path_in_container(component_config)
    if not resolved_component_config.exists():
        raise ValueError(
            f"{REDIS_COMPONENT_NAME} configuration file missing: '{component_config}'."
        )
    _validate_data_directory(data_dir, REDIS_COMPONENT_NAME)
    _validate_log_directory(logs_dir, REDIS_COMPONENT_NAME)

    validate_port(f"{REDIS_COMPONENT_NAME}.port", clp_config.redis.host, clp_config.redis.port)


def validate_reducer_config(clp_config: ClpConfig, logs_dir: pathlib.Path, num_workers: int):
    _validate_log_directory(logs_dir, REDUCER_COMPONENT_NAME)

    for i in range(num_workers):
        validate_port(
            f"{REDUCER_COMPONENT_NAME}.port",
            clp_config.reducer.host,
            clp_config.reducer.base_port + i,
        )


def validate_results_cache_config(
    clp_config: ClpConfig,
    component_config: pathlib.Path,
    data_dir: pathlib.Path,
    logs_dir: pathlib.Path,
):
    resolved_component_config = resolve_host_path_in_container(component_config)
    if not resolved_component_config.exists():
        raise ValueError(
            f"{RESULTS_CACHE_COMPONENT_NAME} configuration file missing: '{component_config}'."
        )
    _validate_data_directory(data_dir, RESULTS_CACHE_COMPONENT_NAME)
    _validate_log_directory(logs_dir, RESULTS_CACHE_COMPONENT_NAME)

    validate_port(
        f"{RESULTS_CACHE_COMPONENT_NAME}.port",
        clp_config.results_cache.host,
        clp_config.results_cache.port,
    )


def validate_output_storage_config(clp_config: ClpConfig) -> None:
    clp_config.validate_archive_output_config(True)
    clp_config.validate_stream_output_config(True)

    validate_path_for_container_mount(clp_config.archive_output.get_directory())
    validate_path_for_container_mount(clp_config.stream_output.get_directory())


def validate_webui_config(
    clp_config: ClpConfig,
    client_settings_json_path: pathlib.Path,
    server_settings_json_path: pathlib.Path,
):
    for path in [client_settings_json_path, server_settings_json_path]:
        resolved_path = resolve_host_path_in_container(path)
        if not resolved_path.exists():
            raise ValueError(f"{WEBUI_COMPONENT_NAME} {path} is not a valid path to settings.json")

    validate_port(f"{WEBUI_COMPONENT_NAME}.port", clp_config.webui.host, clp_config.webui.port)


def validate_mcp_server_config(clp_config: ClpConfig, logs_dir: pathlib.Path):
    _validate_log_directory(logs_dir, MCP_SERVER_COMPONENT_NAME)

    validate_port(
        f"{MCP_SERVER_COMPONENT_NAME}.port", clp_config.mcp_server.host, clp_config.mcp_server.port
    )


def validate_path_for_container_mount(path: pathlib.Path) -> None:
    RESTRICTED_PREFIXES: list[pathlib.Path] = [
        CONTAINER_AWS_CONFIG_DIRECTORY,
        CONTAINER_CLP_HOME,
        CONTAINER_INPUT_LOGS_ROOT_DIR,
        pathlib.Path("/bin"),
        pathlib.Path("/boot"),
        pathlib.Path("/dev"),
        pathlib.Path("/etc"),
        pathlib.Path("/lib"),
        pathlib.Path("/lib32"),
        pathlib.Path("/lib64"),
        pathlib.Path("/libx32"),
        pathlib.Path("/proc"),
        pathlib.Path("/root"),
        pathlib.Path("/run"),
        pathlib.Path("/sbin"),
        pathlib.Path("/srv"),
        pathlib.Path("/sys"),
        pathlib.Path("/usr"),
        pathlib.Path("/var"),
    ]

    if not path.is_absolute():
        raise ValueError(f"Path: `{path}` must be absolute:")

    for prefix in RESTRICTED_PREFIXES:
        if path.is_relative_to(prefix):
            raise ValueError(
                f"Invalid path: `{path}` cannot be under '{prefix}' which may overlap with a path"
                f" in the container."
            )


def validate_dataset_name(clp_table_prefix: str, dataset_name: str) -> None:
    """
    Validates that the given dataset name abides by the following rules:
    - Its length won't cause any metadata table names to exceed MySQL's max table name length.
    - It only contains alphanumeric characters and underscores.

    :param clp_table_prefix:
    :param dataset_name:
    :raise: ValueError if the dataset name is invalid.
    """
    if re.fullmatch(r"\w+", dataset_name) is None:
        raise ValueError(
            f"Invalid dataset name: `{dataset_name}`. Names can only contain alphanumeric"
            f" characters and underscores."
        )

    dataset_name_max_len = (
        MYSQL_TABLE_NAME_MAX_LEN
        - len(clp_table_prefix)
        - 1  # For the separator between the dataset name and the table suffix
        - TABLE_SUFFIX_MAX_LEN
    )
    if len(dataset_name) > dataset_name_max_len:
        raise ValueError(
            f"Invalid dataset name: `{dataset_name}`. Names can only be a maximum of"
            f" {dataset_name_max_len} characters long."
        )


def validate_retention_config(clp_config: ClpConfig) -> None:
    clp_query_engine = clp_config.package.query_engine
    if is_retention_period_configured(clp_config) and clp_query_engine == QueryEngine.PRESTO:
        raise ValueError(
            f"Retention control is not supported with query_engine `{clp_query_engine}`"
        )


def is_retention_period_configured(clp_config: ClpConfig) -> bool:
    if clp_config.archive_output.retention_period is not None:
        return True

    if clp_config.results_cache.retention_period is not None:
        return True

    return False


def get_common_env_vars_list(
    include_clp_home_env_var=True,
) -> list[str]:
    """
    :param include_clp_home_env_var:
    :return: A list of common environment variables for Docker containers, in the format
    "KEY=VALUE".
    """
    clp_site_packages_dir = CONTAINER_CLP_HOME / "lib" / "python3" / "site-packages"
    env_vars = [f"PYTHONPATH={clp_site_packages_dir}"]

    if include_clp_home_env_var:
        env_vars.append(f"CLP_HOME={CONTAINER_CLP_HOME}")

    return env_vars


def get_credential_env_vars_list(
    container_clp_config: ClpConfig,
    include_db_credentials=False,
    include_queue_credentials=False,
    include_redis_credentials=False,
) -> list[str]:
    """
    :param container_clp_config:
    :param include_db_credentials:
    :param include_queue_credentials:
    :param include_redis_credentials:
    :return: A list of credential environment variables for Docker containers, in the format
    "KEY=VALUE".
    """
    env_vars = []

    if include_db_credentials:
        env_vars.append(f"CLP_DB_USER={container_clp_config.database.username}")
        env_vars.append(f"CLP_DB_PASS={container_clp_config.database.password}")

    if include_queue_credentials:
        env_vars.append(f"CLP_QUEUE_USER={container_clp_config.queue.username}")
        env_vars.append(f"CLP_QUEUE_PASS={container_clp_config.queue.password}")

    if include_redis_credentials:
        env_vars.append(f"CLP_REDIS_PASS={container_clp_config.redis.password}")

    return env_vars


def get_celery_connection_env_vars_list(container_clp_config: ClpConfig) -> list[str]:
    """
    :param container_clp_config:
    :return: A list of Celery connection environment variables for Docker containers, in the format
    "KEY=VALUE".
    """
    env_vars = [
        f"BROKER_URL=amqp://"
        f"{container_clp_config.queue.username}:{container_clp_config.queue.password}@"
        f"{container_clp_config.queue.host}:{container_clp_config.queue.port}",
        f"RESULT_BACKEND=redis://default:{container_clp_config.redis.password}@"
        f"{container_clp_config.redis.host}:{container_clp_config.redis.port}/"
        f"{container_clp_config.redis.query_backend_database}",
    ]

    return env_vars


def _is_docker_compose_project_running(project_name: str) -> bool:
    """
    Checks if a Docker Compose project is running.

    :param project_name:
    :return: Whether at least one instance is running.
    :raise DockerNotAvailableError: If Docker Compose is not installed or fails. The error message
    includes the Docker command's output when available.
    """
    cmd = ["docker", "compose", "ls", "--format", "json", "--filter", f"name={project_name}"]
    try:
        output = subprocess.check_output(cmd, stderr=subprocess.STDOUT)
        running_instances = json.loads(output)
        return len(running_instances) >= 1
    except subprocess.CalledProcessError as e:
        raise DockerNotAvailableError(
            "Docker Compose is not installed or not functioning properly.", e
        ) from e


def _validate_data_directory(data_dir: pathlib.Path, component_name: str) -> None:
    try:
        validate_path_could_be_dir(resolve_host_path_in_container(data_dir))
    except ValueError as ex:
        raise ValueError(f"{component_name} data directory is invalid: {ex}")


def _validate_log_directory(logs_dir: pathlib.Path, component_name: str):
    """
    Validates that the logs directory path for a component is valid.

    :param logs_dir:
    :param component_name:
    :raise ValueError: If the path is invalid or can't be a directory.
    """
    try:
        validate_path_could_be_dir(resolve_host_path_in_container(logs_dir))
    except ValueError as ex:
        raise ValueError(f"{component_name} logs directory is invalid: {ex}")<|MERGE_RESOLUTION|>--- conflicted
+++ resolved
@@ -452,11 +452,8 @@
 def generate_credentials_file(credentials_file_path: pathlib.Path):
     credentials = {
         DB_COMPONENT_NAME: {
-<<<<<<< HEAD
             "admin_username": "clp-admin",
             "admin_password": secrets.token_urlsafe(8),
-=======
->>>>>>> e6d7a58e
             "username": "clp-user",
             "password": secrets.token_urlsafe(8),
             "root_username": "root",
