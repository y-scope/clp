--- conflicted
+++ resolved
@@ -521,23 +521,7 @@
         if not path.exists():
             raise ValueError(f"{WEBUI_COMPONENT_NAME} {path} is not a valid path to settings.json")
 
-<<<<<<< HEAD
     validate_port(f"{WEBUI_COMPONENT_NAME}.port", clp_config.webui.host, clp_config.webui.port)
-=======
-    validate_port(f"{WEBUI_COMPONENT_NAME}.port", clp_config.webui.host, clp_config.webui.port)
-
-
-def validate_log_viewer_webui_config(clp_config: CLPConfig, settings_json_path: pathlib.Path):
-    if not settings_json_path.exists():
-        raise ValueError(
-            f"{WEBUI_COMPONENT_NAME} {settings_json_path} is not a valid path to settings.json"
-        )
-
-    validate_port(
-        f"{LOG_VIEWER_WEBUI_COMPONENT_NAME}.port",
-        clp_config.log_viewer_webui.host,
-        clp_config.log_viewer_webui.port,
-    )
 
 
 def validate_path_for_container_mount(path: pathlib.Path) -> None:
@@ -571,5 +555,4 @@
             raise ValueError(
                 f"Invalid path: `{path}` cannot be under '{prefix}' which may overlap with a path"
                 f" in the container."
-            )
->>>>>>> bcb7f546
+            )