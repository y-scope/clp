import enum
import errno
import os
import pathlib
import secrets
import socket
import subprocess
import typing
import uuid
from enum import auto
from typing import List, Optional, Tuple

import yaml
from clp_py_utils.clp_config import (
    CLP_DEFAULT_CREDENTIALS_FILE_PATH,
    CLPConfig,
    DAEMON_COMPONENT_NAME,
    DB_COMPONENT_NAME,
    LOG_VIEWER_WEBUI_COMPONENT_NAME,
    QUEUE_COMPONENT_NAME,
    REDIS_COMPONENT_NAME,
    REDUCER_COMPONENT_NAME,
    RESULTS_CACHE_COMPONENT_NAME,
    StorageType,
    WEBUI_COMPONENT_NAME,
    WorkerConfig,
)
from clp_py_utils.core import (
    get_config_value,
    make_config_path_absolute,
    read_yaml_config_file,
    validate_path_could_be_dir,
)
from strenum import KebabCaseStrEnum

# CONSTANTS
EXTRACT_FILE_CMD = "x"
EXTRACT_IR_CMD = "i"
EXTRACT_JSON_CMD = "j"

# Paths
CONTAINER_AWS_CONFIG_DIRECTORY = pathlib.Path("/") / ".aws"
CONTAINER_CLP_HOME = pathlib.Path("/") / "opt" / "clp"
CONTAINER_INPUT_LOGS_ROOT_DIR = pathlib.Path("/") / "mnt" / "logs"
CLP_DEFAULT_CONFIG_FILE_RELATIVE_PATH = pathlib.Path("etc") / "clp-config.yml"

DOCKER_MOUNT_TYPE_STRINGS = ["bind"]


class DockerMountType(enum.IntEnum):
    BIND = 0


class JobType(KebabCaseStrEnum):
    COMPRESSION = auto()
    FILE_EXTRACTION = auto()
    IR_EXTRACTION = auto()
    SEARCH = auto()


class DockerMount:
    def __init__(
        self,
        type: DockerMountType,
        src: pathlib.Path,
        dst: pathlib.Path,
        is_read_only: bool = False,
    ):
        self.__type = type
        self.__src = src
        self.__dst = dst
        self.__is_read_only = is_read_only

    def __str__(self):
        mount_str = (
            f"type={DOCKER_MOUNT_TYPE_STRINGS[self.__type]},src={self.__src},dst={self.__dst}"
        )
        if self.__is_read_only:
            mount_str += ",readonly"
        return mount_str


class CLPDockerMounts:
    def __init__(self, clp_home: pathlib.Path, docker_clp_home: pathlib.Path):
        self.input_logs_dir: typing.Optional[DockerMount] = None
        self.clp_home: typing.Optional[DockerMount] = DockerMount(
            DockerMountType.BIND, clp_home, docker_clp_home
        )
        self.data_dir: typing.Optional[DockerMount] = None
        self.logs_dir: typing.Optional[DockerMount] = None
        self.archives_output_dir: typing.Optional[DockerMount] = None
        self.stream_output_dir: typing.Optional[DockerMount] = None
        self.aws_config_dir: typing.Optional[DockerMount] = None


def get_clp_home():
    # Determine CLP_HOME from an environment variable or this script's path
    clp_home = None
    if "CLP_HOME" in os.environ:
        clp_home = pathlib.Path(os.environ["CLP_HOME"])
    else:
        for path in pathlib.Path(__file__).resolve().parents:
            if "lib" == path.name:
                clp_home = path.parent
                break

    if clp_home is None:
        raise ValueError("CLP_HOME is not set and could not be determined automatically.")
    elif not clp_home.exists():
        raise ValueError("CLP_HOME set to nonexistent path.")

    return clp_home.resolve()


def generate_container_name(job_type: str) -> str:
    """
    :param job_type:
    :return: A unique container name for the given job type.
    """
    return f"clp-{job_type}-{str(uuid.uuid4())[-4:]}"


def check_dependencies():
    try:
        subprocess.run(
            "command -v docker",
            shell=True,
            stdout=subprocess.PIPE,
            stderr=subprocess.STDOUT,
            check=True,
        )
    except subprocess.CalledProcessError:
        raise EnvironmentError("docker is not installed or available on the path")
    try:
        subprocess.run(
            ["docker", "ps"], stdout=subprocess.PIPE, stderr=subprocess.STDOUT, check=True
        )
    except subprocess.CalledProcessError:
        raise EnvironmentError("docker cannot run without superuser privileges (sudo).")


def is_container_running(container_name):
    # fmt: off
    cmd = [
        "docker", "ps",
        # Only return container IDs
        "--quiet",
        "--filter", f"name={container_name}"
    ]
    # fmt: on
    proc = subprocess.run(cmd, stdout=subprocess.PIPE)
    if proc.stdout.decode("utf-8"):
        return True

    return False


def is_container_exited(container_name):
    # fmt: off
    cmd = [
        "docker", "ps",
        # Only return container IDs
        "--quiet",
        "--filter", f"name={container_name}",
        "--filter", "status=exited"
    ]
    # fmt: on
    proc = subprocess.run(cmd, stdout=subprocess.PIPE)
    if proc.stdout.decode("utf-8"):
        return True

    return False


def validate_port(port_name: str, hostname: str, port: int):
    try:
        sock = socket.socket(socket.AF_INET, socket.SOCK_STREAM)
        sock.setsockopt(socket.SOL_SOCKET, socket.SO_REUSEADDR, 1)
        sock.bind((hostname, port))
        sock.close()
    except OSError as e:
        if e.errno == errno.EADDRINUSE:
            raise ValueError(
                f"{port_name} {hostname}:{port} is already in use. Please choose a different port."
            )
        else:
            raise ValueError(f"{port_name} {hostname}:{port} is invalid: {e.strerror}.")


def is_path_already_mounted(
    mounted_host_root: pathlib.Path,
    mounted_container_root: pathlib.Path,
    host_path: pathlib.Path,
    container_path: pathlib.Path,
):
    try:
        host_path_relative_to_mounted_root = host_path.relative_to(mounted_host_root)
    except ValueError:
        return False

    try:
        container_path_relative_to_mounted_root = container_path.relative_to(mounted_container_root)
    except ValueError:
        return False

    return host_path_relative_to_mounted_root == container_path_relative_to_mounted_root


def generate_container_config(
    clp_config: CLPConfig, clp_home: pathlib.Path
) -> Tuple[CLPConfig, CLPDockerMounts]:
    """
    Copies the given config and sets up mounts mapping the relevant host paths into the container

    :param clp_config:
    :param clp_home:
    :return: The container config and the mounts.
    """
    container_clp_config = clp_config.copy(deep=True)

    docker_mounts = CLPDockerMounts(clp_home, CONTAINER_CLP_HOME)

    if StorageType.FS == clp_config.logs_input.type:
        input_logs_dir = clp_config.logs_input.directory.resolve()
        container_clp_config.logs_input.directory = (
            CONTAINER_INPUT_LOGS_ROOT_DIR / input_logs_dir.relative_to(input_logs_dir.anchor)
        )
        docker_mounts.input_logs_dir = DockerMount(
            DockerMountType.BIND, input_logs_dir, container_clp_config.logs_input.directory, True
        )

    if not is_path_already_mounted(
        clp_home, CONTAINER_CLP_HOME, clp_config.data_directory, container_clp_config.data_directory
    ):
        docker_mounts.data_dir = DockerMount(
            DockerMountType.BIND, clp_config.data_directory, container_clp_config.data_directory
        )

    if not is_path_already_mounted(
        clp_home, CONTAINER_CLP_HOME, clp_config.logs_directory, container_clp_config.logs_directory
    ):
        docker_mounts.logs_dir = DockerMount(
            DockerMountType.BIND, clp_config.logs_directory, container_clp_config.logs_directory
        )

    if not is_path_already_mounted(
        clp_home,
        CONTAINER_CLP_HOME,
        clp_config.archive_output.get_directory(),
        container_clp_config.archive_output.get_directory(),
    ):
        docker_mounts.archives_output_dir = DockerMount(
            DockerMountType.BIND,
            clp_config.archive_output.get_directory(),
            container_clp_config.archive_output.get_directory(),
        )

    if not is_path_already_mounted(
        clp_home,
        CONTAINER_CLP_HOME,
        clp_config.stream_output.get_directory(),
        container_clp_config.stream_output.get_directory(),
    ):
        docker_mounts.stream_output_dir = DockerMount(
            DockerMountType.BIND,
            clp_config.stream_output.get_directory(),
            container_clp_config.stream_output.get_directory(),
        )

    # Only create the mount if the directory exists
    if clp_config.aws_config_directory is not None:
        container_clp_config.aws_config_directory = CONTAINER_AWS_CONFIG_DIRECTORY
        docker_mounts.aws_config_dir = DockerMount(
            DockerMountType.BIND,
            clp_config.aws_config_directory,
            container_clp_config.aws_config_directory,
        )
    return container_clp_config, docker_mounts


def generate_worker_config(clp_config: CLPConfig) -> WorkerConfig:
    worker_config = WorkerConfig()
    worker_config.package = clp_config.package.copy(deep=True)
    worker_config.archive_output = clp_config.archive_output.copy(deep=True)
    worker_config.data_directory = clp_config.data_directory

    worker_config.stream_output = clp_config.stream_output
    worker_config.stream_collection_name = clp_config.results_cache.stream_collection_name

    return worker_config


def dump_container_config(
    container_clp_config: CLPConfig, clp_config: CLPConfig, container_name: str
) -> Tuple[pathlib.Path, pathlib.Path]:
    """
    Writes the given config to the logs directory so that it's accessible in the container.
    :param container_clp_config: The config to write.
    :param clp_config: The corresponding config on the host (used to determine the logs directory).
    :param container_name:
    :return: The path to the config file in the container and on the host.
    """
    container_config_filename = f".{container_name}-config.yml"
    config_file_path_on_host = clp_config.logs_directory / container_config_filename
    config_file_path_on_container = container_clp_config.logs_directory / container_config_filename
    with open(config_file_path_on_host, "w") as f:
        yaml.safe_dump(container_clp_config.dump_to_primitive_dict(), f)

    return config_file_path_on_container, config_file_path_on_host


def generate_container_start_cmd(
    container_name: str, container_mounts: List[Optional[DockerMount]], container_image: str
) -> List[str]:
    """
    Generates the command to start a container with the given mounts and name.
    :param container_name:
    :param container_mounts:
    :param container_image:
    :return: The command.
    """
    clp_site_packages_dir = CONTAINER_CLP_HOME / "lib" / "python3" / "site-packages"
    # fmt: off
    container_start_cmd = [
        "docker", "run",
        "-i",
        "--rm",
        "--network", "host",
        "-w", str(CONTAINER_CLP_HOME),
        "-e", f"PYTHONPATH={clp_site_packages_dir}",
        "-u", f"{os.getuid()}:{os.getgid()}",
        "--name", container_name,
        "--log-driver", "local"
    ]
    for mount in container_mounts:
        if mount:
            container_start_cmd.append("--mount")
            container_start_cmd.append(str(mount))
    container_start_cmd.append(container_image)

    return container_start_cmd


def validate_config_key_existence(config, key):
    try:
        value = get_config_value(config, key)
    except KeyError:
        raise ValueError(f"{key} must be specified in CLP's configuration.")
    return value


def load_config_file(
    config_file_path: pathlib.Path, default_config_file_path: pathlib.Path, clp_home: pathlib.Path
):
    if config_file_path.exists():
        raw_clp_config = read_yaml_config_file(config_file_path)
        if raw_clp_config is None:
            clp_config = CLPConfig()
        else:
            clp_config = CLPConfig.parse_obj(raw_clp_config)
    else:
        if config_file_path != default_config_file_path:
            raise ValueError(f"Config file '{config_file_path}' does not exist.")

        clp_config = CLPConfig()

    clp_config.make_config_paths_absolute(clp_home)
    clp_config.load_execution_container_name()

    validate_path_for_container_mount(clp_config.data_directory)
    validate_path_for_container_mount(clp_config.logs_directory)

    # Make data and logs directories node-specific
    hostname = socket.gethostname()
    clp_config.data_directory /= hostname
    clp_config.logs_directory /= hostname

    return clp_config


def generate_credentials_file(credentials_file_path: pathlib.Path):
    credentials = {
        DB_COMPONENT_NAME: {"user": "clp-user", "password": secrets.token_urlsafe(8)},
        QUEUE_COMPONENT_NAME: {"user": "clp-user", "password": secrets.token_urlsafe(8)},
        REDIS_COMPONENT_NAME: {"password": secrets.token_urlsafe(16)},
    }

    with open(credentials_file_path, "w") as f:
        yaml.safe_dump(credentials, f)


def validate_credentials_file_path(
    clp_config: CLPConfig, clp_home: pathlib.Path, generate_default_file: bool
):
    credentials_file_path = clp_config.credentials_file_path
    if not credentials_file_path.exists():
        if (
            make_config_path_absolute(clp_home, CLP_DEFAULT_CREDENTIALS_FILE_PATH)
            == credentials_file_path
            and generate_default_file
        ):
            generate_credentials_file(credentials_file_path)
        else:
            raise ValueError(f"Credentials file path '{credentials_file_path}' does not exist.")
    elif not credentials_file_path.is_file():
        raise ValueError(f"Credentials file path '{credentials_file_path}' is not a file.")


def validate_and_load_db_credentials_file(
    clp_config: CLPConfig, clp_home: pathlib.Path, generate_default_file: bool
):
    validate_credentials_file_path(clp_config, clp_home, generate_default_file)
    clp_config.load_database_credentials_from_file()


def validate_and_load_queue_credentials_file(
    clp_config: CLPConfig, clp_home: pathlib.Path, generate_default_file: bool
):
    validate_credentials_file_path(clp_config, clp_home, generate_default_file)
    clp_config.load_queue_credentials_from_file()


def validate_and_load_redis_credentials_file(
    clp_config: CLPConfig, clp_home: pathlib.Path, generate_default_file: bool
):
    validate_credentials_file_path(clp_config, clp_home, generate_default_file)
    clp_config.load_redis_credentials_from_file()


def validate_db_config(clp_config: CLPConfig, data_dir: pathlib.Path, logs_dir: pathlib.Path):
    try:
        validate_path_could_be_dir(data_dir)
    except ValueError as ex:
        raise ValueError(f"{DB_COMPONENT_NAME} data directory is invalid: {ex}")

    try:
        validate_path_could_be_dir(logs_dir)
    except ValueError as ex:
        raise ValueError(f"{DB_COMPONENT_NAME} logs directory is invalid: {ex}")

    validate_port(f"{DB_COMPONENT_NAME}.port", clp_config.database.host, clp_config.database.port)


def validate_queue_config(clp_config: CLPConfig, logs_dir: pathlib.Path):
    try:
        validate_path_could_be_dir(logs_dir)
    except ValueError as ex:
        raise ValueError(f"{QUEUE_COMPONENT_NAME} logs directory is invalid: {ex}")

    validate_port(f"{QUEUE_COMPONENT_NAME}.port", clp_config.queue.host, clp_config.queue.port)


def validate_redis_config(
    clp_config: CLPConfig, data_dir: pathlib.Path, logs_dir: pathlib.Path, base_config: pathlib.Path
):
    try:
        validate_path_could_be_dir(data_dir)
    except ValueError as ex:
        raise ValueError(f"{REDIS_COMPONENT_NAME} data directory is invalid {ex}")

    try:
        validate_path_could_be_dir(logs_dir)
    except ValueError as ex:
        raise ValueError(f"{REDIS_COMPONENT_NAME} logs directory is invalid: {ex}")

    if not base_config.exists():
        raise ValueError(
            f"{REDIS_COMPONENT_NAME} base configuration at {str(base_config)} is missing."
        )

    validate_port(f"{REDIS_COMPONENT_NAME}.port", clp_config.redis.host, clp_config.redis.port)


def validate_reducer_config(clp_config: CLPConfig, logs_dir: pathlib.Path, num_workers: int):
    try:
        validate_path_could_be_dir(logs_dir)
    except ValueError as ex:
        raise ValueError(f"{REDUCER_COMPONENT_NAME} logs directory is invalid: {ex}")

    for i in range(0, num_workers):
        validate_port(
            f"{REDUCER_COMPONENT_NAME}.port",
            clp_config.reducer.host,
            clp_config.reducer.base_port + i,
        )


def validate_results_cache_config(
    clp_config: CLPConfig, data_dir: pathlib.Path, logs_dir: pathlib.Path
):
    try:
        validate_path_could_be_dir(data_dir)
    except ValueError as ex:
        raise ValueError(f"{RESULTS_CACHE_COMPONENT_NAME} data directory is invalid: {ex}")

    try:
        validate_path_could_be_dir(logs_dir)
    except ValueError as ex:
        raise ValueError(f"{RESULTS_CACHE_COMPONENT_NAME} logs directory is invalid: {ex}")

    validate_port(
        f"{RESULTS_CACHE_COMPONENT_NAME}.port",
        clp_config.results_cache.host,
        clp_config.results_cache.port,
    )


def validate_logs_input_config(clp_config: CLPConfig):
    clp_config.validate_logs_input_config()


def validate_output_config(clp_config: CLPConfig):
    clp_config.validate_archive_output_config()
    clp_config.validate_stream_output_config()

    validate_path_for_container_mount(clp_config.archive_output.get_directory())
    validate_path_for_container_mount(clp_config.stream_output.get_directory())


def validate_webui_config(
    clp_config: CLPConfig, logs_dir: pathlib.Path, settings_json_path: pathlib.Path
):
    if not settings_json_path.exists():
        raise ValueError(
            f"{WEBUI_COMPONENT_NAME} {settings_json_path} is not a valid path to Meteor settings.json"
        )

    try:
        validate_path_could_be_dir(logs_dir)
    except ValueError as ex:
        raise ValueError(f"{WEBUI_COMPONENT_NAME} logs directory is invalid: {ex}")

    validate_port(f"{WEBUI_COMPONENT_NAME}.port", clp_config.webui.host, clp_config.webui.port)


def validate_log_viewer_webui_config(clp_config: CLPConfig, settings_json_path: pathlib.Path):
    if not settings_json_path.exists():
        raise ValueError(
            f"{WEBUI_COMPONENT_NAME} {settings_json_path} is not a valid path to settings.json"
        )

    validate_port(
        f"{LOG_VIEWER_WEBUI_COMPONENT_NAME}.port",
        clp_config.log_viewer_webui.host,
        clp_config.log_viewer_webui.port,
    )


<<<<<<< HEAD
def validate_daemon_config(clp_config: CLPConfig, logs_dir: pathlib.Path):
    try:
        validate_path_could_be_dir(logs_dir)
    except ValueError as ex:
        raise ValueError(f"{DAEMON_COMPONENT_NAME} logs directory is invalid: {ex}")
=======
def validate_path_for_container_mount(path: pathlib.Path) -> None:
    RESTRICTED_PREFIXES: List[pathlib.Path] = [
        CONTAINER_AWS_CONFIG_DIRECTORY,
        CONTAINER_CLP_HOME,
        CONTAINER_INPUT_LOGS_ROOT_DIR,
        pathlib.Path("/bin"),
        pathlib.Path("/boot"),
        pathlib.Path("/dev"),
        pathlib.Path("/etc"),
        pathlib.Path("/lib"),
        pathlib.Path("/lib32"),
        pathlib.Path("/lib64"),
        pathlib.Path("/libx32"),
        pathlib.Path("/proc"),
        pathlib.Path("/root"),
        pathlib.Path("/run"),
        pathlib.Path("/sbin"),
        pathlib.Path("/srv"),
        pathlib.Path("/sys"),
        pathlib.Path("/usr"),
        pathlib.Path("/var"),
    ]

    if not path.is_absolute():
        raise ValueError(f"Path: `{path}` must be absolute:")

    for prefix in RESTRICTED_PREFIXES:
        if path.is_relative_to(prefix):
            raise ValueError(
                f"Invalid path: `{path}` cannot be under '{prefix}' which may overlap with a path"
                f" in the container."
            )
>>>>>>> bcb7f546
<|MERGE_RESOLUTION|>--- conflicted
+++ resolved
@@ -546,13 +546,6 @@
     )
 
 
-<<<<<<< HEAD
-def validate_daemon_config(clp_config: CLPConfig, logs_dir: pathlib.Path):
-    try:
-        validate_path_could_be_dir(logs_dir)
-    except ValueError as ex:
-        raise ValueError(f"{DAEMON_COMPONENT_NAME} logs directory is invalid: {ex}")
-=======
 def validate_path_for_container_mount(path: pathlib.Path) -> None:
     RESTRICTED_PREFIXES: List[pathlib.Path] = [
         CONTAINER_AWS_CONFIG_DIRECTORY,
@@ -585,4 +578,10 @@
                 f"Invalid path: `{path}` cannot be under '{prefix}' which may overlap with a path"
                 f" in the container."
             )
->>>>>>> bcb7f546
+
+
+def validate_daemon_config(clp_config: CLPConfig, logs_dir: pathlib.Path):
+    try:
+        validate_path_could_be_dir(logs_dir)
+    except ValueError as ex:
+        raise ValueError(f"{DAEMON_COMPONENT_NAME} logs directory is invalid: {ex}")