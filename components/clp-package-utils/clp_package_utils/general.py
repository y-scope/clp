import enum
import errno
import json
import os
import pathlib
import re
import secrets
import socket
import subprocess
import uuid
from enum import auto
from typing import Dict, List, Optional, Tuple

import yaml
from clp_py_utils.clp_config import (
    CLP_DEFAULT_CREDENTIALS_FILE_PATH,
    CLP_SHARED_CONFIG_FILENAME,
    CLPConfig,
    CONTAINER_AWS_CONFIG_DIRECTORY,
    CONTAINER_CLP_HOME,
    CONTAINER_INPUT_LOGS_ROOT_DIR,
    DB_COMPONENT_NAME,
    QueryEngine,
    QUEUE_COMPONENT_NAME,
    REDIS_COMPONENT_NAME,
    REDUCER_COMPONENT_NAME,
    RESULTS_CACHE_COMPONENT_NAME,
    StorageType,
    WEBUI_COMPONENT_NAME,
    MCP_SERVER_COMPONENT_NAME,
    WorkerConfig,
)
from clp_py_utils.clp_metadata_db_utils import (
    MYSQL_TABLE_NAME_MAX_LEN,
    TABLE_SUFFIX_MAX_LEN,
)
from clp_py_utils.core import (
    get_config_value,
    make_config_path_absolute,
    read_yaml_config_file,
    validate_path_could_be_dir,
)
from strenum import KebabCaseStrEnum

# CONSTANTS
EXTRACT_FILE_CMD = "x"
EXTRACT_IR_CMD = "i"
EXTRACT_JSON_CMD = "j"

DOCKER_MOUNT_TYPE_STRINGS = ["bind"]


class DockerMountType(enum.IntEnum):
    BIND = 0


class JobType(KebabCaseStrEnum):
    COMPRESSION = auto()
    FILE_EXTRACTION = auto()
    IR_EXTRACTION = auto()
    SEARCH = auto()


class DockerMount:
    def __init__(
        self,
        type: DockerMountType,
        src: pathlib.Path,
        dst: pathlib.Path,
        is_read_only: bool = False,
    ):
        self.__type = type
        self.__src = src
        self.__dst = dst
        self.__is_read_only = is_read_only

    def __str__(self):
        mount_str = (
            f"type={DOCKER_MOUNT_TYPE_STRINGS[self.__type]},src={self.__src},dst={self.__dst}"
        )
        if self.__is_read_only:
            mount_str += ",readonly"
        return mount_str


class CLPDockerMounts:
    def __init__(self, clp_home: pathlib.Path, docker_clp_home: pathlib.Path):
        self.input_logs_dir: Optional[DockerMount] = None
        self.clp_home: Optional[DockerMount] = DockerMount(
            DockerMountType.BIND, clp_home, docker_clp_home
        )
        self.data_dir: Optional[DockerMount] = None
        self.logs_dir: Optional[DockerMount] = None
        self.archives_output_dir: Optional[DockerMount] = None
        self.stream_output_dir: Optional[DockerMount] = None
        self.aws_config_dir: Optional[DockerMount] = None
        self.generated_config_file: Optional[DockerMount] = None


def _validate_data_directory(data_dir: pathlib.Path, component_name: str) -> None:
    try:
        validate_path_could_be_dir(data_dir)
    except ValueError as ex:
        raise ValueError(f"{component_name} data directory is invalid: {ex}")


def get_clp_home():
    # Determine CLP_HOME from an environment variable or this script's path
    clp_home = None
    if "CLP_HOME" in os.environ:
        clp_home = pathlib.Path(os.environ["CLP_HOME"])
    else:
        for path in pathlib.Path(__file__).resolve().parents:
            if "lib" == path.name:
                clp_home = path.parent
                break

    if clp_home is None:
        raise ValueError("CLP_HOME is not set and could not be determined automatically.")
    elif not clp_home.exists():
        raise ValueError("CLP_HOME set to nonexistent path.")

    return clp_home.resolve()


def generate_container_name(job_type: str) -> str:
    """
    :param job_type:
    :return: A unique container name for the given job type.
    """
    return f"clp-{job_type}-{str(uuid.uuid4())[-4:]}"


def is_docker_compose_running(project_name: str) -> bool:
    """
    Checks if a Docker Compose project is running.

    :param project_name:
    :return: True if at least one instance is running, else False.
    :raises EnvironmentError: If Docker Compose is not installed or fails.
    """
    cmd = ["docker", "compose", "ls", "--format", "json", "--filter", f"name={project_name}"]
    try:
        output = subprocess.check_output(cmd, stderr=subprocess.STDOUT)
        running_instances = json.loads(output)
        return len(running_instances) >= 1
    except subprocess.CalledProcessError:
        raise EnvironmentError("docker-compose is not installed or not functioning properly.")


def check_docker_dependencies(should_compose_run: bool, project_name: str):
    """
    Checks if Docker and Docker Compose are installed, and whether Docker Compose is running or not.

    :param should_compose_run:
    :param project_name: The Docker Compose project name to check.
    :raises EnvironmentError: If any Docker dependency is not installed or Docker Compose state
    does not match expectation.
    """
    try:
        subprocess.run(
            "command -v docker",
            shell=True,
            stdout=subprocess.DEVNULL,
            stderr=subprocess.STDOUT,
            check=True,
        )
    except subprocess.CalledProcessError:
        raise EnvironmentError("docker is not installed or available on the path")
<<<<<<< HEAD

    is_running = is_docker_compose_running(project_name)
    if should_compose_run and not is_running:
        raise EnvironmentError("docker-compose is not running.")
    if not should_compose_run and is_running:
        raise EnvironmentError("docker-compose is already running.")
=======
>>>>>>> 787c7d77

    is_running = is_docker_compose_running(project_name)
    if should_compose_run and not is_running:
        raise EnvironmentError("docker-compose is not running.")
    if not should_compose_run and is_running:
        raise EnvironmentError("docker-compose is already running.")

<<<<<<< HEAD
=======

>>>>>>> 787c7d77
def _validate_log_directory(logs_dir: pathlib.Path, component_name: str):
    """
    Validate that a log directory path of a component is valid.

    :param logs_dir:
    :param component_name:
    :raises ValueError: If the path is invalid or not a directory.
    """
    try:
        validate_path_could_be_dir(logs_dir)
    except ValueError as ex:
        raise ValueError(f"{component_name} logs directory is invalid: {ex}")


def validate_port(port_name: str, hostname: str, port: int):
    try:
        sock = socket.socket(socket.AF_INET, socket.SOCK_STREAM)
        sock.setsockopt(socket.SOL_SOCKET, socket.SO_REUSEADDR, 1)
        sock.bind((hostname, port))
        sock.close()
    except OSError as e:
        if e.errno == errno.EADDRINUSE:
            raise ValueError(
                f"{port_name} {hostname}:{port} is already in use. Please choose a different port."
            )
        else:
            raise ValueError(f"{port_name} {hostname}:{port} is invalid: {e.strerror}.")


def is_path_already_mounted(
    mounted_host_root: pathlib.Path,
    mounted_container_root: pathlib.Path,
    host_path: pathlib.Path,
    container_path: pathlib.Path,
):
    try:
        host_path_relative_to_mounted_root = host_path.relative_to(mounted_host_root)
    except ValueError:
        return False

    try:
        container_path_relative_to_mounted_root = container_path.relative_to(mounted_container_root)
    except ValueError:
        return False

    return host_path_relative_to_mounted_root == container_path_relative_to_mounted_root


def generate_container_config(
    clp_config: CLPConfig, clp_home: pathlib.Path
) -> Tuple[CLPConfig, CLPDockerMounts]:
    """
    Copies the given config and sets up mounts mapping the relevant host paths into the container

    :param clp_config:
    :param clp_home:
    :return: The container config and the mounts.
    """
    container_clp_config = clp_config.model_copy(deep=True)

    docker_mounts = CLPDockerMounts(clp_home, CONTAINER_CLP_HOME)

    if StorageType.FS == clp_config.logs_input.type:
        input_logs_dir = clp_config.logs_input.directory.resolve()
        container_clp_config.logs_input.directory = (
            CONTAINER_INPUT_LOGS_ROOT_DIR / input_logs_dir.relative_to(input_logs_dir.anchor)
        )
        docker_mounts.input_logs_dir = DockerMount(
            DockerMountType.BIND, input_logs_dir, container_clp_config.logs_input.directory, True
        )

    if not is_path_already_mounted(
        clp_home, CONTAINER_CLP_HOME, clp_config.data_directory, container_clp_config.data_directory
    ):
        docker_mounts.data_dir = DockerMount(
            DockerMountType.BIND, clp_config.data_directory, container_clp_config.data_directory
        )

    if not is_path_already_mounted(
        clp_home, CONTAINER_CLP_HOME, clp_config.logs_directory, container_clp_config.logs_directory
    ):
        docker_mounts.logs_dir = DockerMount(
            DockerMountType.BIND, clp_config.logs_directory, container_clp_config.logs_directory
        )

    if not is_path_already_mounted(
        clp_home,
        CONTAINER_CLP_HOME,
        clp_config.archive_output.get_directory(),
        container_clp_config.archive_output.get_directory(),
    ):
        docker_mounts.archives_output_dir = DockerMount(
            DockerMountType.BIND,
            clp_config.archive_output.get_directory(),
            container_clp_config.archive_output.get_directory(),
        )

    if not is_path_already_mounted(
        clp_home,
        CONTAINER_CLP_HOME,
        clp_config.stream_output.get_directory(),
        container_clp_config.stream_output.get_directory(),
    ):
        docker_mounts.stream_output_dir = DockerMount(
            DockerMountType.BIND,
            clp_config.stream_output.get_directory(),
            container_clp_config.stream_output.get_directory(),
        )

    if not is_path_already_mounted(
        clp_home,
        CONTAINER_CLP_HOME,
        clp_config.get_shared_config_file_path(),
        container_clp_config.get_shared_config_file_path(),
    ):
        docker_mounts.generated_config_file = DockerMount(
            DockerMountType.BIND,
            clp_config.get_shared_config_file_path(),
            container_clp_config.get_shared_config_file_path(),
        )

    # Only create the mount if the directory exists
    if clp_config.aws_config_directory is not None:
        container_clp_config.aws_config_directory = CONTAINER_AWS_CONFIG_DIRECTORY
        docker_mounts.aws_config_dir = DockerMount(
            DockerMountType.BIND,
            clp_config.aws_config_directory,
            container_clp_config.aws_config_directory,
        )
    return container_clp_config, docker_mounts


def generate_docker_compose_container_config(clp_config: CLPConfig) -> CLPConfig:
    """
    Copies the given config and transforms mount paths and hosts for Docker Compose.

    :param clp_config:
    :return: The container config and the mounts.
    """
<<<<<<< HEAD
    container_clp_config = clp_config.copy(deep=True)
=======
    container_clp_config = clp_config.model_copy(deep=True)
>>>>>>> 787c7d77
    container_clp_config.transform_for_container()

    return container_clp_config


def generate_worker_config(clp_config: CLPConfig) -> WorkerConfig:
    worker_config = WorkerConfig()
    worker_config.package = clp_config.package.model_copy(deep=True)
    worker_config.archive_output = clp_config.archive_output.model_copy(deep=True)
    worker_config.data_directory = clp_config.data_directory

    worker_config.stream_output = clp_config.stream_output
    worker_config.stream_collection_name = clp_config.results_cache.stream_collection_name

    return worker_config


def get_container_config_filename(container_name: str) -> str:
    return f".{container_name}-config.yml"


def dump_container_config(
    container_clp_config: CLPConfig, clp_config: CLPConfig, config_filename: str
):
    """
    Writes the given container config to the logs directory, so that it's accessible in the
    container.

    :param container_clp_config: The config to write.
    :param clp_config: The corresponding config on the host (used to determine the logs directory).
    :param config_filename:
    :return: The path to the config file in the container and on the host.
    """
    config_file_path_on_host = clp_config.logs_directory / config_filename
    config_file_path_on_container = container_clp_config.logs_directory / config_filename
    with open(config_file_path_on_host, "w") as f:
        yaml.safe_dump(container_clp_config.dump_to_primitive_dict(), f)

    return config_file_path_on_container, config_file_path_on_host


def dump_shared_container_config(
    container_clp_config: CLPConfig, clp_config: CLPConfig
) -> Tuple[pathlib.Path, pathlib.Path]:
    """
    Dumps the given container config to `CLP_SHARED_CONFIG_FILENAME` in the logs directory, so that
    it's accessible in the container.

    :param container_clp_config:
    :param clp_config:
    """
    return dump_container_config(container_clp_config, clp_config, CLP_SHARED_CONFIG_FILENAME)


def generate_container_start_cmd(
    container_name: str,
    container_mounts: List[Optional[DockerMount]],
    container_image: str,
    extra_env_vars: Optional[Dict[str, str]] = None,
) -> List[str]:
    """
    Generates the command to start a container with the given mounts, environment variables, and
    name.

    :param container_name:
    :param container_mounts:
    :param container_image:
    :param extra_env_vars: Environment variables to set on top of the predefined ones.
    :return: The command.
    """
    clp_site_packages_dir = CONTAINER_CLP_HOME / "lib" / "python3" / "site-packages"
    # fmt: off
    container_start_cmd = [
        "docker", "run",
        "-i",
        "--rm",
        "--network", "host",
        "-w", str(CONTAINER_CLP_HOME),
        "-e", f"PYTHONPATH={clp_site_packages_dir}",
        "-u", f"{os.getuid()}:{os.getgid()}",
        "--name", container_name,
        "--log-driver", "local"
    ]
    env_vars = {
        "PYTHONPATH": clp_site_packages_dir,
        **(extra_env_vars if extra_env_vars is not None else {}),
    }
    for key, value in env_vars.items():
        container_start_cmd.extend(["-e", f"{key}={value}"])
    for mount in container_mounts:
        if mount:
            container_start_cmd.append("--mount")
            container_start_cmd.append(str(mount))
    container_start_cmd.append(container_image)

    return container_start_cmd


def validate_config_key_existence(config, key):
    try:
        value = get_config_value(config, key)
    except KeyError:
        raise ValueError(f"{key} must be specified in CLP's configuration.")
    return value


def load_config_file(
    config_file_path: pathlib.Path, default_config_file_path: pathlib.Path, clp_home: pathlib.Path
):
    if config_file_path.exists():
        raw_clp_config = read_yaml_config_file(config_file_path)
        if raw_clp_config is None:
            clp_config = CLPConfig()
        else:
            clp_config = CLPConfig.model_validate(raw_clp_config)
    else:
        if config_file_path != default_config_file_path:
            raise ValueError(f"Config file '{config_file_path}' does not exist.")

        clp_config = CLPConfig()

    clp_config.make_config_paths_absolute(clp_home)
    clp_config.load_container_image_ref()

    validate_path_for_container_mount(clp_config.data_directory)
    validate_path_for_container_mount(clp_config.logs_directory)

    return clp_config


def generate_credentials_file(credentials_file_path: pathlib.Path):
    credentials = {
        DB_COMPONENT_NAME: {"user": "clp-user", "password": secrets.token_urlsafe(8)},
        QUEUE_COMPONENT_NAME: {"user": "clp-user", "password": secrets.token_urlsafe(8)},
        REDIS_COMPONENT_NAME: {"password": secrets.token_urlsafe(16)},
    }

    with open(credentials_file_path, "w") as f:
        yaml.safe_dump(credentials, f)


def validate_credentials_file_path(
    clp_config: CLPConfig, clp_home: pathlib.Path, generate_default_file: bool
):
    credentials_file_path = clp_config.credentials_file_path
    if not credentials_file_path.exists():
        if (
            make_config_path_absolute(clp_home, CLP_DEFAULT_CREDENTIALS_FILE_PATH)
            == credentials_file_path
            and generate_default_file
        ):
            generate_credentials_file(credentials_file_path)
        else:
            raise ValueError(f"Credentials file path '{credentials_file_path}' does not exist.")
    elif not credentials_file_path.is_file():
        raise ValueError(f"Credentials file path '{credentials_file_path}' is not a file.")


def validate_and_load_db_credentials_file(
    clp_config: CLPConfig, clp_home: pathlib.Path, generate_default_file: bool
):
    validate_credentials_file_path(clp_config, clp_home, generate_default_file)
    clp_config.database.load_credentials_from_file(clp_config.credentials_file_path)


def validate_and_load_queue_credentials_file(
    clp_config: CLPConfig, clp_home: pathlib.Path, generate_default_file: bool
):
    validate_credentials_file_path(clp_config, clp_home, generate_default_file)
    clp_config.queue.load_credentials_from_file(clp_config.credentials_file_path)


def validate_and_load_redis_credentials_file(
    clp_config: CLPConfig, clp_home: pathlib.Path, generate_default_file: bool
):
    validate_credentials_file_path(clp_config, clp_home, generate_default_file)
    clp_config.redis.load_credentials_from_file(clp_config.credentials_file_path)


def validate_db_config(
    clp_config: CLPConfig, base_config: pathlib.Path, data_dir: pathlib.Path, logs_dir: pathlib.Path
):
    if not base_config.exists():
        raise ValueError(
            f"{DB_COMPONENT_NAME} base configuration at {str(base_config)} is missing."
        )
    _validate_data_directory(data_dir, DB_COMPONENT_NAME)
    _validate_log_directory(logs_dir, DB_COMPONENT_NAME)

    validate_port(f"{DB_COMPONENT_NAME}.port", clp_config.database.host, clp_config.database.port)


def validate_queue_config(clp_config: CLPConfig, logs_dir: pathlib.Path):
    _validate_log_directory(logs_dir, QUEUE_COMPONENT_NAME)

    validate_port(f"{QUEUE_COMPONENT_NAME}.port", clp_config.queue.host, clp_config.queue.port)


def validate_redis_config(
    clp_config: CLPConfig, base_config: pathlib.Path, data_dir: pathlib.Path, logs_dir: pathlib.Path
):
    if not base_config.exists():
        raise ValueError(
            f"{REDIS_COMPONENT_NAME} base configuration at {str(base_config)} is missing."
        )
    _validate_data_directory(data_dir, REDIS_COMPONENT_NAME)
    _validate_log_directory(logs_dir, REDIS_COMPONENT_NAME)

    validate_port(f"{REDIS_COMPONENT_NAME}.port", clp_config.redis.host, clp_config.redis.port)


def validate_reducer_config(clp_config: CLPConfig, logs_dir: pathlib.Path, num_workers: int):
    _validate_log_directory(logs_dir, REDUCER_COMPONENT_NAME)

    for i in range(0, num_workers):
        validate_port(
            f"{REDUCER_COMPONENT_NAME}.port",
            clp_config.reducer.host,
            clp_config.reducer.base_port + i,
        )


def validate_results_cache_config(
    clp_config: CLPConfig, base_config: pathlib.Path, data_dir: pathlib.Path, logs_dir: pathlib.Path
):
    if not base_config.exists():
        raise ValueError(
            f"{RESULTS_CACHE_COMPONENT_NAME} base configuration at {str(base_config)} is missing."
        )
    _validate_data_directory(data_dir, RESULTS_CACHE_COMPONENT_NAME)
    _validate_log_directory(logs_dir, RESULTS_CACHE_COMPONENT_NAME)

    validate_port(
        f"{RESULTS_CACHE_COMPONENT_NAME}.port",
        clp_config.results_cache.host,
        clp_config.results_cache.port,
    )


def validate_logs_input_config(clp_config: CLPConfig) -> None:
    clp_config.validate_logs_input_config()


def validate_output_storage_config(clp_config: CLPConfig) -> None:
    clp_config.validate_archive_output_config()
    clp_config.validate_stream_output_config()

    validate_path_for_container_mount(clp_config.archive_output.get_directory())
    validate_path_for_container_mount(clp_config.stream_output.get_directory())


def validate_webui_config(
    clp_config: CLPConfig,
    client_settings_json_path: pathlib.Path,
    server_settings_json_path: pathlib.Path,
):
    for path in [client_settings_json_path, server_settings_json_path]:
        if not path.exists():
            raise ValueError(f"{WEBUI_COMPONENT_NAME} {path} is not a valid path to settings.json")

    validate_port(f"{WEBUI_COMPONENT_NAME}.port", clp_config.webui.host, clp_config.webui.port)


def validate_mcp_server_config(
    clp_config: CLPConfig, 
    logs_dir: pathlib.Path
):
    if not logs_dir.exists():
        raise ValueError(f"{MCP_SERVER_COMPONENT_NAME} logs directory at {str(logs_dir)} is missing.")
        
    validate_port(
        f"{MCP_SERVER_COMPONENT_NAME}.port", 
        clp_config.mcp_server.host, 
        clp_config.mcp_server.port
    )


def validate_path_for_container_mount(path: pathlib.Path) -> None:
    RESTRICTED_PREFIXES: List[pathlib.Path] = [
        CONTAINER_AWS_CONFIG_DIRECTORY,
        CONTAINER_CLP_HOME,
        CONTAINER_INPUT_LOGS_ROOT_DIR,
        pathlib.Path("/bin"),
        pathlib.Path("/boot"),
        pathlib.Path("/dev"),
        pathlib.Path("/etc"),
        pathlib.Path("/lib"),
        pathlib.Path("/lib32"),
        pathlib.Path("/lib64"),
        pathlib.Path("/libx32"),
        pathlib.Path("/proc"),
        pathlib.Path("/root"),
        pathlib.Path("/run"),
        pathlib.Path("/sbin"),
        pathlib.Path("/srv"),
        pathlib.Path("/sys"),
        pathlib.Path("/usr"),
        pathlib.Path("/var"),
    ]

    if not path.is_absolute():
        raise ValueError(f"Path: `{path}` must be absolute:")

    for prefix in RESTRICTED_PREFIXES:
        if path.is_relative_to(prefix):
            raise ValueError(
                f"Invalid path: `{path}` cannot be under '{prefix}' which may overlap with a path"
                f" in the container."
            )


def validate_dataset_name(clp_table_prefix: str, dataset_name: str) -> None:
    """
    Validates that the given dataset name abides by the following rules:
    - Its length won't cause any metadata table names to exceed MySQL's max table name length.
    - It only contains alphanumeric characters and underscores.

    :param clp_table_prefix:
    :param dataset_name:
    :raise: ValueError if the dataset name is invalid.
    """
    if re.fullmatch(r"\w+", dataset_name) is None:
        raise ValueError(
            f"Invalid dataset name: `{dataset_name}`. Names can only contain alphanumeric"
            f" characters and underscores."
        )

    dataset_name_max_len = (
        MYSQL_TABLE_NAME_MAX_LEN
        - len(clp_table_prefix)
        - 1  # For the separator between the dataset name and the table suffix
        - TABLE_SUFFIX_MAX_LEN
    )
    if len(dataset_name) > dataset_name_max_len:
        raise ValueError(
            f"Invalid dataset name: `{dataset_name}`. Names can only be a maximum of"
            f" {dataset_name_max_len} characters long."
        )


def validate_retention_config(clp_config: CLPConfig) -> None:
    clp_query_engine = clp_config.package.query_engine
    if is_retention_period_configured(clp_config) and clp_query_engine == QueryEngine.PRESTO:
        raise ValueError(
            f"Retention control is not supported with query_engine `{clp_query_engine}`"
        )


def is_retention_period_configured(clp_config: CLPConfig) -> bool:
    if clp_config.archive_output.retention_period is not None:
        return True

    if clp_config.results_cache.retention_period is not None:
        return True

    return False


def get_common_env_vars_list(
    include_clp_home_env_var=True,
) -> List[str]:
    """
    :param include_clp_home_env_var:
    :return: A list of common environment variables for Docker containers, in the format
    "KEY=VALUE".
    """
    clp_site_packages_dir = CONTAINER_CLP_HOME / "lib" / "python3" / "site-packages"
    env_vars = [f"PYTHONPATH={clp_site_packages_dir}"]

    if include_clp_home_env_var:
        env_vars.append(f"CLP_HOME={CONTAINER_CLP_HOME}")

    return env_vars


def get_credential_env_vars_list(
    container_clp_config: CLPConfig,
    include_db_credentials=False,
    include_queue_credentials=False,
    include_redis_credentials=False,
) -> List[str]:
    """
    :param container_clp_config:
    :param include_db_credentials:
    :param include_queue_credentials:
    :param include_redis_credentials:
    :return: A list of credential environment variables for Docker containers, in the format
    "KEY=VALUE".
    """
    env_vars = []

    if include_db_credentials:
        env_vars.append(f"CLP_DB_USER={container_clp_config.database.username}")
        env_vars.append(f"CLP_DB_PASS={container_clp_config.database.password}")

    if include_queue_credentials:
        env_vars.append(f"CLP_QUEUE_USER={container_clp_config.queue.username}")
        env_vars.append(f"CLP_QUEUE_PASS={container_clp_config.queue.password}")

    if include_redis_credentials:
        env_vars.append(f"CLP_REDIS_PASS={container_clp_config.redis.password}")

    return env_vars


def get_celery_connection_env_vars_list(container_clp_config: CLPConfig) -> List[str]:
    """
    :param container_clp_config:
    :return: A list of Celery connection environment variables for Docker containers, in the format
    "KEY=VALUE".
    """
    env_vars = [
        f"BROKER_URL=amqp://"
        f"{container_clp_config.queue.username}:{container_clp_config.queue.password}@"
        f"{container_clp_config.queue.host}:{container_clp_config.queue.port}",
        f"RESULT_BACKEND=redis://default:{container_clp_config.redis.password}@"
        f"{container_clp_config.redis.host}:{container_clp_config.redis.port}/"
        f"{container_clp_config.redis.query_backend_database}",
    ]

    return env_vars<|MERGE_RESOLUTION|>--- conflicted
+++ resolved
@@ -167,26 +167,14 @@
         )
     except subprocess.CalledProcessError:
         raise EnvironmentError("docker is not installed or available on the path")
-<<<<<<< HEAD
 
     is_running = is_docker_compose_running(project_name)
     if should_compose_run and not is_running:
         raise EnvironmentError("docker-compose is not running.")
     if not should_compose_run and is_running:
         raise EnvironmentError("docker-compose is already running.")
-=======
->>>>>>> 787c7d77
-
-    is_running = is_docker_compose_running(project_name)
-    if should_compose_run and not is_running:
-        raise EnvironmentError("docker-compose is not running.")
-    if not should_compose_run and is_running:
-        raise EnvironmentError("docker-compose is already running.")
-
-<<<<<<< HEAD
-=======
-
->>>>>>> 787c7d77
+
+
 def _validate_log_directory(logs_dir: pathlib.Path, component_name: str):
     """
     Validate that a log directory path of a component is valid.
@@ -326,11 +314,7 @@
     :param clp_config:
     :return: The container config and the mounts.
     """
-<<<<<<< HEAD
-    container_clp_config = clp_config.copy(deep=True)
-=======
     container_clp_config = clp_config.model_copy(deep=True)
->>>>>>> 787c7d77
     container_clp_config.transform_for_container()
 
     return container_clp_config
