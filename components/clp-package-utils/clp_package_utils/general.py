import enum
import errno
import os
import pathlib
import re
import secrets
import socket
import subprocess
import typing
import uuid
from enum import auto
from typing import Dict, List, Optional, Tuple

import yaml
from clp_py_utils.clp_config import (
    CLP_DEFAULT_CREDENTIALS_FILE_PATH,
    CLPConfig,
    DB_COMPONENT_NAME,
    QUEUE_COMPONENT_NAME,
    REDIS_COMPONENT_NAME,
    REDUCER_COMPONENT_NAME,
    RESULTS_CACHE_COMPONENT_NAME,
    StorageType,
    WEBUI_COMPONENT_NAME,
    WorkerConfig,
)
from clp_py_utils.clp_metadata_db_utils import (
    MYSQL_TABLE_NAME_MAX_LEN,
    TABLE_SUFFIX_MAX_LEN,
)
from clp_py_utils.core import (
    get_config_value,
    make_config_path_absolute,
    read_yaml_config_file,
    validate_path_could_be_dir,
)
from strenum import KebabCaseStrEnum

# CONSTANTS
EXTRACT_FILE_CMD = "x"
EXTRACT_IR_CMD = "i"
EXTRACT_JSON_CMD = "j"

# Paths
CONTAINER_AWS_CONFIG_DIRECTORY = pathlib.Path("/") / ".aws"
CONTAINER_CLP_HOME = pathlib.Path("/") / "opt" / "clp"
CONTAINER_INPUT_LOGS_ROOT_DIR = pathlib.Path("/") / "mnt" / "logs"
CLP_DEFAULT_CONFIG_FILE_RELATIVE_PATH = pathlib.Path("etc") / "clp-config.yml"

DOCKER_MOUNT_TYPE_STRINGS = ["bind"]


class DockerMountType(enum.IntEnum):
    BIND = 0


class JobType(KebabCaseStrEnum):
    COMPRESSION = auto()
    FILE_EXTRACTION = auto()
    IR_EXTRACTION = auto()
    SEARCH = auto()


class DockerMount:
    def __init__(
        self,
        type: DockerMountType,
        src: pathlib.Path,
        dst: pathlib.Path,
        is_read_only: bool = False,
    ):
        self.__type = type
        self.__src = src
        self.__dst = dst
        self.__is_read_only = is_read_only

    def __str__(self):
        mount_str = (
            f"type={DOCKER_MOUNT_TYPE_STRINGS[self.__type]},src={self.__src},dst={self.__dst}"
        )
        if self.__is_read_only:
            mount_str += ",readonly"
        return mount_str


class CLPDockerMounts:
    def __init__(self, clp_home: pathlib.Path, docker_clp_home: pathlib.Path):
        self.input_logs_dir: typing.Optional[DockerMount] = None
        self.clp_home: typing.Optional[DockerMount] = DockerMount(
            DockerMountType.BIND, clp_home, docker_clp_home
        )
        self.data_dir: typing.Optional[DockerMount] = None
        self.logs_dir: typing.Optional[DockerMount] = None
        self.archives_output_dir: typing.Optional[DockerMount] = None
        self.stream_output_dir: typing.Optional[DockerMount] = None
        self.aws_config_dir: typing.Optional[DockerMount] = None
        self.generated_config_file: typing.Optional[DockerMount] = None


def _validate_data_directory(data_dir: pathlib.Path, component_name: str) -> None:
    try:
        validate_path_could_be_dir(data_dir)
    except ValueError as ex:
        raise ValueError(f"{component_name} data directory is invalid: {ex}")


def get_clp_home():
    # Determine CLP_HOME from an environment variable or this script's path
    clp_home = None
    if "CLP_HOME" in os.environ:
        clp_home = pathlib.Path(os.environ["CLP_HOME"])
    else:
        for path in pathlib.Path(__file__).resolve().parents:
            if "lib" == path.name:
                clp_home = path.parent
                break

    if clp_home is None:
        raise ValueError("CLP_HOME is not set and could not be determined automatically.")
    elif not clp_home.exists():
        raise ValueError("CLP_HOME set to nonexistent path.")

    return clp_home.resolve()


def generate_container_name(job_type: str) -> str:
    """
    :param job_type:
    :return: A unique container name for the given job type.
    """
    return f"clp-{job_type}-{str(uuid.uuid4())[-4:]}"


def check_dependencies():
    try:
        subprocess.run(
            "command -v docker",
            shell=True,
            stdout=subprocess.PIPE,
            stderr=subprocess.STDOUT,
            check=True,
        )
    except subprocess.CalledProcessError:
        raise EnvironmentError("docker is not installed or available on the path")
    try:
        subprocess.run(
            ["docker", "ps"], stdout=subprocess.PIPE, stderr=subprocess.STDOUT, check=True
        )
    except subprocess.CalledProcessError:
        raise EnvironmentError("docker cannot run without superuser privileges (sudo).")


def is_container_running(container_name):
    # fmt: off
    cmd = [
        "docker", "ps",
        # Only return container IDs
        "--quiet",
        "--filter", f"name={container_name}"
    ]
    # fmt: on
    proc = subprocess.run(cmd, stdout=subprocess.PIPE)
    if proc.stdout.decode("utf-8"):
        return True

    return False


def is_container_exited(container_name):
    # fmt: off
    cmd = [
        "docker", "ps",
        # Only return container IDs
        "--quiet",
        "--filter", f"name={container_name}",
        "--filter", "status=exited"
    ]
    # fmt: on
    proc = subprocess.run(cmd, stdout=subprocess.PIPE)
    if proc.stdout.decode("utf-8"):
        return True

    return False


def validate_log_directory(logs_dir: pathlib.Path, component_name: str) -> None:
    try:
        validate_path_could_be_dir(logs_dir)
    except ValueError as ex:
        raise ValueError(f"{component_name} logs directory is invalid: {ex}")


def validate_port(port_name: str, hostname: str, port: int):
    try:
        sock = socket.socket(socket.AF_INET, socket.SOCK_STREAM)
        sock.setsockopt(socket.SOL_SOCKET, socket.SO_REUSEADDR, 1)
        sock.bind((hostname, port))
        sock.close()
    except OSError as e:
        if e.errno == errno.EADDRINUSE:
            raise ValueError(
                f"{port_name} {hostname}:{port} is already in use. Please choose a different port."
            )
        else:
            raise ValueError(f"{port_name} {hostname}:{port} is invalid: {e.strerror}.")


def is_path_already_mounted(
    mounted_host_root: pathlib.Path,
    mounted_container_root: pathlib.Path,
    host_path: pathlib.Path,
    container_path: pathlib.Path,
):
    try:
        host_path_relative_to_mounted_root = host_path.relative_to(mounted_host_root)
    except ValueError:
        return False

    try:
        container_path_relative_to_mounted_root = container_path.relative_to(mounted_container_root)
    except ValueError:
        return False

    return host_path_relative_to_mounted_root == container_path_relative_to_mounted_root


def generate_container_config(
    clp_config: CLPConfig, clp_home: pathlib.Path
) -> Tuple[CLPConfig, CLPDockerMounts]:
    """
    Copies the given config and sets up mounts mapping the relevant host paths into the container

    :param clp_config:
    :param clp_home:
    :return: The container config and the mounts.
    """
    container_clp_config = clp_config.copy(deep=True)

    docker_mounts = CLPDockerMounts(clp_home, CONTAINER_CLP_HOME)

    if StorageType.FS == clp_config.logs_input.type:
        input_logs_dir = clp_config.logs_input.directory.resolve()
        container_clp_config.logs_input.directory = (
            CONTAINER_INPUT_LOGS_ROOT_DIR / input_logs_dir.relative_to(input_logs_dir.anchor)
        )
        docker_mounts.input_logs_dir = DockerMount(
            DockerMountType.BIND, input_logs_dir, container_clp_config.logs_input.directory, True
        )

    if not is_path_already_mounted(
        clp_home, CONTAINER_CLP_HOME, clp_config.data_directory, container_clp_config.data_directory
    ):
        docker_mounts.data_dir = DockerMount(
            DockerMountType.BIND, clp_config.data_directory, container_clp_config.data_directory
        )

    if not is_path_already_mounted(
        clp_home, CONTAINER_CLP_HOME, clp_config.logs_directory, container_clp_config.logs_directory
    ):
        docker_mounts.logs_dir = DockerMount(
            DockerMountType.BIND, clp_config.logs_directory, container_clp_config.logs_directory
        )

    if not is_path_already_mounted(
        clp_home,
        CONTAINER_CLP_HOME,
        clp_config.archive_output.get_directory(),
        container_clp_config.archive_output.get_directory(),
    ):
        docker_mounts.archives_output_dir = DockerMount(
            DockerMountType.BIND,
            clp_config.archive_output.get_directory(),
            container_clp_config.archive_output.get_directory(),
        )

    if not is_path_already_mounted(
        clp_home,
        CONTAINER_CLP_HOME,
        clp_config.stream_output.get_directory(),
        container_clp_config.stream_output.get_directory(),
    ):
        docker_mounts.stream_output_dir = DockerMount(
            DockerMountType.BIND,
            clp_config.stream_output.get_directory(),
            container_clp_config.stream_output.get_directory(),
        )

    if not is_path_already_mounted(
        clp_home,
        CONTAINER_CLP_HOME,
        clp_config.get_generated_config_file_path(),
        container_clp_config.get_generated_config_file_path(),
    ):
        docker_mounts.generated_config_file = DockerMount(
            DockerMountType.BIND,
            clp_config.get_generated_config_file_path(),
            container_clp_config.get_generated_config_file_path(),
        )

    # Only create the mount if the directory exists
    if clp_config.aws_config_directory is not None:
        container_clp_config.aws_config_directory = CONTAINER_AWS_CONFIG_DIRECTORY
        docker_mounts.aws_config_dir = DockerMount(
            DockerMountType.BIND,
            clp_config.aws_config_directory,
            container_clp_config.aws_config_directory,
        )
    return container_clp_config, docker_mounts


def generate_worker_config(clp_config: CLPConfig) -> WorkerConfig:
    worker_config = WorkerConfig()
    worker_config.package = clp_config.package.copy(deep=True)
    worker_config.archive_output = clp_config.archive_output.copy(deep=True)
    worker_config.data_directory = clp_config.data_directory

    worker_config.stream_output = clp_config.stream_output
    worker_config.stream_collection_name = clp_config.results_cache.stream_collection_name

    return worker_config


def dump_container_config(
    container_clp_config: CLPConfig, clp_config: CLPConfig, container_name: str
) -> Tuple[pathlib.Path, pathlib.Path]:
    """
    Writes the given config to the logs directory so that it's accessible in the container.
    :param container_clp_config: The config to write.
    :param clp_config: The corresponding config on the host (used to determine the logs directory).
    :param container_name:
    :return: The path to the config file in the container and on the host.
    """
    container_config_filename = f".{container_name}-config.yml"
    config_file_path_on_host = clp_config.logs_directory / container_config_filename
    config_file_path_on_container = container_clp_config.logs_directory / container_config_filename
    with open(config_file_path_on_host, "w") as f:
        yaml.safe_dump(container_clp_config.dump_to_primitive_dict(), f)

    return config_file_path_on_container, config_file_path_on_host


def generate_container_start_cmd(
    container_name: str,
    container_mounts: List[Optional[DockerMount]],
    container_image: str,
    extra_env_vars: Optional[Dict[str, str]] = None,
) -> List[str]:
    """
    Generates the command to start a container with the given mounts and name.
    :param container_name:
    :param container_mounts:
    :param container_image:
    :param extra_env_vars:
    :return: The command.
    """
    clp_site_packages_dir = CONTAINER_CLP_HOME / "lib" / "python3" / "site-packages"
    # fmt: off
    container_start_cmd = [
        "docker", "run",
        "-i",
        "--rm",
        "--network", "host",
        "-w", str(CONTAINER_CLP_HOME),
        "-e", f"PYTHONPATH={clp_site_packages_dir}",
        "-u", f"{os.getuid()}:{os.getgid()}",
        "--name", container_name,
        "--log-driver", "local"
    ]
    if extra_env_vars is not None:
        for key, value in extra_env_vars.items():
            container_start_cmd.extend(["-e", f"{key}={value}"])
    for mount in container_mounts:
        if mount:
            container_start_cmd.append("--mount")
            container_start_cmd.append(str(mount))
    container_start_cmd.append(container_image)

    return container_start_cmd


def validate_config_key_existence(config, key):
    try:
        value = get_config_value(config, key)
    except KeyError:
        raise ValueError(f"{key} must be specified in CLP's configuration.")
    return value


def load_config_file(
    config_file_path: pathlib.Path, default_config_file_path: pathlib.Path, clp_home: pathlib.Path
):
    if config_file_path.exists():
        raw_clp_config = read_yaml_config_file(config_file_path)
        if raw_clp_config is None:
            clp_config = CLPConfig()
        else:
            clp_config = CLPConfig.parse_obj(raw_clp_config)
    else:
        if config_file_path != default_config_file_path:
            raise ValueError(f"Config file '{config_file_path}' does not exist.")

        clp_config = CLPConfig()

    clp_config.make_config_paths_absolute(clp_home)
    clp_config.load_execution_container_name()

    validate_path_for_container_mount(clp_config.data_directory)
    validate_path_for_container_mount(clp_config.logs_directory)

    # Make data and logs directories node-specific
    hostname = socket.gethostname()
    clp_config.data_directory /= hostname
    clp_config.logs_directory /= hostname

    return clp_config


def generate_credentials_file(credentials_file_path: pathlib.Path):
    credentials = {
        DB_COMPONENT_NAME: {"user": "clp-user", "password": secrets.token_urlsafe(8)},
        QUEUE_COMPONENT_NAME: {"user": "clp-user", "password": secrets.token_urlsafe(8)},
        REDIS_COMPONENT_NAME: {"password": secrets.token_urlsafe(16)},
    }

    with open(credentials_file_path, "w") as f:
        yaml.safe_dump(credentials, f)


def validate_credentials_file_path(
    clp_config: CLPConfig, clp_home: pathlib.Path, generate_default_file: bool
):
    credentials_file_path = clp_config.credentials_file_path
    if not credentials_file_path.exists():
        if (
            make_config_path_absolute(clp_home, CLP_DEFAULT_CREDENTIALS_FILE_PATH)
            == credentials_file_path
            and generate_default_file
        ):
            generate_credentials_file(credentials_file_path)
        else:
            raise ValueError(f"Credentials file path '{credentials_file_path}' does not exist.")
    elif not credentials_file_path.is_file():
        raise ValueError(f"Credentials file path '{credentials_file_path}' is not a file.")


def validate_and_load_db_credentials_file(
    clp_config: CLPConfig, clp_home: pathlib.Path, generate_default_file: bool
):
    validate_credentials_file_path(clp_config, clp_home, generate_default_file)
    clp_config.load_database_credentials_from_file()


def validate_and_load_queue_credentials_file(
    clp_config: CLPConfig, clp_home: pathlib.Path, generate_default_file: bool
):
    validate_credentials_file_path(clp_config, clp_home, generate_default_file)
    clp_config.load_queue_credentials_from_file()


def validate_and_load_redis_credentials_file(
    clp_config: CLPConfig, clp_home: pathlib.Path, generate_default_file: bool
):
    validate_credentials_file_path(clp_config, clp_home, generate_default_file)
    clp_config.load_redis_credentials_from_file()


def validate_db_config(clp_config: CLPConfig, data_dir: pathlib.Path, logs_dir: pathlib.Path):
    _validate_data_directory(data_dir, DB_COMPONENT_NAME)
    validate_log_directory(logs_dir, DB_COMPONENT_NAME)

    validate_port(f"{DB_COMPONENT_NAME}.port", clp_config.database.host, clp_config.database.port)


def validate_queue_config(clp_config: CLPConfig, logs_dir: pathlib.Path):
    validate_log_directory(logs_dir, QUEUE_COMPONENT_NAME)

    validate_port(f"{QUEUE_COMPONENT_NAME}.port", clp_config.queue.host, clp_config.queue.port)


def validate_redis_config(
    clp_config: CLPConfig, data_dir: pathlib.Path, logs_dir: pathlib.Path, base_config: pathlib.Path
):
    _validate_data_directory(data_dir, REDIS_COMPONENT_NAME)
    validate_log_directory(logs_dir, REDIS_COMPONENT_NAME)

    if not base_config.exists():
        raise ValueError(
            f"{REDIS_COMPONENT_NAME} base configuration at {str(base_config)} is missing."
        )

    validate_port(f"{REDIS_COMPONENT_NAME}.port", clp_config.redis.host, clp_config.redis.port)


def validate_reducer_config(clp_config: CLPConfig, logs_dir: pathlib.Path, num_workers: int):
    validate_log_directory(logs_dir, REDUCER_COMPONENT_NAME)

    for i in range(0, num_workers):
        validate_port(
            f"{REDUCER_COMPONENT_NAME}.port",
            clp_config.reducer.host,
            clp_config.reducer.base_port + i,
        )


def validate_results_cache_config(
    clp_config: CLPConfig, data_dir: pathlib.Path, logs_dir: pathlib.Path
):
    _validate_data_directory(data_dir, RESULTS_CACHE_COMPONENT_NAME)
    validate_log_directory(logs_dir, RESULTS_CACHE_COMPONENT_NAME)

    validate_port(
        f"{RESULTS_CACHE_COMPONENT_NAME}.port",
        clp_config.results_cache.host,
        clp_config.results_cache.port,
    )


def validate_logs_input_config(clp_config: CLPConfig) -> None:
    clp_config.validate_logs_input_config()


def validate_output_storage_config(clp_config: CLPConfig) -> None:
    clp_config.validate_archive_output_config()
    clp_config.validate_stream_output_config()

    validate_path_for_container_mount(clp_config.archive_output.get_directory())
    validate_path_for_container_mount(clp_config.stream_output.get_directory())


def validate_webui_config(
    clp_config: CLPConfig,
    client_settings_json_path: pathlib.Path,
    server_settings_json_path: pathlib.Path,
):
    for path in [client_settings_json_path, server_settings_json_path]:
        if not path.exists():
            raise ValueError(f"{WEBUI_COMPONENT_NAME} {path} is not a valid path to settings.json")

    validate_port(f"{WEBUI_COMPONENT_NAME}.port", clp_config.webui.host, clp_config.webui.port)


def validate_path_for_container_mount(path: pathlib.Path) -> None:
    RESTRICTED_PREFIXES: List[pathlib.Path] = [
        CONTAINER_AWS_CONFIG_DIRECTORY,
        CONTAINER_CLP_HOME,
        CONTAINER_INPUT_LOGS_ROOT_DIR,
        pathlib.Path("/bin"),
        pathlib.Path("/boot"),
        pathlib.Path("/dev"),
        pathlib.Path("/etc"),
        pathlib.Path("/lib"),
        pathlib.Path("/lib32"),
        pathlib.Path("/lib64"),
        pathlib.Path("/libx32"),
        pathlib.Path("/proc"),
        pathlib.Path("/root"),
        pathlib.Path("/run"),
        pathlib.Path("/sbin"),
        pathlib.Path("/srv"),
        pathlib.Path("/sys"),
        pathlib.Path("/usr"),
        pathlib.Path("/var"),
    ]

    if not path.is_absolute():
        raise ValueError(f"Path: `{path}` must be absolute:")

    for prefix in RESTRICTED_PREFIXES:
        if path.is_relative_to(prefix):
            raise ValueError(
                f"Invalid path: `{path}` cannot be under '{prefix}' which may overlap with a path"
                f" in the container."
            )


def validate_dataset_name(clp_table_prefix: str, dataset_name: str) -> None:
    """
    Validates that the given dataset name abides by the following rules:
    - Its length won't cause any metadata table names to exceed MySQL's max table name length.
    - It only contains alphanumeric characters and underscores.

    :param clp_table_prefix:
    :param dataset_name:
    :raise: ValueError if the dataset name is invalid.
    """
    if re.fullmatch(r"\w+", dataset_name) is None:
        raise ValueError(
            f"Invalid dataset name: `{dataset_name}`. Names can only contain alphanumeric"
            f" characters and underscores."
        )

    dataset_name_max_len = (
        MYSQL_TABLE_NAME_MAX_LEN
        - len(clp_table_prefix)
        - 1  # For the separator between the dataset name and the table suffix
        - TABLE_SUFFIX_MAX_LEN
    )
    if len(dataset_name) > dataset_name_max_len:
        raise ValueError(
            f"Invalid dataset name: `{dataset_name}`. Names can only be a maximum of"
            f" {dataset_name_max_len} characters long."
        )


<<<<<<< HEAD
def generate_common_environment_variables(
    include_clp_home=True,
) -> List[str]:
    """
    Generate a list of common environment variables for Docker containers.

    :param include_clp_home:
    :return: List of environment variable strings in the format "KEY=VALUE".
    """
    clp_site_packages_dir = CONTAINER_CLP_HOME / "lib" / "python3" / "site-packages"
    env_vars = [f"PYTHONPATH={clp_site_packages_dir}"]

    if include_clp_home:
        env_vars.append(f"CLP_HOME={CONTAINER_CLP_HOME}")

    return env_vars


def generate_credential_environment_variables(
    container_clp_config: CLPConfig,
    include_db_credentials=False,
    include_queue_credentials=False,
    include_redis_credentials=False,
) -> List[str]:
    """
    Generate a list of credential environment variables for Docker containers.

    :param container_clp_config:
    :param include_db_credentials:
    :param include_queue_credentials:
    :param include_redis_credentials:
    :return: List of environment variable strings in the format "KEY=VALUE".
    """
    env_vars = []

    if include_db_credentials:
        env_vars.append(f"CLP_DB_USER={container_clp_config.database.username}")
        env_vars.append(f"CLP_DB_PASS={container_clp_config.database.password}")

    if include_queue_credentials:
        env_vars.append(f"CLP_QUEUE_USER={container_clp_config.queue.username}")
        env_vars.append(f"CLP_QUEUE_PASS={container_clp_config.queue.password}")

    if include_redis_credentials:
        env_vars.append(f"CLP_REDIS_PASS={container_clp_config.redis.password}")

    return env_vars


def generate_celery_connection_environment_variables(container_clp_config: CLPConfig) -> List[str]:
    """
    Generate a list of Celery connection environment variables for Docker containers.

    :param container_clp_config:
    :return: List of environment variable strings in the format "KEY=VALUE".
    """
    env_vars = [
        f"BROKER_URL=amqp://"
        f"{container_clp_config.queue.username}:{container_clp_config.queue.password}@"
        f"{container_clp_config.queue.host}:{container_clp_config.queue.port}",
        f"RESULT_BACKEND=redis://default:{container_clp_config.redis.password}@"
        f"{container_clp_config.redis.host}:{container_clp_config.redis.port}/"
        f"{container_clp_config.redis.query_backend_database}",
    ]

    return env_vars
=======
def is_retention_period_configured(clp_config: CLPConfig) -> bool:
    if clp_config.archive_output.retention_period is not None:
        return True

    if clp_config.results_cache.retention_period is not None:
        return True

    return False
>>>>>>> 4216b1eb
<|MERGE_RESOLUTION|>--- conflicted
+++ resolved
@@ -602,7 +602,15 @@
         )
 
 
-<<<<<<< HEAD
+def is_retention_period_configured(clp_config: CLPConfig) -> bool:
+    if clp_config.archive_output.retention_period is not None:
+        return True
+
+    if clp_config.results_cache.retention_period is not None:
+        return True
+
+    return False
+
 def generate_common_environment_variables(
     include_clp_home=True,
 ) -> List[str]:
@@ -668,14 +676,4 @@
         f"{container_clp_config.redis.query_backend_database}",
     ]
 
-    return env_vars
-=======
-def is_retention_period_configured(clp_config: CLPConfig) -> bool:
-    if clp_config.archive_output.retention_period is not None:
-        return True
-
-    if clp_config.results_cache.retention_period is not None:
-        return True
-
-    return False
->>>>>>> 4216b1eb
+    return env_vars