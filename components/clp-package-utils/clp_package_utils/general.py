--- conflicted
+++ resolved
@@ -48,10 +48,7 @@
 class JobType(KebabCaseStrEnum):
     COMPRESSION = auto()
     DECOMPRESSION = auto()
-<<<<<<< HEAD
     IR_EXTRACTION = auto()
-=======
->>>>>>> 986a957e
     SEARCH = auto()
 
 
@@ -109,13 +106,10 @@
 
 
 def generate_container_name(job_type: JobType) -> str:
-<<<<<<< HEAD
-=======
     """
     :param job_type:
     :return: A unique container name for the given job type.
     """
->>>>>>> 986a957e
     return f"clp-{job_type}-{str(uuid.uuid4())[-4:]}"
 
 
@@ -273,10 +267,6 @@
 
 
 def dump_container_config(
-<<<<<<< HEAD
-    clp_config: CLPConfig, container_clp_config, container_name: str
-) -> Tuple[pathlib.Path, pathlib.Path]:
-=======
     container_clp_config: CLPConfig, clp_config: CLPConfig, container_name: str
 ) -> Tuple[pathlib.Path, pathlib.Path]:
     """
@@ -286,7 +276,6 @@
     :param container_name:
     :return: The path to the config file in the container and on the host.
     """
->>>>>>> 986a957e
     container_config_filename = f".{container_name}-config.yml"
     config_file_path_on_host = clp_config.logs_directory / container_config_filename
     config_file_path_on_container = container_clp_config.logs_directory / container_config_filename
@@ -297,10 +286,6 @@
 
 
 def generate_container_start_cmd(
-<<<<<<< HEAD
-    container_name: str, container_mounts: List[DockerMount], execution_container: str
-):
-=======
     container_name: str, container_mounts: List[CLPDockerMounts], container_image: str
 ) -> List[str]:
     """
@@ -310,7 +295,6 @@
     :param container_image:
     :return: The command.
     """
->>>>>>> 986a957e
     clp_site_packages_dir = CONTAINER_CLP_HOME / "lib" / "python3" / "site-packages"
     # fmt: off
     container_start_cmd = [
@@ -328,11 +312,7 @@
         if mount:
             container_start_cmd.append("--mount")
             container_start_cmd.append(str(mount))
-<<<<<<< HEAD
-    container_start_cmd.append(execution_container)
-=======
     container_start_cmd.append(container_image)
->>>>>>> 986a957e
 
     return container_start_cmd
 
