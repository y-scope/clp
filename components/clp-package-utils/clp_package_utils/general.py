--- conflicted
+++ resolved
@@ -14,7 +14,6 @@
 from clp_py_utils.clp_config import (
     CLP_DEFAULT_CONFIG_FILE_RELATIVE_PATH,
     CLP_DEFAULT_CREDENTIALS_FILE_PATH,
-    CLP_DEFAULT_CONFIG_FILE_RELATIVE_PATH,
     CLP_SHARED_CONFIG_FILENAME,
     ClpConfig,
     CONTAINER_AWS_CONFIG_DIRECTORY,
@@ -428,20 +427,12 @@
 
 def load_config_file(config_file_path: pathlib.Path) -> ClpConfig:
     """
-<<<<<<< HEAD
-    Load and validate a CLP configuration file.
-
-    :param config_file_path:
-    :return: The loaded and validated ClpConfig object.
-    :raise ValueError: If the specified config file does not exist.
-=======
     Loads and validates a CLP configuration file.
 
     :param config_file_path:
     :return: The loaded and validated ClpConfig object.
     :raise ValueError: If the specified config file does not exist, and the requested path is not
     the path to the default config file.
->>>>>>> 0686af09
     """
     clp_home = get_clp_home()
     default_config_file_path = clp_home / CLP_DEFAULT_CONFIG_FILE_RELATIVE_PATH
