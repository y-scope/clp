--- conflicted
+++ resolved
@@ -441,16 +441,6 @@
     validate_path_for_container_mount(clp_config.data_directory)
     validate_path_for_container_mount(clp_config.logs_directory)
 
-<<<<<<< HEAD
-    # Make data and logs directories node-specific
-    hostname = socket.gethostname()
-    if clp_config.data_directory.name != hostname:
-        clp_config.data_directory /= hostname
-    if clp_config.logs_directory.name != hostname:
-        clp_config.logs_directory /= hostname
-
-=======
->>>>>>> 9ff731b5
     return clp_config
 
 
