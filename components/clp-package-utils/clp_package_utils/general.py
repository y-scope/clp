import enum
import errno
import os
import pathlib
import secrets
import socket
import subprocess
import typing
import uuid
from contextlib import closing
from enum import auto
from typing import List, Optional, Tuple

import yaml
from clp_py_utils.clp_config import (
    CLP_DEFAULT_CREDENTIALS_FILE_PATH,
    CLPConfig,
    Database,
    DB_COMPONENT_NAME,
    QUEUE_COMPONENT_NAME,
    REDIS_COMPONENT_NAME,
    REDUCER_COMPONENT_NAME,
    RESULTS_CACHE_COMPONENT_NAME,
    StorageType,
    WEBUI_COMPONENT_NAME,
    WorkerConfig,
)
from clp_py_utils.clp_metadata_db_utils import fetch_existing_datasets
from clp_py_utils.core import (
    get_config_value,
    make_config_path_absolute,
    read_yaml_config_file,
    validate_path_could_be_dir,
)
from clp_py_utils.sql_adapter import SQL_Adapter
from strenum import KebabCaseStrEnum

# CONSTANTS
EXTRACT_FILE_CMD = "x"
EXTRACT_IR_CMD = "i"
EXTRACT_JSON_CMD = "j"

# Paths
CONTAINER_AWS_CONFIG_DIRECTORY = pathlib.Path("/") / ".aws"
CONTAINER_CLP_HOME = pathlib.Path("/") / "opt" / "clp"
CONTAINER_INPUT_LOGS_ROOT_DIR = pathlib.Path("/") / "mnt" / "logs"
CLP_DEFAULT_CONFIG_FILE_RELATIVE_PATH = pathlib.Path("etc") / "clp-config.yml"

DOCKER_MOUNT_TYPE_STRINGS = ["bind"]


class DockerMountType(enum.IntEnum):
    BIND = 0


class JobType(KebabCaseStrEnum):
    COMPRESSION = auto()
    FILE_EXTRACTION = auto()
    IR_EXTRACTION = auto()
    SEARCH = auto()


class DockerMount:
    def __init__(
        self,
        type: DockerMountType,
        src: pathlib.Path,
        dst: pathlib.Path,
        is_read_only: bool = False,
    ):
        self.__type = type
        self.__src = src
        self.__dst = dst
        self.__is_read_only = is_read_only

    def __str__(self):
        mount_str = (
            f"type={DOCKER_MOUNT_TYPE_STRINGS[self.__type]},src={self.__src},dst={self.__dst}"
        )
        if self.__is_read_only:
            mount_str += ",readonly"
        return mount_str


class CLPDockerMounts:
    def __init__(self, clp_home: pathlib.Path, docker_clp_home: pathlib.Path):
        self.input_logs_dir: typing.Optional[DockerMount] = None
        self.clp_home: typing.Optional[DockerMount] = DockerMount(
            DockerMountType.BIND, clp_home, docker_clp_home
        )
        self.data_dir: typing.Optional[DockerMount] = None
        self.logs_dir: typing.Optional[DockerMount] = None
        self.archives_output_dir: typing.Optional[DockerMount] = None
        self.stream_output_dir: typing.Optional[DockerMount] = None
        self.aws_config_dir: typing.Optional[DockerMount] = None


def get_clp_home():
    # Determine CLP_HOME from an environment variable or this script's path
    clp_home = None
    if "CLP_HOME" in os.environ:
        clp_home = pathlib.Path(os.environ["CLP_HOME"])
    else:
        for path in pathlib.Path(__file__).resolve().parents:
            if "lib" == path.name:
                clp_home = path.parent
                break

    if clp_home is None:
        raise ValueError("CLP_HOME is not set and could not be determined automatically.")
    elif not clp_home.exists():
        raise ValueError("CLP_HOME set to nonexistent path.")

    return clp_home.resolve()


def generate_container_name(job_type: str) -> str:
    """
    :param job_type:
    :return: A unique container name for the given job type.
    """
    return f"clp-{job_type}-{str(uuid.uuid4())[-4:]}"


def check_dependencies():
    try:
        subprocess.run(
            "command -v docker",
            shell=True,
            stdout=subprocess.PIPE,
            stderr=subprocess.STDOUT,
            check=True,
        )
    except subprocess.CalledProcessError:
        raise EnvironmentError("docker is not installed or available on the path")
    try:
        subprocess.run(
            ["docker", "ps"], stdout=subprocess.PIPE, stderr=subprocess.STDOUT, check=True
        )
    except subprocess.CalledProcessError:
        raise EnvironmentError("docker cannot run without superuser privileges (sudo).")


def is_container_running(container_name):
    # fmt: off
    cmd = [
        "docker", "ps",
        # Only return container IDs
        "--quiet",
        "--filter", f"name={container_name}"
    ]
    # fmt: on
    proc = subprocess.run(cmd, stdout=subprocess.PIPE)
    if proc.stdout.decode("utf-8"):
        return True

    return False


def is_container_exited(container_name):
    # fmt: off
    cmd = [
        "docker", "ps",
        # Only return container IDs
        "--quiet",
        "--filter", f"name={container_name}",
        "--filter", "status=exited"
    ]
    # fmt: on
    proc = subprocess.run(cmd, stdout=subprocess.PIPE)
    if proc.stdout.decode("utf-8"):
        return True

    return False


def validate_log_directory(logs_dir: pathlib.Path, component_name: str) -> None:
    try:
        validate_path_could_be_dir(logs_dir)
    except ValueError as ex:
        raise ValueError(f"{component_name} logs directory is invalid: {ex}")


def validate_port(port_name: str, hostname: str, port: int):
    try:
        sock = socket.socket(socket.AF_INET, socket.SOCK_STREAM)
        sock.setsockopt(socket.SOL_SOCKET, socket.SO_REUSEADDR, 1)
        sock.bind((hostname, port))
        sock.close()
    except OSError as e:
        if e.errno == errno.EADDRINUSE:
            raise ValueError(
                f"{port_name} {hostname}:{port} is already in use. Please choose a different port."
            )
        else:
            raise ValueError(f"{port_name} {hostname}:{port} is invalid: {e.strerror}.")


def is_path_already_mounted(
    mounted_host_root: pathlib.Path,
    mounted_container_root: pathlib.Path,
    host_path: pathlib.Path,
    container_path: pathlib.Path,
):
    try:
        host_path_relative_to_mounted_root = host_path.relative_to(mounted_host_root)
    except ValueError:
        return False

    try:
        container_path_relative_to_mounted_root = container_path.relative_to(mounted_container_root)
    except ValueError:
        return False

    return host_path_relative_to_mounted_root == container_path_relative_to_mounted_root


def generate_container_config(
    clp_config: CLPConfig, clp_home: pathlib.Path
) -> Tuple[CLPConfig, CLPDockerMounts]:
    """
    Copies the given config and sets up mounts mapping the relevant host paths into the container

    :param clp_config:
    :param clp_home:
    :return: The container config and the mounts.
    """
    container_clp_config = clp_config.copy(deep=True)

    docker_mounts = CLPDockerMounts(clp_home, CONTAINER_CLP_HOME)

    if StorageType.FS == clp_config.logs_input.type:
        input_logs_dir = clp_config.logs_input.directory.resolve()
        container_clp_config.logs_input.directory = (
            CONTAINER_INPUT_LOGS_ROOT_DIR / input_logs_dir.relative_to(input_logs_dir.anchor)
        )
        docker_mounts.input_logs_dir = DockerMount(
            DockerMountType.BIND, input_logs_dir, container_clp_config.logs_input.directory, True
        )

    if not is_path_already_mounted(
        clp_home, CONTAINER_CLP_HOME, clp_config.data_directory, container_clp_config.data_directory
    ):
        docker_mounts.data_dir = DockerMount(
            DockerMountType.BIND, clp_config.data_directory, container_clp_config.data_directory
        )

    if not is_path_already_mounted(
        clp_home, CONTAINER_CLP_HOME, clp_config.logs_directory, container_clp_config.logs_directory
    ):
        docker_mounts.logs_dir = DockerMount(
            DockerMountType.BIND, clp_config.logs_directory, container_clp_config.logs_directory
        )

    if not is_path_already_mounted(
        clp_home,
        CONTAINER_CLP_HOME,
        clp_config.archive_output.get_directory(),
        container_clp_config.archive_output.get_directory(),
    ):
        docker_mounts.archives_output_dir = DockerMount(
            DockerMountType.BIND,
            clp_config.archive_output.get_directory(),
            container_clp_config.archive_output.get_directory(),
        )

    if not is_path_already_mounted(
        clp_home,
        CONTAINER_CLP_HOME,
        clp_config.stream_output.get_directory(),
        container_clp_config.stream_output.get_directory(),
    ):
        docker_mounts.stream_output_dir = DockerMount(
            DockerMountType.BIND,
            clp_config.stream_output.get_directory(),
            container_clp_config.stream_output.get_directory(),
        )

    # Only create the mount if the directory exists
    if clp_config.aws_config_directory is not None:
        container_clp_config.aws_config_directory = CONTAINER_AWS_CONFIG_DIRECTORY
        docker_mounts.aws_config_dir = DockerMount(
            DockerMountType.BIND,
            clp_config.aws_config_directory,
            container_clp_config.aws_config_directory,
        )
    return container_clp_config, docker_mounts


def generate_worker_config(clp_config: CLPConfig) -> WorkerConfig:
    worker_config = WorkerConfig()
    worker_config.package = clp_config.package.copy(deep=True)
    worker_config.archive_output = clp_config.archive_output.copy(deep=True)
    worker_config.data_directory = clp_config.data_directory

    worker_config.stream_output = clp_config.stream_output
    worker_config.stream_collection_name = clp_config.results_cache.stream_collection_name

    return worker_config


def dump_container_config(
    container_clp_config: CLPConfig, clp_config: CLPConfig, container_name: str
) -> Tuple[pathlib.Path, pathlib.Path]:
    """
    Writes the given config to the logs directory so that it's accessible in the container.
    :param container_clp_config: The config to write.
    :param clp_config: The corresponding config on the host (used to determine the logs directory).
    :param container_name:
    :return: The path to the config file in the container and on the host.
    """
    container_config_filename = f".{container_name}-config.yml"
    config_file_path_on_host = clp_config.logs_directory / container_config_filename
    config_file_path_on_container = container_clp_config.logs_directory / container_config_filename
    with open(config_file_path_on_host, "w") as f:
        yaml.safe_dump(container_clp_config.dump_to_primitive_dict(), f)

    return config_file_path_on_container, config_file_path_on_host


def generate_container_start_cmd(
    container_name: str, container_mounts: List[Optional[DockerMount]], container_image: str
) -> List[str]:
    """
    Generates the command to start a container with the given mounts and name.
    :param container_name:
    :param container_mounts:
    :param container_image:
    :return: The command.
    """
    clp_site_packages_dir = CONTAINER_CLP_HOME / "lib" / "python3" / "site-packages"
    # fmt: off
    container_start_cmd = [
        "docker", "run",
        "-i",
        "--rm",
        "--network", "host",
        "-w", str(CONTAINER_CLP_HOME),
        "-e", f"PYTHONPATH={clp_site_packages_dir}",
        "-u", f"{os.getuid()}:{os.getgid()}",
        "--name", container_name,
        "--log-driver", "local"
    ]
    for mount in container_mounts:
        if mount:
            container_start_cmd.append("--mount")
            container_start_cmd.append(str(mount))
    container_start_cmd.append(container_image)

    return container_start_cmd


def validate_config_key_existence(config, key):
    try:
        value = get_config_value(config, key)
    except KeyError:
        raise ValueError(f"{key} must be specified in CLP's configuration.")
    return value


def load_config_file(
    config_file_path: pathlib.Path, default_config_file_path: pathlib.Path, clp_home: pathlib.Path
):
    if config_file_path.exists():
        raw_clp_config = read_yaml_config_file(config_file_path)
        if raw_clp_config is None:
            clp_config = CLPConfig()
        else:
            clp_config = CLPConfig.parse_obj(raw_clp_config)
    else:
        if config_file_path != default_config_file_path:
            raise ValueError(f"Config file '{config_file_path}' does not exist.")

        clp_config = CLPConfig()

    clp_config.make_config_paths_absolute(clp_home)
    clp_config.load_execution_container_name()

    validate_path_for_container_mount(clp_config.data_directory)
    validate_path_for_container_mount(clp_config.logs_directory)

    # Make data and logs directories node-specific
    hostname = socket.gethostname()
    clp_config.data_directory /= hostname
    clp_config.logs_directory /= hostname

    return clp_config


def generate_credentials_file(credentials_file_path: pathlib.Path):
    credentials = {
        DB_COMPONENT_NAME: {"user": "clp-user", "password": secrets.token_urlsafe(8)},
        QUEUE_COMPONENT_NAME: {"user": "clp-user", "password": secrets.token_urlsafe(8)},
        REDIS_COMPONENT_NAME: {"password": secrets.token_urlsafe(16)},
    }

    with open(credentials_file_path, "w") as f:
        yaml.safe_dump(credentials, f)


def validate_credentials_file_path(
    clp_config: CLPConfig, clp_home: pathlib.Path, generate_default_file: bool
):
    credentials_file_path = clp_config.credentials_file_path
    if not credentials_file_path.exists():
        if (
            make_config_path_absolute(clp_home, CLP_DEFAULT_CREDENTIALS_FILE_PATH)
            == credentials_file_path
            and generate_default_file
        ):
            generate_credentials_file(credentials_file_path)
        else:
            raise ValueError(f"Credentials file path '{credentials_file_path}' does not exist.")
    elif not credentials_file_path.is_file():
        raise ValueError(f"Credentials file path '{credentials_file_path}' is not a file.")


def validate_and_load_db_credentials_file(
    clp_config: CLPConfig, clp_home: pathlib.Path, generate_default_file: bool
):
    validate_credentials_file_path(clp_config, clp_home, generate_default_file)
    clp_config.load_database_credentials_from_file()


def validate_and_load_queue_credentials_file(
    clp_config: CLPConfig, clp_home: pathlib.Path, generate_default_file: bool
):
    validate_credentials_file_path(clp_config, clp_home, generate_default_file)
    clp_config.load_queue_credentials_from_file()


def validate_and_load_redis_credentials_file(
    clp_config: CLPConfig, clp_home: pathlib.Path, generate_default_file: bool
):
    validate_credentials_file_path(clp_config, clp_home, generate_default_file)
    clp_config.load_redis_credentials_from_file()


def validate_db_config(clp_config: CLPConfig, data_dir: pathlib.Path, logs_dir: pathlib.Path):
    _validate_data_directory(data_dir, DB_COMPONENT_NAME)
    validate_log_directory(logs_dir, DB_COMPONENT_NAME)

    validate_port(f"{DB_COMPONENT_NAME}.port", clp_config.database.host, clp_config.database.port)


def validate_queue_config(clp_config: CLPConfig, logs_dir: pathlib.Path):
    validate_log_directory(logs_dir, QUEUE_COMPONENT_NAME)

    validate_port(f"{QUEUE_COMPONENT_NAME}.port", clp_config.queue.host, clp_config.queue.port)


def validate_redis_config(
    clp_config: CLPConfig, data_dir: pathlib.Path, logs_dir: pathlib.Path, base_config: pathlib.Path
):
    _validate_data_directory(data_dir, REDIS_COMPONENT_NAME)
    validate_log_directory(logs_dir, REDIS_COMPONENT_NAME)

    if not base_config.exists():
        raise ValueError(
            f"{REDIS_COMPONENT_NAME} base configuration at {str(base_config)} is missing."
        )

    validate_port(f"{REDIS_COMPONENT_NAME}.port", clp_config.redis.host, clp_config.redis.port)


def validate_reducer_config(clp_config: CLPConfig, logs_dir: pathlib.Path, num_workers: int):
    validate_log_directory(logs_dir, REDUCER_COMPONENT_NAME)

    for i in range(0, num_workers):
        validate_port(
            f"{REDUCER_COMPONENT_NAME}.port",
            clp_config.reducer.host,
            clp_config.reducer.base_port + i,
        )


def validate_results_cache_config(
    clp_config: CLPConfig, data_dir: pathlib.Path, logs_dir: pathlib.Path
):
    _validate_data_directory(data_dir, RESULTS_CACHE_COMPONENT_NAME)
    validate_log_directory(logs_dir, RESULTS_CACHE_COMPONENT_NAME)

    validate_port(
        f"{RESULTS_CACHE_COMPONENT_NAME}.port",
        clp_config.results_cache.host,
        clp_config.results_cache.port,
    )


def validate_logs_input_config(clp_config: CLPConfig):
    clp_config.validate_logs_input_config()


def validate_output_config(clp_config: CLPConfig):
    clp_config.validate_archive_output_config()
    clp_config.validate_stream_output_config()

    validate_path_for_container_mount(clp_config.archive_output.get_directory())
    validate_path_for_container_mount(clp_config.stream_output.get_directory())


def validate_webui_config(
    clp_config: CLPConfig,
    client_settings_json_path: pathlib.Path,
    server_settings_json_path: pathlib.Path,
):
    for path in [client_settings_json_path, server_settings_json_path]:
        if not path.exists():
            raise ValueError(f"{WEBUI_COMPONENT_NAME} {path} is not a valid path to settings.json")

    validate_port(f"{WEBUI_COMPONENT_NAME}.port", clp_config.webui.host, clp_config.webui.port)


def validate_path_for_container_mount(path: pathlib.Path) -> None:
    RESTRICTED_PREFIXES: List[pathlib.Path] = [
        CONTAINER_AWS_CONFIG_DIRECTORY,
        CONTAINER_CLP_HOME,
        CONTAINER_INPUT_LOGS_ROOT_DIR,
        pathlib.Path("/bin"),
        pathlib.Path("/boot"),
        pathlib.Path("/dev"),
        pathlib.Path("/etc"),
        pathlib.Path("/lib"),
        pathlib.Path("/lib32"),
        pathlib.Path("/lib64"),
        pathlib.Path("/libx32"),
        pathlib.Path("/proc"),
        pathlib.Path("/root"),
        pathlib.Path("/run"),
        pathlib.Path("/sbin"),
        pathlib.Path("/srv"),
        pathlib.Path("/sys"),
        pathlib.Path("/usr"),
        pathlib.Path("/var"),
    ]

    if not path.is_absolute():
        raise ValueError(f"Path: `{path}` must be absolute:")

    for prefix in RESTRICTED_PREFIXES:
        if path.is_relative_to(prefix):
            raise ValueError(
                f"Invalid path: `{path}` cannot be under '{prefix}' which may overlap with a path"
                f" in the container."
            )


<<<<<<< HEAD
def is_retention_cleaner_required(clp_config: CLPConfig) -> bool:
    if clp_config.archive_output.retention_period is not None:
        return True

    if clp_config.results_cache.retention_period is not None:
        return True

    return False


def _validate_data_directory(data_dir: pathlib.Path, component_name: str) -> None:
    try:
        validate_path_could_be_dir(data_dir)
    except ValueError as ex:
        raise ValueError(f"{component_name} data directory is invalid: {ex}")
=======
def validate_dataset(db_config: Database, dataset: str) -> None:
    """
    Validates that `dataset` exists in the metadata database.

    :param db_config:
    :param dataset:
    :raise: ValueError if the dataset doesn't exist.
    """
    sql_adapter = SQL_Adapter(db_config)
    clp_db_connection_params = db_config.get_clp_connection_params_and_type(True)
    table_prefix = clp_db_connection_params["table_prefix"]
    with closing(sql_adapter.create_connection(True)) as db_conn, closing(
        db_conn.cursor(dictionary=True)
    ) as db_cursor:
        if dataset not in fetch_existing_datasets(db_cursor, table_prefix):
            raise ValueError(f"Dataset `{dataset}` doesn't exist.")
>>>>>>> d2b4dd4a
<|MERGE_RESOLUTION|>--- conflicted
+++ resolved
@@ -95,6 +95,13 @@
         self.aws_config_dir: typing.Optional[DockerMount] = None
 
 
+def _validate_data_directory(data_dir: pathlib.Path, component_name: str) -> None:
+    try:
+        validate_path_could_be_dir(data_dir)
+    except ValueError as ex:
+        raise ValueError(f"{component_name} data directory is invalid: {ex}")
+
+
 def get_clp_home():
     # Determine CLP_HOME from an environment variable or this script's path
     clp_home = None
@@ -545,23 +552,6 @@
             )
 
 
-<<<<<<< HEAD
-def is_retention_cleaner_required(clp_config: CLPConfig) -> bool:
-    if clp_config.archive_output.retention_period is not None:
-        return True
-
-    if clp_config.results_cache.retention_period is not None:
-        return True
-
-    return False
-
-
-def _validate_data_directory(data_dir: pathlib.Path, component_name: str) -> None:
-    try:
-        validate_path_could_be_dir(data_dir)
-    except ValueError as ex:
-        raise ValueError(f"{component_name} data directory is invalid: {ex}")
-=======
 def validate_dataset(db_config: Database, dataset: str) -> None:
     """
     Validates that `dataset` exists in the metadata database.
@@ -578,4 +568,13 @@
     ) as db_cursor:
         if dataset not in fetch_existing_datasets(db_cursor, table_prefix):
             raise ValueError(f"Dataset `{dataset}` doesn't exist.")
->>>>>>> d2b4dd4a
+
+
+def is_retention_cleaner_required(clp_config: CLPConfig) -> bool:
+    if clp_config.archive_output.retention_period is not None:
+        return True
+
+    if clp_config.results_cache.retention_period is not None:
+        return True
+
+    return False