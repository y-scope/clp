--- conflicted
+++ resolved
@@ -13,13 +13,9 @@
     CLPConfig,
     DB_COMPONENT_NAME,
     QUEUE_COMPONENT_NAME,
-<<<<<<< HEAD
+    REDIS_COMPONENT_NAME,
     RESULTS_CACHE_COMPONENT_NAME,
     WEBUI_COMPONENT_NAME,
-=======
-    REDIS_COMPONENT_NAME,
-    RESULTS_CACHE_COMPONENT_NAME,
->>>>>>> d18724c4
 )
 from clp_py_utils.core import (
     get_config_value,
