--- conflicted
+++ resolved
@@ -426,9 +426,6 @@
 
         return env_vars
 
-<<<<<<< HEAD
-    def _set_up_env_for_webui(self, container_clp_config: ClpConfig) -> EnvVarsDict:
-=======
     def _set_up_env_for_api_server(self) -> EnvVarsDict:
         """
         Sets up environment variables and directories for the API server component.
@@ -453,8 +450,7 @@
 
         return env_vars
 
-    def _set_up_env_for_webui(self, container_clp_config: CLPConfig) -> EnvVarsDict:
->>>>>>> e2765115
+    def _set_up_env_for_webui(self, container_clp_config: ClpConfig) -> EnvVarsDict:
         """
         Sets up environment variables and settings for the Web UI component.
 
