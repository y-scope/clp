--- conflicted
+++ resolved
@@ -658,26 +658,12 @@
         if self._clp_config.compression_scheduler.type == OrchestrationType.spider:
             cmd += ["--file", "docker-compose.spider.yaml"]
         cmd += ["up", "--detach", "--wait"]
-<<<<<<< HEAD
-        try:
-            subprocess.run(
-                cmd,
-                cwd=self._clp_home,
-                stderr=subprocess.STDOUT,
-                check=True,
-            )
-        except subprocess.CalledProcessError:
-            logger.exception("Failed to start CLP.")
-            raise
-        logger.info("CLP is started.")
-=======
         subprocess.run(
             cmd,
             cwd=self._clp_home,
             check=True,
         )
         logger.info("CLP started.")
->>>>>>> 3ad7f707
 
     def stop(self) -> None:
         """
