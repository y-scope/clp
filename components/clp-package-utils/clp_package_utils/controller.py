--- conflicted
+++ resolved
@@ -13,19 +13,11 @@
 from clp_py_utils.clp_config import (
     API_SERVER_COMPONENT_NAME,
     AwsAuthType,
-<<<<<<< HEAD
-    CLP_DB_PASS_ENV_VAR_NAME,
-    CLP_DB_USER_ENV_VAR_NAME,
-    CLP_QUEUE_PASS_ENV_VAR_NAME,
-    CLP_QUEUE_USER_ENV_VAR_NAME,
-    CLP_REDIS_PASS_ENV_VAR_NAME,
-=======
     BundledService,
     CLP_DB_PASS_ENV_VAR_NAME,
     CLP_DB_ROOT_PASS_ENV_VAR_NAME,
     CLP_DB_ROOT_USER_ENV_VAR_NAME,
     CLP_DB_USER_ENV_VAR_NAME,
->>>>>>> cb2505d2
     ClpConfig,
     ClpDbUserType,
     COMPRESSION_JOBS_TABLE_NAME,
@@ -159,22 +151,6 @@
 
         env_vars = EnvVarsDict()
 
-<<<<<<< HEAD
-        # Connection config
-        env_vars |= {
-            "CLP_DB_HOST": _get_ip_from_hostname(self._clp_config.database.host),
-            "CLP_DB_NAME": self._clp_config.database.name,
-            "CLP_DB_PORT": str(self._clp_config.database.port),
-        }
-
-        # Credentials
-        env_vars |= {
-            CLP_DB_PASS_ENV_VAR_NAME: self._clp_config.database.password,
-            CLP_DB_USER_ENV_VAR_NAME: self._clp_config.database.username,
-        }
-
-=======
->>>>>>> cb2505d2
         # Paths
         env_vars |= {
             "CLP_DB_CONF_LOGGING_FILE_HOST": str(conf_logging_file),
@@ -348,7 +324,6 @@
 
         return env_vars
 
-<<<<<<< HEAD
     def _set_up_env_for_spider_db(self) -> EnvVarsDict:
         """
         Sets up environment variables for the Spider database component.
@@ -390,10 +365,7 @@
 
         return env_vars
 
-    def _set_up_env_for_results_cache(self) -> EnvVarsDict:
-=======
     def _set_up_env_for_results_cache_bundling(self) -> EnvVarsDict:
->>>>>>> cb2505d2
         """
         Sets up environment variables and directories for bundling the results cache component.
 
