import json
import logging
import multiprocessing
import os
import pathlib
import socket
import stat
import subprocess
import uuid
from abc import ABC, abstractmethod
from typing import Any

from clp_py_utils.clp_config import (
    API_SERVER_COMPONENT_NAME,
    AwsAuthType,
<<<<<<< HEAD
    CLP_DB_ADMIN_PASS_ENV_VAR_NAME,
    CLP_DB_ADMIN_USER_ENV_VAR_NAME,
=======
    BundledService,
>>>>>>> e6d7a58e
    CLP_DB_PASS_ENV_VAR_NAME,
    CLP_DB_ROOT_PASS_ENV_VAR_NAME,
    CLP_DB_ROOT_USER_ENV_VAR_NAME,
    CLP_DB_USER_ENV_VAR_NAME,
    ClpConfig,
    ClpDbUserType,
    COMPRESSION_JOBS_TABLE_NAME,
    COMPRESSION_SCHEDULER_COMPONENT_NAME,
    COMPRESSION_WORKER_COMPONENT_NAME,
    DatabaseEngine,
    DB_COMPONENT_NAME,
    DeploymentType,
    GARBAGE_COLLECTOR_COMPONENT_NAME,
    MCP_SERVER_COMPONENT_NAME,
    QUERY_JOBS_TABLE_NAME,
    QUERY_SCHEDULER_COMPONENT_NAME,
    QUERY_WORKER_COMPONENT_NAME,
    QueryEngine,
    QUEUE_COMPONENT_NAME,
    REDIS_COMPONENT_NAME,
    REDUCER_COMPONENT_NAME,
    RESULTS_CACHE_COMPONENT_NAME,
    StorageEngine,
    StorageType,
    WEBUI_COMPONENT_NAME,
)
from clp_py_utils.clp_metadata_db_utils import (
    get_archives_table_name,
    get_datasets_table_name,
    get_files_table_name,
)
from clp_py_utils.core import resolve_host_path_in_container

from clp_package_utils.general import (
    check_docker_dependencies,
    CONTAINER_CLP_HOME,
    DockerComposeProjectNotRunningError,
    DockerDependencyError,
    dump_shared_container_config,
    generate_docker_compose_container_config,
    get_clp_home,
    is_retention_period_configured,
    validate_db_config,
    validate_mcp_server_config,
    validate_queue_config,
    validate_redis_config,
    validate_results_cache_config,
    validate_webui_config,
)

LOG_FILE_ACCESS_MODE = stat.S_IRUSR | stat.S_IWUSR | stat.S_IRGRP | stat.S_IROTH

DEFAULT_UID_GID = f"{os.getuid()}:{os.getgid()}"
THIRD_PARTY_SERVICE_UID = 999
THIRD_PARTY_SERVICE_GID = 999
THIRD_PARTY_SERVICE_UID_GID = f"{THIRD_PARTY_SERVICE_UID}:{THIRD_PARTY_SERVICE_GID}"

logger = logging.getLogger(__name__)


class EnvVarsDict(dict[str, str | None]):
    def __ior__(self, other: "EnvVarsDict") -> "EnvVarsDict":
        """
        Overloads the `|=` operator for static type checking on `other`.
        """
        super().__ior__(other)
        return self


class BaseController(ABC):
    """
    Base controller for orchestrating CLP components. Derived classes should implement any
    orchestrator-specific logic. This class provides common logic for preparing environment
    variables, directories, and configuration files for each component.
    """

    def __init__(self, clp_config: ClpConfig) -> None:
        self._clp_config = clp_config
        self._clp_home = get_clp_home()
        self._conf_dir = self._clp_home / "etc"

    @abstractmethod
    def set_up_env(self) -> None:
        """
        Sets up all components to run by preparing environment variables, directories, and
        configuration files.
        """

    @abstractmethod
    def start(self) -> None:
        """
        Starts the components.
        """

    @abstractmethod
    def stop(self) -> None:
        """
        Stops the components.
        """

    def _set_up_env_for_database_bundling(self) -> EnvVarsDict:
        """
        Sets up environment variables and directories for bundling the database component.

        :return: Dictionary of environment variables necessary to bundle the component.
        """
        component_name = DB_COMPONENT_NAME

        if BundledService.DATABASE not in self._clp_config.bundled:
            logger.info(
                "%s is not included in the 'bundled' configuration, skipping service bundling...",
                component_name,
            )
            # Bundling
            return EnvVarsDict({"CLP_DATABASE_ENABLED": "0"})

        logger.info("Setting up environment for bundling %s...", component_name)

        conf_logging_file = self._conf_dir / "mysql" / "conf.d" / "logging.cnf"
        data_dir = self._clp_config.data_directory / component_name
        logs_dir = self._clp_config.logs_directory / component_name
        validate_db_config(self._clp_config, conf_logging_file, data_dir, logs_dir)

        resolved_data_dir = resolve_host_path_in_container(data_dir)
        resolved_logs_dir = resolve_host_path_in_container(logs_dir)

        resolved_data_dir.mkdir(exist_ok=True, parents=True)
        resolved_logs_dir.mkdir(exist_ok=True, parents=True)
        _chown_paths_if_root(resolved_data_dir, resolved_logs_dir)

        env_vars = EnvVarsDict()

<<<<<<< HEAD
        # Connection config
        env_vars |= {
            "CLP_DB_HOST": _get_ip_from_hostname(self._clp_config.database.host),
            "CLP_DB_NAME": self._clp_config.database.name,
            "CLP_DB_PORT": str(self._clp_config.database.port),
        }

        # Credentials
        credentials = self._clp_config.database.credentials
        env_vars |= {
            CLP_DB_ROOT_PASS_ENV_VAR_NAME: credentials[ClpDbUserType.ROOT].password,
            CLP_DB_ROOT_USER_ENV_VAR_NAME: credentials[ClpDbUserType.ROOT].username,
            CLP_DB_ADMIN_PASS_ENV_VAR_NAME: credentials[ClpDbUserType.ADMIN].password,
            CLP_DB_ADMIN_USER_ENV_VAR_NAME: credentials[ClpDbUserType.ADMIN].username,
            CLP_DB_PASS_ENV_VAR_NAME: credentials[ClpDbUserType.CLP].password,
            CLP_DB_USER_ENV_VAR_NAME: credentials[ClpDbUserType.CLP].username,
        }

=======
>>>>>>> e6d7a58e
        # Paths
        env_vars |= {
            "CLP_DB_CONF_LOGGING_FILE_HOST": str(conf_logging_file),
            "CLP_DB_DATA_DIR_HOST": str(data_dir),
            "CLP_DB_LOGS_DIR_HOST": str(logs_dir),
        }

        # Runtime config
        env_vars |= {
            "CLP_DB_CONTAINER_IMAGE_REF": (
                "mysql:8.0.23"
                if self._clp_config.database.type == DatabaseEngine.MYSQL
                else "mariadb:10-jammy"
            ),
        }

        return env_vars

    def _set_up_env_for_database(self) -> EnvVarsDict:
        """
        Sets up environment variables for the database component.

        :return: Dictionary of environment variables necessary to launch the component.
        """
        component_name = DB_COMPONENT_NAME
        logger.info(f"Setting up environment for {component_name}...")

        env_vars = EnvVarsDict()

        # Connection config
        env_vars |= {
            "CLP_DB_HOST": _get_ip_from_hostname(self._clp_config.database.host),
            "CLP_DB_NAME": self._clp_config.database.name,
            "CLP_DB_PORT": str(self._clp_config.database.port),
        }

        # Credentials
        credentials = self._clp_config.database.credentials
        env_vars |= {
            CLP_DB_PASS_ENV_VAR_NAME: credentials[ClpDbUserType.CLP].password,
            CLP_DB_ROOT_PASS_ENV_VAR_NAME: credentials[ClpDbUserType.ROOT].password,
            CLP_DB_ROOT_USER_ENV_VAR_NAME: credentials[ClpDbUserType.ROOT].username,
            CLP_DB_USER_ENV_VAR_NAME: credentials[ClpDbUserType.CLP].username,
        }

        return env_vars

    def _set_up_env_for_queue_bundling(self) -> EnvVarsDict:
        """
        Sets up environment variables and directories for bundling the queue component.

        :return: Dictionary of environment variables necessary to bundle the component.
        """
        component_name = QUEUE_COMPONENT_NAME

        if BundledService.QUEUE not in self._clp_config.bundled:
            logger.info(
                "%s is not included in the 'bundled' configuration, skipping service bundling...",
                component_name,
            )
            # Bundling
            return EnvVarsDict({"CLP_QUEUE_ENABLED": "0"})

        logger.info("Setting up environment for bundling %s...", component_name)

        logs_dir = self._clp_config.logs_directory / component_name
        validate_queue_config(self._clp_config, logs_dir)

        resolved_logs_dir = resolve_host_path_in_container(logs_dir)
        resolved_logs_dir.mkdir(exist_ok=True, parents=True)
        _chown_paths_if_root(resolved_logs_dir)

        env_vars = EnvVarsDict()

        # Paths
        env_vars |= {
            "CLP_QUEUE_LOGS_DIR_HOST": str(logs_dir),
        }

        return env_vars

    def _set_up_env_for_queue(self) -> EnvVarsDict:
        """
        Sets up environment variables for the message queue component.
        :return: Dictionary of environment variables necessary to launch the component.
        """
        component_name = QUEUE_COMPONENT_NAME
        logger.info(f"Setting up environment for {component_name}...")

        env_vars = EnvVarsDict()

        # Connection config
        env_vars |= {
            "CLP_QUEUE_HOST": _get_ip_from_hostname(self._clp_config.queue.host),
            "CLP_QUEUE_PORT": str(self._clp_config.queue.port),
        }

        # Credentials
        env_vars |= {
            "CLP_QUEUE_PASS": self._clp_config.queue.password,
            "CLP_QUEUE_USER": self._clp_config.queue.username,
        }

        return env_vars

    def _set_up_env_for_redis_bundling(self) -> EnvVarsDict:
        """
        Sets up environment variables and directories for bundling the redis component.

        :return: Dictionary of environment variables necessary to bundle the component.
        """
        component_name = REDIS_COMPONENT_NAME

        if BundledService.REDIS not in self._clp_config.bundled:
            logger.info(
                "%s is not included in the 'bundled' configuration, skipping service bundling...",
                component_name,
            )
            # Bundling
            return EnvVarsDict({"CLP_REDIS_ENABLED": "0"})

        logger.info("Setting up environment for bundling %s...", component_name)

        conf_file = self._conf_dir / "redis" / "redis.conf"
        data_dir = self._clp_config.data_directory / component_name
        logs_dir = self._clp_config.logs_directory / component_name
        validate_redis_config(self._clp_config, conf_file, data_dir, logs_dir)

        resolved_data_dir = resolve_host_path_in_container(data_dir)
        resolved_logs_dir = resolve_host_path_in_container(logs_dir)

        resolved_data_dir.mkdir(exist_ok=True, parents=True)
        resolved_logs_dir.mkdir(exist_ok=True, parents=True)
        _chown_paths_if_root(resolved_data_dir, resolved_logs_dir)

        env_vars = EnvVarsDict()

        # Backend databases
        env_vars |= {
            "CLP_REDIS_BACKEND_DB_COMPRESSION": str(
                self._clp_config.redis.compression_backend_database
            ),
            "CLP_REDIS_BACKEND_DB_QUERY": str(self._clp_config.redis.query_backend_database),
        }

        # Paths
        env_vars |= {
            "CLP_REDIS_CONF_FILE_HOST": str(conf_file),
            "CLP_REDIS_DATA_DIR_HOST": str(data_dir),
            "CLP_REDIS_LOGS_DIR_HOST": str(logs_dir),
        }

        return env_vars

    def _set_up_env_for_redis(self) -> EnvVarsDict:
        """
        Sets up environment variables for the Redis component.

        :return: Dictionary of environment variables necessary to launch the component.
        """
        component_name = REDIS_COMPONENT_NAME
        logger.info(f"Setting up environment for {component_name}...")

        env_vars = EnvVarsDict()

        # Connection config
        env_vars |= {
            "CLP_REDIS_HOST": _get_ip_from_hostname(self._clp_config.redis.host),
            "CLP_REDIS_PORT": str(self._clp_config.redis.port),
        }

        # Credentials
        env_vars |= {
            "CLP_REDIS_PASS": self._clp_config.redis.password,
        }

        return env_vars

    def _set_up_env_for_results_cache_bundling(self) -> EnvVarsDict:
        """
        Sets up environment variables and directories for bundling the results cache component.

        :return: Dictionary of environment variables necessary to bundle the component.
        """
        component_name = RESULTS_CACHE_COMPONENT_NAME

        if BundledService.RESULTS_CACHE not in self._clp_config.bundled:
            logger.info(
                "%s is not included in the 'bundled' configuration, skipping service bundling...",
                component_name,
            )
            # Bundling
            return EnvVarsDict({"CLP_RESULTS_CACHE_ENABLED": "0"})

        logger.info("Setting up environment for bundling %s...", component_name)

        conf_file = self._conf_dir / "mongo" / "mongod.conf"
        data_dir = self._clp_config.data_directory / component_name
        logs_dir = self._clp_config.logs_directory / component_name
        validate_results_cache_config(self._clp_config, conf_file, data_dir, logs_dir)

        resolved_data_dir = resolve_host_path_in_container(data_dir)
        resolved_logs_dir = resolve_host_path_in_container(logs_dir)

        resolved_data_dir.mkdir(exist_ok=True, parents=True)
        resolved_logs_dir.mkdir(exist_ok=True, parents=True)
        _chown_paths_if_root(resolved_data_dir, resolved_logs_dir)

        env_vars = EnvVarsDict()

        # Collections
        env_vars |= {
            "CLP_RESULTS_CACHE_STREAM_COLLECTION_NAME": (
                self._clp_config.results_cache.stream_collection_name
            ),
        }
        # Paths
        env_vars |= {
            "CLP_RESULTS_CACHE_CONF_FILE_HOST": str(conf_file),
            "CLP_RESULTS_CACHE_DATA_DIR_HOST": str(data_dir),
            "CLP_RESULTS_CACHE_LOGS_DIR_HOST": str(logs_dir),
        }

        return env_vars

    def _set_up_env_for_results_cache(self) -> EnvVarsDict:
        """
        Sets up environment variables for the results cache (MongoDB) component.

        :return: Dictionary of environment variables necessary to launch the component.
        """
        component_name = RESULTS_CACHE_COMPONENT_NAME
        logger.info(f"Setting up environment for {component_name}...")

        env_vars = EnvVarsDict()

        # Connection config
        env_vars |= {
            "CLP_RESULTS_CACHE_DB_NAME": self._clp_config.results_cache.db_name,
            "CLP_RESULTS_CACHE_HOST": _get_ip_from_hostname(self._clp_config.results_cache.host),
            "CLP_RESULTS_CACHE_PORT": str(self._clp_config.results_cache.port),
        }

        return env_vars

    def _set_up_env_for_compression_scheduler(self) -> EnvVarsDict:
        """
        Sets up environment variables and files for the compression scheduler component.

        :return: Dictionary of environment variables necessary to launch the component.
        """
        component_name = COMPRESSION_SCHEDULER_COMPONENT_NAME
        logger.info(f"Setting up environment for {component_name}...")

        logs_dir = self._clp_config.logs_directory / component_name
        resolved_logs_dir = resolve_host_path_in_container(logs_dir)
        resolved_logs_dir.mkdir(parents=True, exist_ok=True)

        env_vars = EnvVarsDict()

        # Logging config
        env_vars |= {
            "CLP_COMPRESSION_SCHEDULER_LOGGING_LEVEL": (
                self._clp_config.compression_scheduler.logging_level
            ),
        }

        return env_vars

    def _set_up_env_for_query_scheduler(self) -> EnvVarsDict:
        """
        Sets up environment variables and files for the query scheduler component.

        :return: Dictionary of environment variables necessary to launch the component.
        """
        component_name = QUERY_SCHEDULER_COMPONENT_NAME
        logger.info(f"Setting up environment for {component_name}...")

        logs_dir = self._clp_config.logs_directory / component_name
        resolved_logs_dir = resolve_host_path_in_container(logs_dir)
        resolved_logs_dir.mkdir(parents=True, exist_ok=True)

        env_vars = EnvVarsDict()

        # Logging config
        env_vars |= {
            "CLP_QUERY_SCHEDULER_LOGGING_LEVEL": self._clp_config.query_scheduler.logging_level,
        }

        return env_vars

    def _set_up_env_for_compression_worker(self, num_workers: int) -> EnvVarsDict:
        """
        Sets up environment variables for the compression worker component.

        :param num_workers: Number of worker processes to run.
        :return: Dictionary of environment variables necessary to launch the component.
        """
        component_name = COMPRESSION_WORKER_COMPONENT_NAME
        logger.info(f"Setting up environment for {component_name}...")

        logs_dir = self._clp_config.logs_directory / component_name
        resolved_logs_dir = resolve_host_path_in_container(logs_dir)
        resolved_logs_dir.mkdir(parents=True, exist_ok=True)

        env_vars = EnvVarsDict()

        # Logging config
        env_vars |= {
            "CLP_COMPRESSION_WORKER_LOGGING_LEVEL": (
                self._clp_config.compression_worker.logging_level
            ),
        }

        # Resources
        env_vars |= {
            "CLP_COMPRESSION_WORKER_CONCURRENCY": str(num_workers),
        }

        return env_vars

    def _set_up_env_for_query_worker(self, num_workers: int) -> EnvVarsDict:
        """
        Sets up environment variables for the query worker component.

        :param num_workers: Number of worker processes to run.
        :return: Dictionary of environment variables necessary to launch the component.
        """
        component_name = QUERY_WORKER_COMPONENT_NAME
        logger.info(f"Setting up environment for {component_name}...")

        logs_dir = self._clp_config.logs_directory / component_name
        resolved_logs_dir = resolve_host_path_in_container(logs_dir)
        resolved_logs_dir.mkdir(parents=True, exist_ok=True)

        env_vars = EnvVarsDict()

        # Logging config
        env_vars |= {
            "CLP_QUERY_WORKER_LOGGING_LEVEL": self._clp_config.query_worker.logging_level,
        }

        # Resources
        env_vars |= {
            "CLP_QUERY_WORKER_CONCURRENCY": str(num_workers),
        }

        return env_vars

    def _set_up_env_for_reducer(self, num_workers: int) -> EnvVarsDict:
        """
        Sets up environment variables for the reducer component.

        :param num_workers: Number of worker processes to run.
        :return: Dictionary of environment variables necessary to launch the component.
        """
        component_name = REDUCER_COMPONENT_NAME
        logger.info(f"Setting up environment for {component_name}...")

        logs_dir = self._clp_config.logs_directory / component_name
        resolved_logs_dir = resolve_host_path_in_container(logs_dir)
        resolved_logs_dir.mkdir(parents=True, exist_ok=True)

        env_vars = EnvVarsDict()

        # Logging config
        env_vars |= {
            "CLP_REDUCER_LOGGING_LEVEL": self._clp_config.reducer.logging_level,
        }

        # Resources
        env_vars |= {
            "CLP_REDUCER_CONCURRENCY": str(num_workers),
            "CLP_REDUCER_UPSERT_INTERVAL": str(self._clp_config.reducer.upsert_interval),
        }

        return env_vars

    def _set_up_env_for_api_server(self) -> EnvVarsDict:
        """
        Sets up environment variables and directories for the API server component.

        :return: Dictionary of environment variables necessary to launch the component.
        """
        component_name = API_SERVER_COMPONENT_NAME

        logger.info(f"Setting up environment for {component_name}...")

        logs_dir = self._clp_config.logs_directory / component_name
        resolved_logs_dir = resolve_host_path_in_container(logs_dir)
        resolved_logs_dir.mkdir(parents=True, exist_ok=True)

        env_vars = EnvVarsDict()

        # Connection config
        env_vars |= {
            "CLP_API_SERVER_HOST": _get_ip_from_hostname(self._clp_config.api_server.host),
            "CLP_API_SERVER_PORT": str(self._clp_config.api_server.port),
        }

        return env_vars

    def _set_up_env_for_webui(self, container_clp_config: ClpConfig) -> EnvVarsDict:
        """
        Sets up environment variables and settings for the Web UI component.

        :param container_clp_config: CLP configuration inside the containers.
        :return: Dictionary of environment variables necessary to launch the component.
        """
        component_name = WEBUI_COMPONENT_NAME
        logger.info(f"Setting up environment for {component_name}...")

        container_webui_dir = CONTAINER_CLP_HOME / "var" / "www" / "webui"
        client_settings_json_path = (
            self._clp_home / "var" / "www" / "webui" / "client" / "settings.json"
        )
        server_settings_json_path = (
            self._clp_home / "var" / "www" / "webui" / "server" / "dist" / "settings.json"
        )
        validate_webui_config(
            self._clp_config,
            client_settings_json_path,
            server_settings_json_path,
        )

        # Read, update, and write back client's and server's settings.json
        clp_db_connection_params = self._clp_config.database.get_clp_connection_params_and_type(
            True
        )
        table_prefix = clp_db_connection_params["table_prefix"]
        if StorageEngine.CLP_S == self._clp_config.package.storage_engine:
            archives_table_name = ""
            files_table_name = ""
        else:
            archives_table_name = get_archives_table_name(table_prefix, None)
            files_table_name = get_files_table_name(table_prefix, None)

        client_settings_json_updates = {
            "ClpStorageEngine": self._clp_config.package.storage_engine,
            "ClpQueryEngine": self._clp_config.package.query_engine,
            "LogsInputType": self._clp_config.logs_input.type,
            "MongoDbSearchResultsMetadataCollectionName": (
                self._clp_config.webui.results_metadata_collection_name
            ),
            "SqlDbClpArchivesTableName": archives_table_name,
            "SqlDbClpDatasetsTableName": get_datasets_table_name(table_prefix),
            "SqlDbClpFilesTableName": files_table_name,
            "SqlDbClpTablePrefix": table_prefix,
            "SqlDbCompressionJobsTableName": COMPRESSION_JOBS_TABLE_NAME,
        }
        resolved_client_settings_json_path = resolve_host_path_in_container(
            client_settings_json_path
        )
        client_settings_json = self._read_and_update_settings_json(
            resolved_client_settings_json_path, client_settings_json_updates
        )
        with open(resolved_client_settings_json_path, "w") as client_settings_json_file:
            client_settings_json_file.write(json.dumps(client_settings_json))

        server_settings_json_updates = {
            "SqlDbHost": container_clp_config.database.host,
            "SqlDbPort": container_clp_config.database.port,
            "SqlDbName": self._clp_config.database.name,
            "SqlDbQueryJobsTableName": QUERY_JOBS_TABLE_NAME,
            "MongoDbHost": container_clp_config.results_cache.host,
            "MongoDbPort": container_clp_config.results_cache.port,
            "MongoDbName": self._clp_config.results_cache.db_name,
            "MongoDbSearchResultsMetadataCollectionName": (
                self._clp_config.webui.results_metadata_collection_name
            ),
            "MongoDbStreamFilesCollectionName": (
                self._clp_config.results_cache.stream_collection_name
            ),
            "ClientDir": str(container_webui_dir / "client"),
            "LogViewerDir": str(container_webui_dir / "yscope-log-viewer"),
            "StreamTargetUncompressedSize": self._clp_config.stream_output.target_uncompressed_size,
            "ClpQueryEngine": self._clp_config.package.query_engine,
        }

        stream_storage = self._clp_config.stream_output.storage
        if StorageType.S3 == stream_storage.type:
            s3_config = stream_storage.s3_config
            server_settings_json_updates["StreamFilesDir"] = None
            server_settings_json_updates["StreamFilesS3Region"] = s3_config.region_code
            server_settings_json_updates["StreamFilesS3PathPrefix"] = (
                f"{s3_config.bucket}/{s3_config.key_prefix}"
            )
            auth = s3_config.aws_authentication
            if AwsAuthType.profile == auth.type:
                server_settings_json_updates["StreamFilesS3Profile"] = auth.profile
            else:
                server_settings_json_updates["StreamFilesS3Profile"] = None
        elif StorageType.FS == stream_storage.type:
            server_settings_json_updates["StreamFilesDir"] = str(
                container_clp_config.stream_output.get_directory()
            )
            server_settings_json_updates["StreamFilesS3Region"] = None
            server_settings_json_updates["StreamFilesS3PathPrefix"] = None
            server_settings_json_updates["StreamFilesS3Profile"] = None

        query_engine = self._clp_config.package.query_engine
        if QueryEngine.PRESTO == query_engine:
            server_settings_json_updates["PrestoHost"] = container_clp_config.presto.host
            server_settings_json_updates["PrestoPort"] = container_clp_config.presto.port
        else:
            server_settings_json_updates["PrestoHost"] = None
            server_settings_json_updates["PrestoPort"] = None

        resolved_server_settings_json_path = resolve_host_path_in_container(
            server_settings_json_path
        )
        server_settings_json = self._read_and_update_settings_json(
            resolved_server_settings_json_path, server_settings_json_updates
        )
        with open(resolved_server_settings_json_path, "w") as settings_json_file:
            settings_json_file.write(json.dumps(server_settings_json))

        env_vars = EnvVarsDict()

        # Connection config
        env_vars |= {
            "CLP_WEBUI_HOST": _get_ip_from_hostname(self._clp_config.webui.host),
            "CLP_WEBUI_PORT": str(self._clp_config.webui.port),
        }

        # Security config
        env_vars |= {
            "CLP_WEBUI_RATE_LIMIT": str(self._clp_config.webui.rate_limit),
        }

        return env_vars

    def _set_up_env_for_mcp_server(self) -> EnvVarsDict:
        """
        Sets up environment variables and directories for the MCP server component.

        :return: Dictionary of environment variables necessary to launch the component.
        """
        component_name = MCP_SERVER_COMPONENT_NAME
        if self._clp_config.mcp_server is None:
            logger.info(f"The MCP Server is not configured, skipping {component_name} creation...")
            return EnvVarsDict()
        logger.info(f"Setting up environment for {component_name}...")

        logs_dir = self._clp_config.logs_directory / component_name
        validate_mcp_server_config(self._clp_config, logs_dir)

        resolved_logs_dir = resolve_host_path_in_container(logs_dir)
        resolved_logs_dir.mkdir(parents=True, exist_ok=True)

        env_vars = EnvVarsDict()

        # Service enablement
        env_vars |= {
            "CLP_MCP_SERVER_ENABLED": "1",
        }

        # Connection config
        env_vars |= {
            "CLP_MCP_HOST": _get_ip_from_hostname(self._clp_config.mcp_server.host),
            "CLP_MCP_PORT": str(self._clp_config.mcp_server.port),
        }

        # Logging config
        env_vars |= {
            "CLP_MCP_LOGGING_LEVEL": self._clp_config.mcp_server.logging_level,
        }

        return env_vars

    def _set_up_env_for_garbage_collector(self) -> EnvVarsDict:
        """
        Sets up environment variables for the garbage collector component.

        :return: Dictionary of environment variables necessary to launch the component.
        """
        component_name = GARBAGE_COLLECTOR_COMPONENT_NAME
        if not is_retention_period_configured(self._clp_config):
            logger.info(
                f"Retention period is not configured, skipping {component_name} creation..."
            )
            return EnvVarsDict(
                {
                    "CLP_GARBAGE_COLLECTOR_ENABLED": "0",
                }
            )

        logger.info(f"Setting up environment for {component_name}...")

        logs_dir = self._clp_config.logs_directory / component_name
        resolved_logs_dir = resolve_host_path_in_container(logs_dir)
        resolved_logs_dir.mkdir(parents=True, exist_ok=True)

        env_vars = EnvVarsDict()

        # Logging config
        env_vars |= {
            "CLP_GARBAGE_COLLECTOR_LOGGING_LEVEL": self._clp_config.garbage_collector.logging_level
        }

        return env_vars

    def _read_and_update_settings_json(
        self, settings_file_path: pathlib.Path, updates: dict[str, Any]
    ) -> dict[str, Any]:
        """
        Reads and updates a settings JSON file.

        :param settings_file_path:
        :param updates:
        """
        with open(settings_file_path, "r") as settings_json_file:
            settings_object = json.loads(settings_json_file.read())
        self._update_settings_object("", settings_object, updates)

        return settings_object

    def _update_settings_object(
        self,
        parent_key_prefix: str,
        settings: dict[str, Any],
        updates: dict[str, Any],
    ) -> None:
        """
        Recursively updates the given settings object with the values from `updates`.

        :param parent_key_prefix: The prefix for keys at this level in the settings dictionary.
        :param settings: The settings to update.
        :param updates: The updates.
        :raise ValueError: If a key in `updates` doesn't exist in `settings`.
        """
        for key, value in updates.items():
            if key not in settings:
                error_msg = (
                    f"{parent_key_prefix}{key} is not a valid configuration key for the webui."
                )
                raise ValueError(error_msg)
            if isinstance(value, dict):
                self._update_settings_object(f"{parent_key_prefix}{key}.", settings[key], value)
            else:
                settings[key] = value


class DockerComposeController(BaseController):
    """
    Controller for orchestrating CLP components using Docker Compose.
    """

    def __init__(self, clp_config: ClpConfig, instance_id: str) -> None:
        self._project_name = f"clp-package-{instance_id}"
        super().__init__(clp_config)

    def set_up_env(self) -> None:
        # Generate container-specific config.
        container_clp_config = generate_docker_compose_container_config(self._clp_config)
        num_workers = self._get_num_workers()
        dump_shared_container_config(container_clp_config, self._clp_config)

        env_vars = EnvVarsDict()

        # Credentials
        if self._clp_config.stream_output.storage.type == StorageType.S3:
            stream_output_aws_auth = (
                self._clp_config.stream_output.storage.s3_config.aws_authentication
            )
            if stream_output_aws_auth.type == AwsAuthType.credentials:
                env_vars |= {
                    "CLP_STREAM_OUTPUT_AWS_ACCESS_KEY_ID": (
                        stream_output_aws_auth.credentials.access_key_id
                    ),
                    "CLP_STREAM_OUTPUT_AWS_SECRET_ACCESS_KEY": (
                        stream_output_aws_auth.credentials.secret_access_key
                    ),
                }

        # Identity config
        env_vars |= {
            "CLP_FIRST_PARTY_SERVICE_UID_GID": DEFAULT_UID_GID,
            "CLP_THIRD_PARTY_SERVICE_UID_GID": (
                THIRD_PARTY_SERVICE_UID_GID if os.geteuid() == 0 else DEFAULT_UID_GID
            ),
        }

        # Package config
        env_vars |= {
            "CLP_PACKAGE_CONTAINER_IMAGE_REF": self._clp_config.container_image_ref,
            "CLP_PACKAGE_STORAGE_ENGINE": self._clp_config.package.storage_engine,
        }

        # Paths
        aws_config_dir = self._clp_config.aws_config_directory
        env_vars |= {
            "CLP_AWS_CONFIG_DIR_HOST": (None if aws_config_dir is None else str(aws_config_dir)),
            "CLP_DATA_DIR_HOST": str(self._clp_config.data_directory),
            "CLP_LOGS_DIR_HOST": str(self._clp_config.logs_directory),
            "CLP_TMP_DIR_HOST": str(self._clp_config.tmp_directory),
        }

        # Input config
        if self._clp_config.logs_input.type == StorageType.FS:
            env_vars["CLP_LOGS_INPUT_DIR_CONTAINER"] = str(
                container_clp_config.logs_input.directory
            )
            env_vars["CLP_LOGS_INPUT_DIR_HOST"] = str(self._clp_config.logs_input.directory)

        # Output config
        archive_output_dir_str = str(self._clp_config.archive_output.get_directory())
        stream_output_dir_str = str(self._clp_config.stream_output.get_directory())
        if self._clp_config.archive_output.storage.type == StorageType.FS:
            env_vars["CLP_ARCHIVE_OUTPUT_DIR_HOST"] = archive_output_dir_str
        if self._clp_config.archive_output.storage.type == StorageType.S3:
            env_vars["CLP_STAGED_ARCHIVE_OUTPUT_DIR_HOST"] = archive_output_dir_str
        if self._clp_config.stream_output.storage.type == StorageType.FS:
            env_vars["CLP_STREAM_OUTPUT_DIR_HOST"] = stream_output_dir_str
        if self._clp_config.stream_output.storage.type == StorageType.S3:
            env_vars["CLP_STAGED_STREAM_OUTPUT_DIR_HOST"] = stream_output_dir_str

        # Component-specific config
        env_vars |= self._set_up_env_for_database_bundling()
        env_vars |= self._set_up_env_for_queue_bundling()
        env_vars |= self._set_up_env_for_redis_bundling()
        env_vars |= self._set_up_env_for_results_cache_bundling()
        env_vars |= self._set_up_env_for_database()
        env_vars |= self._set_up_env_for_queue()
        env_vars |= self._set_up_env_for_redis()
        env_vars |= self._set_up_env_for_results_cache()
        env_vars |= self._set_up_env_for_compression_scheduler()
        env_vars |= self._set_up_env_for_query_scheduler()
        env_vars |= self._set_up_env_for_compression_worker(num_workers)
        env_vars |= self._set_up_env_for_query_worker(num_workers)
        env_vars |= self._set_up_env_for_reducer(num_workers)
        env_vars |= self._set_up_env_for_api_server()
        env_vars |= self._set_up_env_for_webui(container_clp_config)
        env_vars |= self._set_up_env_for_mcp_server()
        env_vars |= self._set_up_env_for_garbage_collector()

        # Write the environment variables to the `.env` file.
        with open(f"{self._clp_home}/.env", "w") as env_file:
            for key, value in env_vars.items():
                if value is None:
                    continue
                env_file.write(f"{key}={value}\n")

    def start(self) -> None:
        """
        Starts CLP's components using Docker Compose.

        :raise: Propagates `check_docker_dependencies`'s exceptions.
        :raise: Propagates `subprocess.run`'s exceptions.
        """
        check_docker_dependencies(
            should_compose_project_be_running=False, project_name=self._project_name
        )

        deployment_type = self._clp_config.get_deployment_type()
        logger.info(f"Starting CLP using Docker Compose ({deployment_type} deployment)...")

        cmd = ["docker", "compose", "--project-name", self._project_name]
        cmd += ["--file", self._get_docker_file_name()]
        cmd += ["up", "--detach", "--wait"]
        subprocess.run(
            cmd,
            cwd=self._clp_home,
            check=True,
        )
        logger.info("Started CLP.")

    def stop(self) -> None:
        """
        Stops CLP components deployed via Docker Compose.

        :raise: Propagates `subprocess.run`'s exceptions.
        """
        try:
            check_docker_dependencies(
                should_compose_project_be_running=True, project_name=self._project_name
            )
        except DockerComposeProjectNotRunningError:
            logger.info(
                "Docker Compose project '%s' is not running. Nothing to stop.",
                self._project_name,
            )
            return
        except DockerDependencyError as e:
            logger.warning(
                'Docker dependencies check failed: "%s". Attempting to stop CLP containers '
                "anyway...",
                e,
            )
        else:
            logger.info("Stopping all CLP containers using Docker Compose...")

        subprocess.run(
            ["docker", "compose", "--project-name", self._project_name, "down"],
            cwd=self._clp_home,
            check=True,
        )
        logger.info("Stopped CLP.")

    @staticmethod
    def _get_num_workers() -> int:
        """
        :return: Number of worker processes to run.
        """
        # This will change when we move from single to multi-container workers. See y-scope/clp#1424
        return max(1, multiprocessing.cpu_count() // 2)

    def _get_docker_file_name(self) -> str:
        """
        :return: The Docker Compose file name to use based on the config.
        """
        deployment_type = self._clp_config.get_deployment_type()
        if deployment_type == DeploymentType.BASE:
            return "docker-compose-base.yaml"
        return "docker-compose.yaml"


def get_or_create_instance_id(clp_config: ClpConfig) -> str:
    """
    Gets or creates a unique instance ID for this CLP instance.

    :param clp_config:
    :return: The instance ID.
    """
    instance_id_file_path = clp_config.logs_directory / "instance-id"
    resolved_instance_id_file_path = resolve_host_path_in_container(instance_id_file_path)

    if resolved_instance_id_file_path.exists():
        with open(resolved_instance_id_file_path, "r") as f:
            instance_id = f.readline()
    else:
        instance_id = str(uuid.uuid4())[-4:]
        with open(resolved_instance_id_file_path, "w") as f:
            f.write(instance_id)

    return instance_id


def _chown_paths_if_root(*paths: pathlib.Path) -> None:
    """
    Changes ownership of the given paths to the default service container user/group IDs if the
    current process is running as root.

    :param paths:
    """
    if os.getuid() != 0:
        return
    for path in paths:
        _chown_recursively(path, THIRD_PARTY_SERVICE_UID, THIRD_PARTY_SERVICE_GID)


def _chown_recursively(
    path: pathlib.Path,
    user_id: int,
    group_id: int,
) -> None:
    """
    Recursively changes the owner of the given path to the given user ID and group ID.

    :param path:
    :param user_id:
    :param group_id:
    """
    chown_cmd = ["chown", "--recursive", f"{user_id}:{group_id}", str(path)]
    subprocess.run(chown_cmd, stdout=subprocess.DEVNULL, check=True)


def _get_ip_from_hostname(hostname: str) -> str:
    """
    Resolves a hostname to an IPv4 IP address.

    :param hostname:
    :return: The resolved IP address.
    """
    return socket.gethostbyname(hostname)<|MERGE_RESOLUTION|>--- conflicted
+++ resolved
@@ -13,12 +13,9 @@
 from clp_py_utils.clp_config import (
     API_SERVER_COMPONENT_NAME,
     AwsAuthType,
-<<<<<<< HEAD
     CLP_DB_ADMIN_PASS_ENV_VAR_NAME,
     CLP_DB_ADMIN_USER_ENV_VAR_NAME,
-=======
     BundledService,
->>>>>>> e6d7a58e
     CLP_DB_PASS_ENV_VAR_NAME,
     CLP_DB_ROOT_PASS_ENV_VAR_NAME,
     CLP_DB_ROOT_USER_ENV_VAR_NAME,
@@ -151,27 +148,6 @@
 
         env_vars = EnvVarsDict()
 
-<<<<<<< HEAD
-        # Connection config
-        env_vars |= {
-            "CLP_DB_HOST": _get_ip_from_hostname(self._clp_config.database.host),
-            "CLP_DB_NAME": self._clp_config.database.name,
-            "CLP_DB_PORT": str(self._clp_config.database.port),
-        }
-
-        # Credentials
-        credentials = self._clp_config.database.credentials
-        env_vars |= {
-            CLP_DB_ROOT_PASS_ENV_VAR_NAME: credentials[ClpDbUserType.ROOT].password,
-            CLP_DB_ROOT_USER_ENV_VAR_NAME: credentials[ClpDbUserType.ROOT].username,
-            CLP_DB_ADMIN_PASS_ENV_VAR_NAME: credentials[ClpDbUserType.ADMIN].password,
-            CLP_DB_ADMIN_USER_ENV_VAR_NAME: credentials[ClpDbUserType.ADMIN].username,
-            CLP_DB_PASS_ENV_VAR_NAME: credentials[ClpDbUserType.CLP].password,
-            CLP_DB_USER_ENV_VAR_NAME: credentials[ClpDbUserType.CLP].username,
-        }
-
-=======
->>>>>>> e6d7a58e
         # Paths
         env_vars |= {
             "CLP_DB_CONF_LOGGING_FILE_HOST": str(conf_logging_file),
@@ -211,6 +187,8 @@
         # Credentials
         credentials = self._clp_config.database.credentials
         env_vars |= {
+            CLP_DB_ADMIN_PASS_ENV_VAR_NAME: credentials[ClpDbUserType.ADMIN].password,
+            CLP_DB_ADMIN_USER_ENV_VAR_NAME: credentials[ClpDbUserType.ADMIN].username,
             CLP_DB_PASS_ENV_VAR_NAME: credentials[ClpDbUserType.CLP].password,
             CLP_DB_ROOT_PASS_ENV_VAR_NAME: credentials[ClpDbUserType.ROOT].password,
             CLP_DB_ROOT_USER_ENV_VAR_NAME: credentials[ClpDbUserType.ROOT].username,
