import json
import logging
import multiprocessing
import os
import pathlib
import socket
import stat
import subprocess
import uuid
from abc import ABC, abstractmethod
from typing import Any, Optional

from clp_py_utils.clp_config import (
    AwsAuthType,
    CLPConfig,
    COMPRESSION_JOBS_TABLE_NAME,
    COMPRESSION_SCHEDULER_COMPONENT_NAME,
    COMPRESSION_WORKER_COMPONENT_NAME,
    DB_COMPONENT_NAME,
    DeploymentType,
    GARBAGE_COLLECTOR_COMPONENT_NAME,
    MCP_SERVER_COMPONENT_NAME,
    OrchestrationType,
    QUERY_JOBS_TABLE_NAME,
    QUERY_SCHEDULER_COMPONENT_NAME,
    QUERY_WORKER_COMPONENT_NAME,
    QueryEngine,
    QUEUE_COMPONENT_NAME,
    REDIS_COMPONENT_NAME,
    REDUCER_COMPONENT_NAME,
    RESULTS_CACHE_COMPONENT_NAME,
    SPIDER_SCHEDULER_COMPONENT_NAME,
    StorageEngine,
    StorageType,
    WEBUI_COMPONENT_NAME,
)
from clp_py_utils.clp_metadata_db_utils import (
    get_archives_table_name,
    get_datasets_table_name,
    get_files_table_name,
)

from clp_package_utils.general import (
    check_docker_dependencies,
    CONTAINER_CLP_HOME,
    DockerComposeProjectNotRunningError,
    DockerDependencyError,
    dump_shared_container_config,
    generate_docker_compose_container_config,
    get_clp_home,
    is_retention_period_configured,
    validate_db_config,
    validate_mcp_server_config,
    validate_queue_config,
    validate_redis_config,
    validate_results_cache_config,
    validate_webui_config,
)

LOG_FILE_ACCESS_MODE = stat.S_IRUSR | stat.S_IWUSR | stat.S_IRGRP | stat.S_IROTH

DEFAULT_UID_GID = f"{os.getuid()}:{os.getgid()}"
THIRD_PARTY_SERVICE_UID = 999
THIRD_PARTY_SERVICE_GID = 999
THIRD_PARTY_SERVICE_UID_GID = f"{THIRD_PARTY_SERVICE_UID}:{THIRD_PARTY_SERVICE_GID}"

logger = logging.getLogger(__name__)


class EnvVarsDict(dict[str, Optional[str]]):
    def __ior__(self, other: "EnvVarsDict") -> "EnvVarsDict":
        """
        Overloads the `|=` operator for static type checking on `other`.
        """
        super().__ior__(other)
        return self


class BaseController(ABC):
    """
    Base controller for orchestrating CLP components. Derived classes should implement any
    orchestrator-specific logic. This class provides common logic for preparing environment
    variables, directories, and configuration files for each component.
    """

    def __init__(self, clp_config: CLPConfig) -> None:
        self._clp_config = clp_config
        self._clp_home = get_clp_home()
        self._conf_dir = self._clp_home / "etc"

    @abstractmethod
    def set_up_env(self) -> None:
        """
        Sets up all components to run by preparing environment variables, directories, and
        configuration files.
        """

    @abstractmethod
    def start(self) -> None:
        """
        Starts the components.
        """

    @abstractmethod
    def stop(self) -> None:
        """
        Stops the components.
        """

    def _set_up_env_for_database(self) -> EnvVarsDict:
        """
        Sets up environment variables and directories for the database component.

        :return: Dictionary of environment variables necessary to launch the component.
        """
        component_name = DB_COMPONENT_NAME
        logger.info(f"Setting up environment for {component_name}...")

        conf_logging_file = self._conf_dir / "mysql" / "conf.d" / "logging.cnf"
        data_dir = self._clp_config.data_directory / component_name
        logs_dir = self._clp_config.logs_directory / component_name
        validate_db_config(self._clp_config, conf_logging_file, data_dir, logs_dir)

        data_dir.mkdir(exist_ok=True, parents=True)
        logs_dir.mkdir(exist_ok=True, parents=True)
        _chown_paths_if_root(data_dir, logs_dir)

        env_vars = EnvVarsDict()

        # Connection config
        env_vars |= {
            "CLP_DB_HOST": _get_ip_from_hostname(self._clp_config.database.host),
            "CLP_DB_NAME": self._clp_config.database.name,
            "CLP_DB_PORT": str(self._clp_config.database.port),
        }

        # Credentials
        env_vars |= {
            "CLP_DB_PASS": self._clp_config.database.password,
            "CLP_DB_USER": self._clp_config.database.username,
        }

        # Paths
        env_vars |= {
            "CLP_DB_CONF_LOGGING_FILE_HOST": str(conf_logging_file),
            "CLP_DB_DATA_DIR_HOST": str(data_dir),
            "CLP_DB_LOGS_DIR_HOST": str(logs_dir),
        }

        # Runtime config
        env_vars |= {
            "CLP_DB_CONTAINER_IMAGE_REF": (
                "mysql:8.0.23" if self._clp_config.database.type == "mysql" else "mariadb:10-jammy"
            ),
        }

        return env_vars

    def _set_up_env_for_queue(self) -> EnvVarsDict:
        """
        Sets up environment variables and directories for the message queue component.

        :return: Dictionary of environment variables necessary to launch the component.
        """
        component_name = QUEUE_COMPONENT_NAME
        logger.info(f"Setting up environment for {component_name}...")

        logs_dir = self._clp_config.logs_directory / component_name
        validate_queue_config(self._clp_config, logs_dir)

        logs_dir.mkdir(exist_ok=True, parents=True)
        _chown_paths_if_root(logs_dir)

        env_vars = EnvVarsDict()

        # Connection config
        env_vars |= {
            "CLP_QUEUE_HOST": _get_ip_from_hostname(self._clp_config.queue.host),
            "CLP_QUEUE_PORT": str(self._clp_config.queue.port),
        }

        # Credentials
        env_vars |= {
            "CLP_QUEUE_PASS": self._clp_config.queue.password,
            "CLP_QUEUE_USER": self._clp_config.queue.username,
        }

        # Paths
        env_vars |= {
            "CLP_QUEUE_LOGS_DIR_HOST": str(logs_dir),
        }

        return env_vars

    def _set_up_env_for_redis(self) -> EnvVarsDict:
        """
        Sets up environment variables and directories for the Redis component.

        :return: Dictionary of environment variables necessary to launch the component.
        """
        component_name = REDIS_COMPONENT_NAME
        logger.info(f"Setting up environment for {component_name}...")

        conf_file = self._conf_dir / "redis" / "redis.conf"
        data_dir = self._clp_config.data_directory / component_name
        logs_dir = self._clp_config.logs_directory / component_name
        validate_redis_config(self._clp_config, conf_file, data_dir, logs_dir)

        data_dir.mkdir(exist_ok=True, parents=True)
        logs_dir.mkdir(exist_ok=True, parents=True)
        _chown_paths_if_root(data_dir, logs_dir)

        env_vars = EnvVarsDict()

        # Backend databases
        env_vars |= {
            "CLP_REDIS_BACKEND_DB_COMPRESSION": str(
                self._clp_config.redis.compression_backend_database
            ),
            "CLP_REDIS_BACKEND_DB_QUERY": str(self._clp_config.redis.query_backend_database),
        }

        # Connection config
        env_vars |= {
            "CLP_REDIS_HOST": _get_ip_from_hostname(self._clp_config.redis.host),
            "CLP_REDIS_PORT": str(self._clp_config.redis.port),
        }

        # Credentials
        env_vars |= {
            "CLP_REDIS_PASS": self._clp_config.redis.password,
        }

        # Paths
        env_vars |= {
            "CLP_REDIS_CONF_FILE_HOST": str(conf_file),
            "CLP_REDIS_DATA_DIR_HOST": str(data_dir),
            "CLP_REDIS_LOGS_DIR_HOST": str(logs_dir),
        }

        return env_vars

    def _set_up_env_for_spider_db(self) -> EnvVarsDict:
        """
        Sets up environment variables for the Spider database component.

        :return: Dictionary of environment variables necessary to launch the component.
        """
        component_name = "spider_db"
        logger.info(f"Setting up environment for {component_name}...")

        env_vars = EnvVarsDict()

        # Database
        env_vars |= {
            "SPIDER_DB_URL": self._clp_config.spider_db.get_url(),
        }

        # Credentials
        env_vars |= {
            "SPIDER_DB_USER": self._clp_config.spider_db.username,
            "SPIDER_DB_PASS": self._clp_config.spider_db.password,
        }

        return env_vars

    def _set_up_env_for_spider_scheduler(self) -> EnvVarsDict:
        """
        Sets up environment variables for the Spider database component.

        :return: Dictionary of environment variables necessary to launch the component.
        """
        component_name = SPIDER_SCHEDULER_COMPONENT_NAME
        logger.info(f"Setting up environment for {component_name}...")

        env_vars = EnvVarsDict()

        # Connection config
        env_vars |= {
            "SPIDER_SCHEDULER_HOST": _get_ip_from_hostname(self._clp_config.spider_scheduler.host),
            "SPIDER_SCHEDULER_PORT": str(self._clp_config.spider_scheduler.port),
        }

        return env_vars

    def _set_up_env_for_results_cache(self) -> EnvVarsDict:
        """
        Sets up environment variables and directories for the results cache (MongoDB) component.

        :return: Dictionary of environment variables necessary to launch the component.
        """
        component_name = RESULTS_CACHE_COMPONENT_NAME
        logger.info(f"Setting up environment for {component_name}...")

        conf_file = self._conf_dir / "mongo" / "mongod.conf"
        data_dir = self._clp_config.data_directory / component_name
        logs_dir = self._clp_config.logs_directory / component_name
        validate_results_cache_config(self._clp_config, conf_file, data_dir, logs_dir)

        data_dir.mkdir(exist_ok=True, parents=True)
        logs_dir.mkdir(exist_ok=True, parents=True)
        _chown_paths_if_root(data_dir, logs_dir)

        env_vars = EnvVarsDict()

        # Collections
        env_vars |= {
            "CLP_RESULTS_CACHE_STREAM_COLLECTION_NAME": (
                self._clp_config.results_cache.stream_collection_name
            ),
        }

        # Connection config
        env_vars |= {
            "CLP_RESULTS_CACHE_DB_NAME": self._clp_config.results_cache.db_name,
            "CLP_RESULTS_CACHE_HOST": _get_ip_from_hostname(self._clp_config.results_cache.host),
            "CLP_RESULTS_CACHE_PORT": str(self._clp_config.results_cache.port),
        }

        # Paths
        env_vars |= {
            "CLP_RESULTS_CACHE_CONF_FILE_HOST": str(conf_file),
            "CLP_RESULTS_CACHE_DATA_DIR_HOST": str(data_dir),
            "CLP_RESULTS_CACHE_LOGS_DIR_HOST": str(logs_dir),
        }

        return env_vars

    def _set_up_env_for_compression_scheduler(self) -> EnvVarsDict:
        """
        Sets up environment variables and files for the compression scheduler component.

        :return: Dictionary of environment variables necessary to launch the component.
        """
        component_name = COMPRESSION_SCHEDULER_COMPONENT_NAME
        logger.info(f"Setting up environment for {component_name}...")

        logs_dir = self._clp_config.logs_directory / component_name
        logs_dir.mkdir(parents=True, exist_ok=True)

        env_vars = EnvVarsDict()

        # Logging config
        env_vars |= {
            "CLP_COMPRESSION_SCHEDULER_LOGGING_LEVEL": (
                self._clp_config.compression_scheduler.logging_level
            ),
        }

        return env_vars

    def _set_up_env_for_query_scheduler(self) -> EnvVarsDict:
        """
        Sets up environment variables and files for the query scheduler component.

        :return: Dictionary of environment variables necessary to launch the component.
        """
        component_name = QUERY_SCHEDULER_COMPONENT_NAME
        logger.info(f"Setting up environment for {component_name}...")

        logs_dir = self._clp_config.logs_directory / component_name
        logs_dir.mkdir(parents=True, exist_ok=True)

        env_vars = EnvVarsDict()

        # Logging config
        env_vars |= {
            "CLP_QUERY_SCHEDULER_LOGGING_LEVEL": self._clp_config.query_scheduler.logging_level,
        }

        return env_vars

    def _set_up_env_for_compression_worker(self, num_workers: int) -> EnvVarsDict:
        """
        Sets up environment variables for the compression worker component.

        :param num_workers: Number of worker processes to run.
        :return: Dictionary of environment variables necessary to launch the component.
        """
        component_name = COMPRESSION_WORKER_COMPONENT_NAME
        logger.info(f"Setting up environment for {component_name}...")

        logs_dir = self._clp_config.logs_directory / component_name
        logs_dir.mkdir(parents=True, exist_ok=True)

        env_vars = EnvVarsDict()

        # Logging config
        env_vars |= {
            "CLP_COMPRESSION_WORKER_LOGGING_LEVEL": (
                self._clp_config.compression_worker.logging_level
            ),
        }

        # Resources
        env_vars |= {
            "CLP_COMPRESSION_WORKER_CONCURRENCY": str(num_workers),
        }

        return env_vars

    def _set_up_env_for_query_worker(self, num_workers: int) -> EnvVarsDict:
        """
        Sets up environment variables for the query worker component.

        :param num_workers: Number of worker processes to run.
        :return: Dictionary of environment variables necessary to launch the component.
        """
        component_name = QUERY_WORKER_COMPONENT_NAME
        logger.info(f"Setting up environment for {component_name}...")

        logs_dir = self._clp_config.logs_directory / component_name
        logs_dir.mkdir(parents=True, exist_ok=True)

        env_vars = EnvVarsDict()

        # Logging config
        env_vars |= {
            "CLP_QUERY_WORKER_LOGGING_LEVEL": self._clp_config.query_worker.logging_level,
        }

        # Resources
        env_vars |= {
            "CLP_QUERY_WORKER_CONCURRENCY": str(num_workers),
        }

        return env_vars

    def _set_up_env_for_reducer(self, num_workers: int) -> EnvVarsDict:
        """
        Sets up environment variables for the reducer component.

        :param num_workers: Number of worker processes to run.
        :return: Dictionary of environment variables necessary to launch the component.
        """
        component_name = REDUCER_COMPONENT_NAME
        logger.info(f"Setting up environment for {component_name}...")

        logs_dir = self._clp_config.logs_directory / component_name
        logs_dir.mkdir(parents=True, exist_ok=True)

        env_vars = EnvVarsDict()

        # Logging config
        env_vars |= {
            "CLP_REDUCER_LOGGING_LEVEL": self._clp_config.reducer.logging_level,
        }

        # Resources
        env_vars |= {
            "CLP_REDUCER_CONCURRENCY": str(num_workers),
            "CLP_REDUCER_UPSERT_INTERVAL": str(self._clp_config.reducer.upsert_interval),
        }

        return env_vars

    def _set_up_env_for_webui(self, container_clp_config: CLPConfig) -> EnvVarsDict:
        """
        Sets up environment variables and settings for the Web UI component.

        :param container_clp_config: CLP configuration inside the containers.
        :return: Dictionary of environment variables necessary to launch the component.
        """
        component_name = WEBUI_COMPONENT_NAME
        logger.info(f"Setting up environment for {component_name}...")

        container_webui_dir = CONTAINER_CLP_HOME / "var" / "www" / "webui"
        client_settings_json_path = (
            self._clp_home / "var" / "www" / "webui" / "client" / "settings.json"
        )
        server_settings_json_path = (
            self._clp_home / "var" / "www" / "webui" / "server" / "dist" / "settings.json"
        )
        validate_webui_config(
            self._clp_config, client_settings_json_path, server_settings_json_path
        )

        # Read, update, and write back client's and server's settings.json
        clp_db_connection_params = self._clp_config.database.get_clp_connection_params_and_type(
            True
        )
        table_prefix = clp_db_connection_params["table_prefix"]
        if StorageEngine.CLP_S == self._clp_config.package.storage_engine:
            archives_table_name = ""
            files_table_name = ""
        else:
            archives_table_name = get_archives_table_name(table_prefix, None)
            files_table_name = get_files_table_name(table_prefix, None)

        client_settings_json_updates = {
            "ClpStorageEngine": self._clp_config.package.storage_engine,
            "ClpQueryEngine": self._clp_config.package.query_engine,
            "MongoDbSearchResultsMetadataCollectionName": (
                self._clp_config.webui.results_metadata_collection_name
            ),
            "SqlDbClpArchivesTableName": archives_table_name,
            "SqlDbClpDatasetsTableName": get_datasets_table_name(table_prefix),
            "SqlDbClpFilesTableName": files_table_name,
            "SqlDbClpTablePrefix": table_prefix,
            "SqlDbCompressionJobsTableName": COMPRESSION_JOBS_TABLE_NAME,
        }
        client_settings_json = self._read_and_update_settings_json(
            client_settings_json_path, client_settings_json_updates
        )
        with open(client_settings_json_path, "w") as client_settings_json_file:
            client_settings_json_file.write(json.dumps(client_settings_json))

        server_settings_json_updates = {
            "SqlDbHost": container_clp_config.database.host,
            "SqlDbPort": container_clp_config.database.port,
            "SqlDbName": self._clp_config.database.name,
            "SqlDbQueryJobsTableName": QUERY_JOBS_TABLE_NAME,
            "MongoDbHost": container_clp_config.results_cache.host,
            "MongoDbPort": container_clp_config.results_cache.port,
            "MongoDbName": self._clp_config.results_cache.db_name,
            "MongoDbSearchResultsMetadataCollectionName": (
                self._clp_config.webui.results_metadata_collection_name
            ),
            "MongoDbStreamFilesCollectionName": (
                self._clp_config.results_cache.stream_collection_name
            ),
            "ClientDir": str(container_webui_dir / "client"),
            "LogViewerDir": str(container_webui_dir / "yscope-log-viewer"),
            "StreamTargetUncompressedSize": self._clp_config.stream_output.target_uncompressed_size,
            "ClpQueryEngine": self._clp_config.package.query_engine,
        }

        stream_storage = self._clp_config.stream_output.storage
        if StorageType.S3 == stream_storage.type:
            s3_config = stream_storage.s3_config
            server_settings_json_updates["StreamFilesDir"] = None
            server_settings_json_updates["StreamFilesS3Region"] = s3_config.region_code
            server_settings_json_updates["StreamFilesS3PathPrefix"] = (
                f"{s3_config.bucket}/{s3_config.key_prefix}"
            )
            auth = s3_config.aws_authentication
            if AwsAuthType.profile == auth.type:
                server_settings_json_updates["StreamFilesS3Profile"] = auth.profile
            else:
                server_settings_json_updates["StreamFilesS3Profile"] = None
        elif StorageType.FS == stream_storage.type:
            server_settings_json_updates["StreamFilesDir"] = str(
                container_clp_config.stream_output.get_directory()
            )
            server_settings_json_updates["StreamFilesS3Region"] = None
            server_settings_json_updates["StreamFilesS3PathPrefix"] = None
            server_settings_json_updates["StreamFilesS3Profile"] = None

        query_engine = self._clp_config.package.query_engine
        if QueryEngine.PRESTO == query_engine:
            server_settings_json_updates["PrestoHost"] = container_clp_config.presto.host
            server_settings_json_updates["PrestoPort"] = container_clp_config.presto.port
        else:
            server_settings_json_updates["PrestoHost"] = None
            server_settings_json_updates["PrestoPort"] = None

        server_settings_json = self._read_and_update_settings_json(
            server_settings_json_path, server_settings_json_updates
        )
        with open(server_settings_json_path, "w") as settings_json_file:
            settings_json_file.write(json.dumps(server_settings_json))

        env_vars = EnvVarsDict()

        # Connection config
        env_vars |= {
            "CLP_WEBUI_HOST": _get_ip_from_hostname(self._clp_config.webui.host),
            "CLP_WEBUI_PORT": str(self._clp_config.webui.port),
        }

        # Security config
        env_vars |= {
            "CLP_WEBUI_RATE_LIMIT": str(self._clp_config.webui.rate_limit),
        }

        return env_vars

    def _set_up_env_for_mcp_server(self) -> EnvVarsDict:
        """
        Sets up environment variables and directories for the MCP server component.

        :return: Dictionary of environment variables necessary to launch the component.
        """
        component_name = MCP_SERVER_COMPONENT_NAME
        if self._clp_config.mcp_server is None:
            logger.info(f"The MCP Server is not configured, skipping {component_name} creation...")
            return EnvVarsDict()
        logger.info(f"Setting up environment for {component_name}...")

        logs_dir = self._clp_config.logs_directory / component_name
        validate_mcp_server_config(self._clp_config, logs_dir)
        logs_dir.mkdir(parents=True, exist_ok=True)

        env_vars = EnvVarsDict()

        # Connection config
        env_vars |= {
            "CLP_MCP_HOST": _get_ip_from_hostname(self._clp_config.mcp_server.host),
            "CLP_MCP_PORT": str(self._clp_config.mcp_server.port),
        }

        # Logging config
        env_vars |= {
            "CLP_MCP_LOGGING_LEVEL": self._clp_config.mcp_server.logging_level,
        }

        return env_vars

    def _set_up_env_for_garbage_collector(self) -> EnvVarsDict:
        """
        Sets up environment variables for the garbage collector component.

        :return: Dictionary of environment variables necessary to launch the component.
        """
        component_name = GARBAGE_COLLECTOR_COMPONENT_NAME
        if not is_retention_period_configured(self._clp_config):
            logger.info(
                f"Retention period is not configured, skipping {component_name} creation..."
            )
            return EnvVarsDict(
                {
                    "CLP_GARBAGE_COLLECTOR_ENABLED": "0",
                }
            )

        logger.info(f"Setting up environment for {component_name}...")

        logs_dir = self._clp_config.logs_directory / component_name
        logs_dir.mkdir(parents=True, exist_ok=True)

        env_vars = EnvVarsDict()

        # Logging config
        env_vars |= {
            "CLP_GARBAGE_COLLECTOR_LOGGING_LEVEL": self._clp_config.garbage_collector.logging_level
        }

        return env_vars

    def _read_and_update_settings_json(
        self, settings_file_path: pathlib.Path, updates: dict[str, Any]
    ) -> dict[str, Any]:
        """
        Reads and updates a settings JSON file.

        :param settings_file_path:
        :param updates:
        """
        with open(settings_file_path, "r") as settings_json_file:
            settings_object = json.loads(settings_json_file.read())
        self._update_settings_object("", settings_object, updates)

        return settings_object

    def _update_settings_object(
        self,
        parent_key_prefix: str,
        settings: dict[str, Any],
        updates: dict[str, Any],
    ) -> None:
        """
        Recursively updates the given settings object with the values from `updates`.

        :param parent_key_prefix: The prefix for keys at this level in the settings dictionary.
        :param settings: The settings to update.
        :param updates: The updates.
        :raise ValueError: If a key in `updates` doesn't exist in `settings`.
        """
        for key, value in updates.items():
            if key not in settings:
                error_msg = (
                    f"{parent_key_prefix}{key} is not a valid configuration key for the webui."
                )
                raise ValueError(error_msg)
            if isinstance(value, dict):
                self._update_settings_object(f"{parent_key_prefix}{key}.", settings[key], value)
            else:
                settings[key] = value


class DockerComposeController(BaseController):
    """
    Controller for orchestrating CLP components using Docker Compose.
    """

    def __init__(self, clp_config: CLPConfig, instance_id: str) -> None:
        self._project_name = f"clp-package-{instance_id}"
        super().__init__(clp_config)

<<<<<<< HEAD
    def start(self) -> None:
        """
        Starts CLP's components using Docker Compose.

        :raise: Propagates `check_docker_dependencies`'s exceptions.
        :raise: Propagates `subprocess.run`'s exceptions.
        """
        check_docker_dependencies(
            should_compose_project_be_running=False, project_name=self._project_name
        )
        self._set_up_env()

        deployment_type = self._clp_config.get_deployment_type()
        logger.info(f"Starting CLP using Docker Compose ({deployment_type} deployment)...")

        cmd = ["docker", "compose", "--project-name", self._project_name]
        if deployment_type == DeploymentType.BASE:
            if self._clp_config.compression_scheduler.type == OrchestrationType.spider:
                cmd += ["--file", "docker-compose.spider.base.yaml"]
            else:
                cmd += ["--file", "docker-compose.base.yaml"]
        elif self._clp_config.compression_scheduler.type == OrchestrationType.spider:
            cmd += ["--file", "docker-compose.spider.yaml"]
        cmd += ["up", "--detach", "--wait"]
        subprocess.run(
            cmd,
            cwd=self._clp_home,
            check=True,
        )
        logger.info("Started CLP.")

    def stop(self) -> None:
        """
        Stops CLP components deployed via Docker Compose.

        :raise: Propagates `subprocess.run`'s exceptions.
        """
        try:
            check_docker_dependencies(
                should_compose_project_be_running=True, project_name=self._project_name
            )
        except DockerComposeProjectNotRunningError:
            logger.info(
                "Docker Compose project '%s' is not running. Nothing to stop.",
                self._project_name,
            )
            return
        except DockerDependencyError as e:
            logger.warning(
                'Docker dependencies check failed: "%s". Attempting to stop CLP containers '
                "anyway...",
                e,
            )
        else:
            logger.info("Stopping all CLP containers using Docker Compose...")

        subprocess.run(
            ["docker", "compose", "--project-name", self._project_name, "down"],
            cwd=self._clp_home,
            check=True,
        )
        logger.info("Stopped CLP.")

    @staticmethod
    def _get_num_workers() -> int:
        """
        :return: Number of worker processes to run.
        """
        # This will change when we move from single to multi-container workers. See y-scope/clp#1424
        return multiprocessing.cpu_count() // 2

    def _set_up_env(self) -> None:
=======
    def set_up_env(self) -> None:
>>>>>>> fdd2f82c
        # Generate container-specific config.
        container_clp_config = generate_docker_compose_container_config(self._clp_config)
        num_workers = self._get_num_workers()
        dump_shared_container_config(container_clp_config, self._clp_config)

        env_vars = EnvVarsDict()

        # Credentials
        if self._clp_config.stream_output.storage.type == StorageType.S3:
            stream_output_aws_auth = (
                self._clp_config.stream_output.storage.s3_config.aws_authentication
            )
            if stream_output_aws_auth.type == AwsAuthType.credentials:
                env_vars |= {
                    "CLP_STREAM_OUTPUT_AWS_ACCESS_KEY_ID": (
                        stream_output_aws_auth.credentials.access_key_id
                    ),
                    "CLP_STREAM_OUTPUT_AWS_SECRET_ACCESS_KEY": (
                        stream_output_aws_auth.credentials.secret_access_key
                    ),
                }

        # Identity config
        env_vars |= {
            "CLP_FIRST_PARTY_SERVICE_UID_GID": DEFAULT_UID_GID,
            "CLP_THIRD_PARTY_SERVICE_UID_GID": (
                THIRD_PARTY_SERVICE_UID_GID if os.geteuid() == 0 else DEFAULT_UID_GID
            ),
        }

        # Package config
        env_vars |= {
            "CLP_PACKAGE_CONTAINER_IMAGE_REF": self._clp_config.container_image_ref,
            "CLP_PACKAGE_STORAGE_ENGINE": self._clp_config.package.storage_engine,
        }

        # Paths
        aws_config_dir = self._clp_config.aws_config_directory
        env_vars |= {
            "CLP_AWS_CONFIG_DIR_HOST": (None if aws_config_dir is None else str(aws_config_dir)),
            "CLP_DATA_DIR_HOST": str(self._clp_config.data_directory),
            "CLP_LOGS_DIR_HOST": str(self._clp_config.logs_directory),
            "CLP_TMP_DIR_HOST": str(self._clp_config.tmp_directory),
        }

        # Input config
        if self._clp_config.logs_input.type == StorageType.FS:
            env_vars["CLP_LOGS_INPUT_DIR_CONTAINER"] = str(
                container_clp_config.logs_input.directory
            )
            env_vars["CLP_LOGS_INPUT_DIR_HOST"] = str(self._clp_config.logs_input.directory)

        # Output config
        archive_output_dir_str = str(self._clp_config.archive_output.get_directory())
        stream_output_dir_str = str(self._clp_config.stream_output.get_directory())
        if self._clp_config.archive_output.storage.type == StorageType.FS:
            env_vars["CLP_ARCHIVE_OUTPUT_DIR_HOST"] = archive_output_dir_str
        if self._clp_config.archive_output.storage.type == StorageType.S3:
            env_vars["CLP_STAGED_ARCHIVE_OUTPUT_DIR_HOST"] = archive_output_dir_str
        if self._clp_config.stream_output.storage.type == StorageType.FS:
            env_vars["CLP_STREAM_OUTPUT_DIR_HOST"] = stream_output_dir_str
        if self._clp_config.stream_output.storage.type == StorageType.S3:
            env_vars["CLP_STAGED_STREAM_OUTPUT_DIR_HOST"] = stream_output_dir_str

        # Component-specific config
        env_vars |= self._set_up_env_for_database()
        env_vars |= self._set_up_env_for_queue()
        env_vars |= self._set_up_env_for_redis()
        if self._clp_config.compression_scheduler.type == OrchestrationType.spider:
            env_vars |= self._set_up_env_for_spider_db()
            env_vars |= self._set_up_env_for_spider_scheduler()
        env_vars |= self._set_up_env_for_results_cache()
        env_vars |= self._set_up_env_for_compression_scheduler()
        env_vars |= self._set_up_env_for_query_scheduler()
        env_vars |= self._set_up_env_for_compression_worker(num_workers)
        env_vars |= self._set_up_env_for_query_worker(num_workers)
        env_vars |= self._set_up_env_for_reducer(num_workers)
        env_vars |= self._set_up_env_for_webui(container_clp_config)
        env_vars |= self._set_up_env_for_mcp_server()
        env_vars |= self._set_up_env_for_garbage_collector()

        # Write the environment variables to the `.env` file.
        with open(f"{self._clp_home}/.env", "w") as env_file:
            for key, value in env_vars.items():
                if value is None:
                    continue
                env_file.write(f"{key}={value}\n")

    def start(self) -> None:
        """
        Starts CLP's components using Docker Compose.

        :raise: Propagates `check_docker_dependencies`'s exceptions.
        :raise: Propagates `subprocess.run`'s exceptions.
        """
        check_docker_dependencies(
            should_compose_project_be_running=False, project_name=self._project_name
        )

        deployment_type = self._clp_config.get_deployment_type()
        logger.info(f"Starting CLP using Docker Compose ({deployment_type} deployment)...")

        cmd = ["docker", "compose", "--project-name", self._project_name]
        if deployment_type == DeploymentType.BASE:
            cmd += ["--file", "docker-compose.base.yaml"]
        if self._clp_config.mcp_server is not None:
            cmd += ["--profile", "mcp"]
        cmd += ["up", "--detach", "--wait"]
        subprocess.run(
            cmd,
            cwd=self._clp_home,
            check=True,
        )
        logger.info("Started CLP.")

    def stop(self) -> None:
        """
        Stops CLP components deployed via Docker Compose.

        :raise: Propagates `subprocess.run`'s exceptions.
        """
        try:
            check_docker_dependencies(
                should_compose_project_be_running=True, project_name=self._project_name
            )
        except DockerComposeProjectNotRunningError:
            logger.info(
                "Docker Compose project '%s' is not running. Nothing to stop.",
                self._project_name,
            )
            return
        except DockerDependencyError as e:
            logger.warning(
                'Docker dependencies check failed: "%s". Attempting to stop CLP containers '
                "anyway...",
                e,
            )
        else:
            logger.info("Stopping all CLP containers using Docker Compose...")

        subprocess.run(
            ["docker", "compose", "--project-name", self._project_name, "down"],
            cwd=self._clp_home,
            check=True,
        )
        logger.info("Stopped CLP.")

    @staticmethod
    def _get_num_workers() -> int:
        """
        :return: Number of worker processes to run.
        """
        # This will change when we move from single to multi-container workers. See y-scope/clp#1424
        return multiprocessing.cpu_count() // 2


def get_or_create_instance_id(clp_config: CLPConfig) -> str:
    """
    Gets or creates a unique instance ID for this CLP instance.

    :param clp_config:
    :return: The instance ID.
    """
    instance_id_file_path = clp_config.logs_directory / "instance-id"

    if instance_id_file_path.exists():
        with open(instance_id_file_path, "r") as f:
            instance_id = f.readline()
    else:
        instance_id = str(uuid.uuid4())[-4:]
        with open(instance_id_file_path, "w") as f:
            f.write(instance_id)

    return instance_id


def _chown_paths_if_root(*paths: pathlib.Path) -> None:
    """
    Changes ownership of the given paths to the default service container user/group IDs if the
    current process is running as root.

    :param paths:
    """
    if os.getuid() != 0:
        return
    for path in paths:
        _chown_recursively(path, THIRD_PARTY_SERVICE_UID, THIRD_PARTY_SERVICE_GID)


def _chown_recursively(
    path: pathlib.Path,
    user_id: int,
    group_id: int,
) -> None:
    """
    Recursively changes the owner of the given path to the given user ID and group ID.

    :param path:
    :param user_id:
    :param group_id:
    """
    chown_cmd = ["chown", "--recursive", f"{user_id}:{group_id}", str(path)]
    subprocess.run(chown_cmd, stdout=subprocess.DEVNULL, check=True)


def _get_ip_from_hostname(hostname: str) -> str:
    """
    Resolves a hostname to an IPv4 IP address.

    :param hostname:
    :return: The resolved IP address.
    """
    return socket.gethostbyname(hostname)<|MERGE_RESOLUTION|>--- conflicted
+++ resolved
@@ -687,7 +687,95 @@
         self._project_name = f"clp-package-{instance_id}"
         super().__init__(clp_config)
 
-<<<<<<< HEAD
+    def set_up_env(self) -> None:
+        # Generate container-specific config.
+        container_clp_config = generate_docker_compose_container_config(self._clp_config)
+        num_workers = self._get_num_workers()
+        dump_shared_container_config(container_clp_config, self._clp_config)
+
+        env_vars = EnvVarsDict()
+
+        # Credentials
+        if self._clp_config.stream_output.storage.type == StorageType.S3:
+            stream_output_aws_auth = (
+                self._clp_config.stream_output.storage.s3_config.aws_authentication
+            )
+            if stream_output_aws_auth.type == AwsAuthType.credentials:
+                env_vars |= {
+                    "CLP_STREAM_OUTPUT_AWS_ACCESS_KEY_ID": (
+                        stream_output_aws_auth.credentials.access_key_id
+                    ),
+                    "CLP_STREAM_OUTPUT_AWS_SECRET_ACCESS_KEY": (
+                        stream_output_aws_auth.credentials.secret_access_key
+                    ),
+                }
+
+        # Identity config
+        env_vars |= {
+            "CLP_FIRST_PARTY_SERVICE_UID_GID": DEFAULT_UID_GID,
+            "CLP_THIRD_PARTY_SERVICE_UID_GID": (
+                THIRD_PARTY_SERVICE_UID_GID if os.geteuid() == 0 else DEFAULT_UID_GID
+            ),
+        }
+
+        # Package config
+        env_vars |= {
+            "CLP_PACKAGE_CONTAINER_IMAGE_REF": self._clp_config.container_image_ref,
+            "CLP_PACKAGE_STORAGE_ENGINE": self._clp_config.package.storage_engine,
+        }
+
+        # Paths
+        aws_config_dir = self._clp_config.aws_config_directory
+        env_vars |= {
+            "CLP_AWS_CONFIG_DIR_HOST": (None if aws_config_dir is None else str(aws_config_dir)),
+            "CLP_DATA_DIR_HOST": str(self._clp_config.data_directory),
+            "CLP_LOGS_DIR_HOST": str(self._clp_config.logs_directory),
+            "CLP_TMP_DIR_HOST": str(self._clp_config.tmp_directory),
+        }
+
+        # Input config
+        if self._clp_config.logs_input.type == StorageType.FS:
+            env_vars["CLP_LOGS_INPUT_DIR_CONTAINER"] = str(
+                container_clp_config.logs_input.directory
+            )
+            env_vars["CLP_LOGS_INPUT_DIR_HOST"] = str(self._clp_config.logs_input.directory)
+
+        # Output config
+        archive_output_dir_str = str(self._clp_config.archive_output.get_directory())
+        stream_output_dir_str = str(self._clp_config.stream_output.get_directory())
+        if self._clp_config.archive_output.storage.type == StorageType.FS:
+            env_vars["CLP_ARCHIVE_OUTPUT_DIR_HOST"] = archive_output_dir_str
+        if self._clp_config.archive_output.storage.type == StorageType.S3:
+            env_vars["CLP_STAGED_ARCHIVE_OUTPUT_DIR_HOST"] = archive_output_dir_str
+        if self._clp_config.stream_output.storage.type == StorageType.FS:
+            env_vars["CLP_STREAM_OUTPUT_DIR_HOST"] = stream_output_dir_str
+        if self._clp_config.stream_output.storage.type == StorageType.S3:
+            env_vars["CLP_STAGED_STREAM_OUTPUT_DIR_HOST"] = stream_output_dir_str
+
+        # Component-specific config
+        env_vars |= self._set_up_env_for_database()
+        env_vars |= self._set_up_env_for_queue()
+        env_vars |= self._set_up_env_for_redis()
+        if self._clp_config.compression_scheduler.type == OrchestrationType.spider:
+            env_vars |= self._set_up_env_for_spider_db()
+            env_vars |= self._set_up_env_for_spider_scheduler()
+        env_vars |= self._set_up_env_for_results_cache()
+        env_vars |= self._set_up_env_for_compression_scheduler()
+        env_vars |= self._set_up_env_for_query_scheduler()
+        env_vars |= self._set_up_env_for_compression_worker(num_workers)
+        env_vars |= self._set_up_env_for_query_worker(num_workers)
+        env_vars |= self._set_up_env_for_reducer(num_workers)
+        env_vars |= self._set_up_env_for_webui(container_clp_config)
+        env_vars |= self._set_up_env_for_mcp_server()
+        env_vars |= self._set_up_env_for_garbage_collector()
+
+        # Write the environment variables to the `.env` file.
+        with open(f"{self._clp_home}/.env", "w") as env_file:
+            for key, value in env_vars.items():
+                if value is None:
+                    continue
+                env_file.write(f"{key}={value}\n")
+
     def start(self) -> None:
         """
         Starts CLP's components using Docker Compose.
@@ -698,7 +786,6 @@
         check_docker_dependencies(
             should_compose_project_be_running=False, project_name=self._project_name
         )
-        self._set_up_env()
 
         deployment_type = self._clp_config.get_deployment_type()
         logger.info(f"Starting CLP using Docker Compose ({deployment_type} deployment)...")
@@ -711,6 +798,10 @@
                 cmd += ["--file", "docker-compose.base.yaml"]
         elif self._clp_config.compression_scheduler.type == OrchestrationType.spider:
             cmd += ["--file", "docker-compose.spider.yaml"]
+        cmd += ["up", "--detach", "--wait"]
+
+        if self._clp_config.mcp_server is not None:
+            cmd += ["--profile", "mcp"]
         cmd += ["up", "--detach", "--wait"]
         subprocess.run(
             cmd,
@@ -759,165 +850,6 @@
         # This will change when we move from single to multi-container workers. See y-scope/clp#1424
         return multiprocessing.cpu_count() // 2
 
-    def _set_up_env(self) -> None:
-=======
-    def set_up_env(self) -> None:
->>>>>>> fdd2f82c
-        # Generate container-specific config.
-        container_clp_config = generate_docker_compose_container_config(self._clp_config)
-        num_workers = self._get_num_workers()
-        dump_shared_container_config(container_clp_config, self._clp_config)
-
-        env_vars = EnvVarsDict()
-
-        # Credentials
-        if self._clp_config.stream_output.storage.type == StorageType.S3:
-            stream_output_aws_auth = (
-                self._clp_config.stream_output.storage.s3_config.aws_authentication
-            )
-            if stream_output_aws_auth.type == AwsAuthType.credentials:
-                env_vars |= {
-                    "CLP_STREAM_OUTPUT_AWS_ACCESS_KEY_ID": (
-                        stream_output_aws_auth.credentials.access_key_id
-                    ),
-                    "CLP_STREAM_OUTPUT_AWS_SECRET_ACCESS_KEY": (
-                        stream_output_aws_auth.credentials.secret_access_key
-                    ),
-                }
-
-        # Identity config
-        env_vars |= {
-            "CLP_FIRST_PARTY_SERVICE_UID_GID": DEFAULT_UID_GID,
-            "CLP_THIRD_PARTY_SERVICE_UID_GID": (
-                THIRD_PARTY_SERVICE_UID_GID if os.geteuid() == 0 else DEFAULT_UID_GID
-            ),
-        }
-
-        # Package config
-        env_vars |= {
-            "CLP_PACKAGE_CONTAINER_IMAGE_REF": self._clp_config.container_image_ref,
-            "CLP_PACKAGE_STORAGE_ENGINE": self._clp_config.package.storage_engine,
-        }
-
-        # Paths
-        aws_config_dir = self._clp_config.aws_config_directory
-        env_vars |= {
-            "CLP_AWS_CONFIG_DIR_HOST": (None if aws_config_dir is None else str(aws_config_dir)),
-            "CLP_DATA_DIR_HOST": str(self._clp_config.data_directory),
-            "CLP_LOGS_DIR_HOST": str(self._clp_config.logs_directory),
-            "CLP_TMP_DIR_HOST": str(self._clp_config.tmp_directory),
-        }
-
-        # Input config
-        if self._clp_config.logs_input.type == StorageType.FS:
-            env_vars["CLP_LOGS_INPUT_DIR_CONTAINER"] = str(
-                container_clp_config.logs_input.directory
-            )
-            env_vars["CLP_LOGS_INPUT_DIR_HOST"] = str(self._clp_config.logs_input.directory)
-
-        # Output config
-        archive_output_dir_str = str(self._clp_config.archive_output.get_directory())
-        stream_output_dir_str = str(self._clp_config.stream_output.get_directory())
-        if self._clp_config.archive_output.storage.type == StorageType.FS:
-            env_vars["CLP_ARCHIVE_OUTPUT_DIR_HOST"] = archive_output_dir_str
-        if self._clp_config.archive_output.storage.type == StorageType.S3:
-            env_vars["CLP_STAGED_ARCHIVE_OUTPUT_DIR_HOST"] = archive_output_dir_str
-        if self._clp_config.stream_output.storage.type == StorageType.FS:
-            env_vars["CLP_STREAM_OUTPUT_DIR_HOST"] = stream_output_dir_str
-        if self._clp_config.stream_output.storage.type == StorageType.S3:
-            env_vars["CLP_STAGED_STREAM_OUTPUT_DIR_HOST"] = stream_output_dir_str
-
-        # Component-specific config
-        env_vars |= self._set_up_env_for_database()
-        env_vars |= self._set_up_env_for_queue()
-        env_vars |= self._set_up_env_for_redis()
-        if self._clp_config.compression_scheduler.type == OrchestrationType.spider:
-            env_vars |= self._set_up_env_for_spider_db()
-            env_vars |= self._set_up_env_for_spider_scheduler()
-        env_vars |= self._set_up_env_for_results_cache()
-        env_vars |= self._set_up_env_for_compression_scheduler()
-        env_vars |= self._set_up_env_for_query_scheduler()
-        env_vars |= self._set_up_env_for_compression_worker(num_workers)
-        env_vars |= self._set_up_env_for_query_worker(num_workers)
-        env_vars |= self._set_up_env_for_reducer(num_workers)
-        env_vars |= self._set_up_env_for_webui(container_clp_config)
-        env_vars |= self._set_up_env_for_mcp_server()
-        env_vars |= self._set_up_env_for_garbage_collector()
-
-        # Write the environment variables to the `.env` file.
-        with open(f"{self._clp_home}/.env", "w") as env_file:
-            for key, value in env_vars.items():
-                if value is None:
-                    continue
-                env_file.write(f"{key}={value}\n")
-
-    def start(self) -> None:
-        """
-        Starts CLP's components using Docker Compose.
-
-        :raise: Propagates `check_docker_dependencies`'s exceptions.
-        :raise: Propagates `subprocess.run`'s exceptions.
-        """
-        check_docker_dependencies(
-            should_compose_project_be_running=False, project_name=self._project_name
-        )
-
-        deployment_type = self._clp_config.get_deployment_type()
-        logger.info(f"Starting CLP using Docker Compose ({deployment_type} deployment)...")
-
-        cmd = ["docker", "compose", "--project-name", self._project_name]
-        if deployment_type == DeploymentType.BASE:
-            cmd += ["--file", "docker-compose.base.yaml"]
-        if self._clp_config.mcp_server is not None:
-            cmd += ["--profile", "mcp"]
-        cmd += ["up", "--detach", "--wait"]
-        subprocess.run(
-            cmd,
-            cwd=self._clp_home,
-            check=True,
-        )
-        logger.info("Started CLP.")
-
-    def stop(self) -> None:
-        """
-        Stops CLP components deployed via Docker Compose.
-
-        :raise: Propagates `subprocess.run`'s exceptions.
-        """
-        try:
-            check_docker_dependencies(
-                should_compose_project_be_running=True, project_name=self._project_name
-            )
-        except DockerComposeProjectNotRunningError:
-            logger.info(
-                "Docker Compose project '%s' is not running. Nothing to stop.",
-                self._project_name,
-            )
-            return
-        except DockerDependencyError as e:
-            logger.warning(
-                'Docker dependencies check failed: "%s". Attempting to stop CLP containers '
-                "anyway...",
-                e,
-            )
-        else:
-            logger.info("Stopping all CLP containers using Docker Compose...")
-
-        subprocess.run(
-            ["docker", "compose", "--project-name", self._project_name, "down"],
-            cwd=self._clp_home,
-            check=True,
-        )
-        logger.info("Stopped CLP.")
-
-    @staticmethod
-    def _get_num_workers() -> int:
-        """
-        :return: Number of worker processes to run.
-        """
-        # This will change when we move from single to multi-container workers. See y-scope/clp#1424
-        return multiprocessing.cpu_count() // 2
-
 
 def get_or_create_instance_id(clp_config: CLPConfig) -> str:
     """
