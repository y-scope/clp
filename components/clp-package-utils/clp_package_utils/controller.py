import json
import logging
import multiprocessing
import os
import pathlib
import socket
import stat
import subprocess
import uuid
from abc import ABC, abstractmethod
from typing import Any, Optional

from clp_py_utils.clp_config import (
    AwsAuthType,
    CLPConfig,
    COMPRESSION_JOBS_TABLE_NAME,
    COMPRESSION_SCHEDULER_COMPONENT_NAME,
    COMPRESSION_WORKER_COMPONENT_NAME,
    DB_COMPONENT_NAME,
    DeploymentType,
    GARBAGE_COLLECTOR_COMPONENT_NAME,
    OrchestrationType,
    QUERY_JOBS_TABLE_NAME,
    QUERY_SCHEDULER_COMPONENT_NAME,
    QUERY_WORKER_COMPONENT_NAME,
    QueryEngine,
    QUEUE_COMPONENT_NAME,
    REDIS_COMPONENT_NAME,
    REDUCER_COMPONENT_NAME,
    RESULTS_CACHE_COMPONENT_NAME,
    SPIDER_SCHEDULER_COMPONENT_NAME,
    StorageEngine,
    StorageType,
    WEBUI_COMPONENT_NAME,
)
from clp_py_utils.clp_metadata_db_utils import (
    get_archives_table_name,
    get_datasets_table_name,
    get_files_table_name,
)

from clp_package_utils.general import (
    check_docker_dependencies,
    CONTAINER_CLP_HOME,
    dump_shared_container_config,
    generate_docker_compose_container_config,
    get_clp_home,
    validate_db_config,
    validate_queue_config,
    validate_redis_config,
    validate_results_cache_config,
    validate_webui_config,
)

LOG_FILE_ACCESS_MODE = stat.S_IRUSR | stat.S_IWUSR | stat.S_IRGRP | stat.S_IROTH

DEFAULT_UID_GID = f"{os.getuid()}:{os.getgid()}"
THIRD_PARTY_SERVICE_UID = 999
THIRD_PARTY_SERVICE_GID = 999
THIRD_PARTY_SERVICE_UID_GID = f"{THIRD_PARTY_SERVICE_UID}:{THIRD_PARTY_SERVICE_GID}"

logger = logging.getLogger(__name__)


class EnvVarsDict(dict[str, Optional[str]]):
    def __ior__(self, other: "EnvVarsDict") -> "EnvVarsDict":
        """
        Overloads the `|=` operator for static type checking on `other`.
        """
        super().__ior__(other)
        return self


class BaseController(ABC):
    """
    Base controller for orchestrating CLP components. Derived classes should implement any
    orchestrator-specific logic. This class provides common logic for preparing environment
    variables, directories, and configuration files for each component.
    """

    def __init__(self, clp_config: CLPConfig) -> None:
        self._clp_config = clp_config
        self._clp_home = get_clp_home()
        self._conf_dir = self._clp_home / "etc"

    @abstractmethod
    def start(self) -> None:
        """
        Starts the components.
        """
        pass

    @abstractmethod
    def stop(self) -> None:
        """
        Stops the components.
        """
        pass

    @abstractmethod
    def _set_up_env(self) -> None:
        """
        Sets up all components to run by preparing environment variables, directories, and
        configuration files.
        """
        pass

    def _set_up_env_for_database(self) -> EnvVarsDict:
        """
        Sets up environment variables and directories for the database component.

        :return: Dictionary of environment variables necessary to launch the component.
        """
        component_name = DB_COMPONENT_NAME
        logger.info(f"Setting up environment for {component_name}...")

        conf_logging_file = self._conf_dir / "mysql" / "conf.d" / "logging.cnf"
        data_dir = self._clp_config.data_directory / component_name
        logs_dir = self._clp_config.logs_directory / component_name
        validate_db_config(self._clp_config, conf_logging_file, data_dir, logs_dir)

        data_dir.mkdir(exist_ok=True, parents=True)
        logs_dir.mkdir(exist_ok=True, parents=True)
        _chown_paths_if_root(data_dir, logs_dir)

        env_vars = EnvVarsDict()
        # Connection
        env_vars |= {
            "CLP_DB_HOST": _get_ip_from_hostname(self._clp_config.database.host),
            "CLP_DB_NAME": self._clp_config.database.name,
            "CLP_DB_PORT": str(self._clp_config.database.port),
        }
        # Credential
        env_vars |= {
            "CLP_DB_PASS": self._clp_config.database.password,
            "CLP_DB_USER": self._clp_config.database.username,
        }
        # Path
        env_vars |= {
            "CLP_DB_CONF_LOGGING_FILE_HOST": str(conf_logging_file),
            "CLP_DB_DATA_DIR_HOST": str(data_dir),
            "CLP_DB_LOGS_DIR_HOST": str(logs_dir),
        }
        # Runtime
        env_vars |= {
            "CLP_DB_IMAGE": (
                "mysql:8.0.23" if self._clp_config.database.type == "mysql" else "mariadb:10-jammy"
            ),
        }

        return env_vars

    def _set_up_env_for_queue(self) -> EnvVarsDict:
        """
        Sets up environment variables and directories for the message queue component.

        :return: Dictionary of environment variables necessary to launch the component. Empty if
        queue is not configured.
        """
        component_name = QUEUE_COMPONENT_NAME
        if self._clp_config.queue is None:
            logger.info(f"{component_name} is not configured, skipping setup.")
            return {}
        logger.info(f"Setting up environment for {component_name}...")

        logs_dir = self._clp_config.logs_directory / component_name
        validate_queue_config(self._clp_config, logs_dir)

        logs_dir.mkdir(exist_ok=True, parents=True)
        _chown_paths_if_root(logs_dir)

        env_vars = EnvVarsDict()
        # Connection
        env_vars |= {
            "CLP_QUEUE_HOST": _get_ip_from_hostname(self._clp_config.queue.host),
            "CLP_QUEUE_PORT": str(self._clp_config.queue.port),
        }
        # Credential
        env_vars |= {
            "CLP_QUEUE_PASS": self._clp_config.queue.password,
            "CLP_QUEUE_USER": self._clp_config.queue.username,
        }
        # Path
        env_vars |= {
            "CLP_QUEUE_LOGS_DIR_HOST": str(logs_dir),
        }

        return env_vars

    def _set_up_env_for_redis(self) -> EnvVarsDict:
        """
        Sets up environment variables and directories for the Redis component.

        :return: Dictionary of environment variables necessary to launch the component. Empty if
        Redis is not configured.
        """
        component_name = REDIS_COMPONENT_NAME
        if self._clp_config.redis is None:
            logger.info(f"{component_name} is not configured, skipping setup.")
            return {}
        logger.info(f"Setting up environment for {component_name}...")

        conf_file = self._conf_dir / "redis" / "redis.conf"
        data_dir = self._clp_config.data_directory / component_name
        logs_dir = self._clp_config.logs_directory / component_name
        validate_redis_config(self._clp_config, conf_file, data_dir, logs_dir)

        data_dir.mkdir(exist_ok=True, parents=True)
        logs_dir.mkdir(exist_ok=True, parents=True)
        _chown_paths_if_root(data_dir, logs_dir)

        env_vars = EnvVarsDict()
        # Backend
        env_vars |= {
            "CLP_REDIS_BACKEND_DB_COMPRESSION": str(
                self._clp_config.redis.compression_backend_database
            ),
            "CLP_REDIS_BACKEND_DB_QUERY": str(self._clp_config.redis.query_backend_database),
        }
        # Connection
        env_vars |= {
            "CLP_REDIS_HOST": _get_ip_from_hostname(self._clp_config.redis.host),
            "CLP_REDIS_PORT": str(self._clp_config.redis.port),
        }
        # Credential
        env_vars |= {
            "CLP_REDIS_PASS": self._clp_config.redis.password,
        }
        # Path
        env_vars |= {
            "CLP_REDIS_CONF_FILE_HOST": str(conf_file),
            "CLP_REDIS_DATA_DIR_HOST": str(data_dir),
            "CLP_REDIS_LOGS_DIR_HOST": str(logs_dir),
        }

<<<<<<< HEAD
    def _set_up_env_for_spider_db(self) -> EnvVarsDict:
        """
        Prepares environment variables and directories for the spider database component.

        :return: Dictionary of component-related environment variables. Empty if spider DB is not
        configured.
        """
        component_name = "spider_db"
        if self._clp_config.spider_db is None:
            logger.info(f"{component_name} is not configured, skipping setup.")
            return {}
        logger.info(f"Setting up environment for {component_name}...")

        return {
            "SPIDER_DB_USER": self._clp_config.spider_db.username,
            "SPIDER_DB_PASS": self._clp_config.spider_db.password,
            "SPIDER_DB_URL": self._clp_config.spider_db.get_url(),
        }

    def _set_up_env_for_spider_scheduler(self) -> EnvVarsDict:
        """
        Prepares environment variables and files for the spider scheduler component.

        :return: Dictionary of component-related environment variables. Empty if spider scheduler
        is not configured.
        """
        component_name = SPIDER_SCHEDULER_COMPONENT_NAME
        if self._clp_config.spider_scheduler is None:
            logger.info(f"{component_name} is not configured, skipping setup.")
            return {}
        logger.info(f"Setting up environment for {component_name}...")

        return {
            "SPIDER_SCHEDULER_HOST": _get_ip_from_hostname(self._clp_config.spider_scheduler.host),
            "SPIDER_SCHEDULER_PORT": str(self._clp_config.spider_scheduler.port),
        }
=======
        return env_vars
>>>>>>> d4c921ad

    def _set_up_env_for_results_cache(self) -> EnvVarsDict:
        """
        Sets up environment variables and directories for the results cache (MongoDB) component.

        :return: Dictionary of environment variables necessary to launch the component.
        """
        component_name = RESULTS_CACHE_COMPONENT_NAME
        logger.info(f"Setting up environment for {component_name}...")

        conf_file = self._conf_dir / "mongo" / "mongod.conf"
        data_dir = self._clp_config.data_directory / component_name
        logs_dir = self._clp_config.logs_directory / component_name
        validate_results_cache_config(self._clp_config, conf_file, data_dir, logs_dir)

        data_dir.mkdir(exist_ok=True, parents=True)
        logs_dir.mkdir(exist_ok=True, parents=True)
        _chown_paths_if_root(data_dir, logs_dir)

        env_vars = EnvVarsDict()
        # Collection
        env_vars |= {
            "CLP_RESULTS_CACHE_STREAM_COLLECTION_NAME": (
                self._clp_config.results_cache.stream_collection_name
            ),
        }
        # Connection
        env_vars |= {
            "CLP_RESULTS_CACHE_DB_NAME": self._clp_config.results_cache.db_name,
            "CLP_RESULTS_CACHE_HOST": _get_ip_from_hostname(self._clp_config.results_cache.host),
            "CLP_RESULTS_CACHE_PORT": str(self._clp_config.results_cache.port),
        }
        # Path
        env_vars |= {
            "CLP_RESULTS_CACHE_CONF_FILE_HOST": str(conf_file),
            "CLP_RESULTS_CACHE_DATA_DIR_HOST": str(data_dir),
            "CLP_RESULTS_CACHE_LOGS_DIR_HOST": str(logs_dir),
        }

        return env_vars

    def _set_up_env_for_compression_scheduler(self) -> EnvVarsDict:
        """
        Sets up environment variables and files for the compression scheduler component.

        :return: Dictionary of environment variables necessary to launch the component.
        """
        component_name = COMPRESSION_SCHEDULER_COMPONENT_NAME
        logger.info(f"Setting up environment for {component_name}...")

        env_vars = EnvVarsDict()
        # Logging
        env_vars |= {
            "CLP_COMPRESSION_SCHEDULER_LOGGING_LEVEL": (
                self._clp_config.compression_scheduler.logging_level
            ),
        }

        return env_vars

    def _set_up_env_for_query_scheduler(self) -> EnvVarsDict:
        """
        Sets up environment variables and files for the query scheduler component.

        :return: Dictionary of environment variables necessary to launch the component.
        """
        component_name = QUERY_SCHEDULER_COMPONENT_NAME
        logger.info(f"Setting up environment for {component_name}...")

        env_vars = EnvVarsDict()
        # Logging
        env_vars |= {
            "CLP_QUERY_SCHEDULER_LOGGING_LEVEL": self._clp_config.query_scheduler.logging_level,
        }

        return env_vars

    def _set_up_env_for_compression_worker(self, num_workers: int) -> EnvVarsDict:
        """
        Sets up environment variables for the compression worker component.

        :param num_workers: Number of worker processes to run.
        :return: Dictionary of environment variables necessary to launch the component.
        """
        component_name = COMPRESSION_WORKER_COMPONENT_NAME
        logger.info(f"Setting up environment for {component_name}...")

        logs_dir = self._clp_config.logs_directory / component_name
        logs_dir.mkdir(parents=True, exist_ok=True)

        env_vars = EnvVarsDict()
        # Logging
        env_vars |= {
            "CLP_COMPRESSION_WORKER_LOGGING_LEVEL": (
                self._clp_config.compression_worker.logging_level
            ),
        }
        # Resource
        env_vars |= {
            "CLP_COMPRESSION_WORKER_CONCURRENCY": str(num_workers),
        }

        return env_vars

    def _set_up_env_for_query_worker(self, num_workers: int) -> EnvVarsDict:
        """
        Sets up environment variables for the query worker component.

        :param num_workers: Number of worker processes to run.
        :return: Dictionary of environment variables necessary to launch the component.
        """
        component_name = QUERY_WORKER_COMPONENT_NAME
        logger.info(f"Setting up environment for {component_name}...")

        logs_dir = self._clp_config.logs_directory / component_name
        logs_dir.mkdir(parents=True, exist_ok=True)

        env_vars = EnvVarsDict()
        # Logging
        env_vars |= {
            "CLP_QUERY_WORKER_LOGGING_LEVEL": self._clp_config.query_worker.logging_level,
        }
        # Resource
        env_vars |= {
            "CLP_QUERY_WORKER_CONCURRENCY": str(num_workers),
        }

        return env_vars

    def _set_up_env_for_reducer(self, num_workers: int) -> EnvVarsDict:
        """
        Sets up environment variables for the reducer component.

        :param num_workers: Number of worker processes to run.
        :return: Dictionary of environment variables necessary to launch the component.
        """
        component_name = REDUCER_COMPONENT_NAME
        logger.info(f"Setting up environment for {component_name}...")

        logs_dir = self._clp_config.logs_directory / component_name
        logs_dir.mkdir(parents=True, exist_ok=True)

        env_vars = EnvVarsDict()
        # Logging
        env_vars |= {
            "CLP_REDUCER_LOGGING_LEVEL": self._clp_config.reducer.logging_level,
        }
        # Resource
        env_vars |= {
            "CLP_REDUCER_CONCURRENCY": str(num_workers),
            "CLP_REDUCER_UPSERT_INTERVAL": str(self._clp_config.reducer.upsert_interval),
        }

        return env_vars

    def _set_up_env_for_webui(self, container_clp_config: CLPConfig) -> EnvVarsDict:
        """
        Sets up environment variables and settings for the Web UI component.

        :param container_clp_config: CLP configuration inside the containers.
        :return: Dictionary of environment variables necessary to launch the component.
        """
        component_name = WEBUI_COMPONENT_NAME
        logger.info(f"Setting up environment for {component_name}...")

        container_webui_dir = CONTAINER_CLP_HOME / "var" / "www" / "webui"
        client_settings_json_path = (
            self._clp_home / "var" / "www" / "webui" / "client" / "settings.json"
        )
        server_settings_json_path = (
            self._clp_home / "var" / "www" / "webui" / "server" / "dist" / "settings.json"
        )
        validate_webui_config(
            self._clp_config, client_settings_json_path, server_settings_json_path
        )

        # Read, update, and write back client's and server's settings.json
        clp_db_connection_params = self._clp_config.database.get_clp_connection_params_and_type(
            True
        )
        table_prefix = clp_db_connection_params["table_prefix"]
        if StorageEngine.CLP_S == self._clp_config.package.storage_engine:
            archives_table_name = ""
            files_table_name = ""
        else:
            archives_table_name = get_archives_table_name(table_prefix, None)
            files_table_name = get_files_table_name(table_prefix, None)

        client_settings_json_updates = {
            "ClpStorageEngine": self._clp_config.package.storage_engine,
            "ClpQueryEngine": self._clp_config.package.query_engine,
            "MongoDbSearchResultsMetadataCollectionName": (
                self._clp_config.webui.results_metadata_collection_name
            ),
            "SqlDbClpArchivesTableName": archives_table_name,
            "SqlDbClpDatasetsTableName": get_datasets_table_name(table_prefix),
            "SqlDbClpFilesTableName": files_table_name,
            "SqlDbClpTablePrefix": table_prefix,
            "SqlDbCompressionJobsTableName": COMPRESSION_JOBS_TABLE_NAME,
        }
        client_settings_json = self._read_and_update_settings_json(
            client_settings_json_path, client_settings_json_updates
        )
        with open(client_settings_json_path, "w") as client_settings_json_file:
            client_settings_json_file.write(json.dumps(client_settings_json))

        server_settings_json_updates = {
            "SqlDbHost": container_clp_config.database.host,
            "SqlDbPort": container_clp_config.database.port,
            "SqlDbName": self._clp_config.database.name,
            "SqlDbQueryJobsTableName": QUERY_JOBS_TABLE_NAME,
            "MongoDbHost": container_clp_config.results_cache.host,
            "MongoDbPort": container_clp_config.results_cache.port,
            "MongoDbName": self._clp_config.results_cache.db_name,
            "MongoDbSearchResultsMetadataCollectionName": (
                self._clp_config.webui.results_metadata_collection_name
            ),
            "MongoDbStreamFilesCollectionName": (
                self._clp_config.results_cache.stream_collection_name
            ),
            "ClientDir": str(container_webui_dir / "client"),
            "LogViewerDir": str(container_webui_dir / "yscope-log-viewer"),
            "StreamTargetUncompressedSize": self._clp_config.stream_output.target_uncompressed_size,
            "ClpQueryEngine": self._clp_config.package.query_engine,
        }

        stream_storage = self._clp_config.stream_output.storage
        if StorageType.S3 == stream_storage.type:
            s3_config = stream_storage.s3_config
            server_settings_json_updates["StreamFilesDir"] = None
            server_settings_json_updates["StreamFilesS3Region"] = s3_config.region_code
            server_settings_json_updates["StreamFilesS3PathPrefix"] = (
                f"{s3_config.bucket}/{s3_config.key_prefix}"
            )
            auth = s3_config.aws_authentication
            if AwsAuthType.profile == auth.type:
                server_settings_json_updates["StreamFilesS3Profile"] = auth.profile
            else:
                server_settings_json_updates["StreamFilesS3Profile"] = None
        elif StorageType.FS == stream_storage.type:
            server_settings_json_updates["StreamFilesDir"] = str(
                container_clp_config.stream_output.get_directory()
            )
            server_settings_json_updates["StreamFilesS3Region"] = None
            server_settings_json_updates["StreamFilesS3PathPrefix"] = None
            server_settings_json_updates["StreamFilesS3Profile"] = None

        query_engine = self._clp_config.package.query_engine
        if QueryEngine.PRESTO == query_engine:
            server_settings_json_updates["PrestoHost"] = self._clp_config.presto.host
            server_settings_json_updates["PrestoPort"] = self._clp_config.presto.port
        else:
            server_settings_json_updates["PrestoHost"] = None
            server_settings_json_updates["PrestoPort"] = None

        server_settings_json = self._read_and_update_settings_json(
            server_settings_json_path, server_settings_json_updates
        )
        with open(server_settings_json_path, "w") as settings_json_file:
            settings_json_file.write(json.dumps(server_settings_json))

        env_vars = EnvVarsDict()
        # Connection
        env_vars |= {
            "CLP_WEBUI_HOST": _get_ip_from_hostname(self._clp_config.webui.host),
            "CLP_WEBUI_PORT": str(self._clp_config.webui.port),
        }
        # Security
        env_vars |= {
            "CLP_WEBUI_RATE_LIMIT": str(self._clp_config.webui.rate_limit),
        }

        return env_vars

    def _set_up_env_for_garbage_collector(self) -> EnvVarsDict:
        """
        Sets up environment variables for the garbage collector component.

        :return: Dictionary of environment variables necessary to launch the component.
        """
        component_name = GARBAGE_COLLECTOR_COMPONENT_NAME
        logger.info(f"Setting up environment for {component_name}...")

        logs_dir = self._clp_config.logs_directory / component_name
        logs_dir.mkdir(parents=True, exist_ok=True)

        env_vars = EnvVarsDict()

        # Logging
        env_vars |= {"CLP_GC_LOGGING_LEVEL": self._clp_config.garbage_collector.logging_level}

        return env_vars

    def _read_and_update_settings_json(
        self, settings_file_path: pathlib.Path, updates: dict[str, Any]
    ) -> dict[str, Any]:
        """
        Reads and updates a settings JSON file.

        :param settings_file_path:
        :param updates:
        """
        with open(settings_file_path, "r") as settings_json_file:
            settings_object = json.loads(settings_json_file.read())
        self._update_settings_object("", settings_object, updates)

        return settings_object

    def _update_settings_object(
        self,
        parent_key_prefix: str,
        settings: dict[str, Any],
        updates: dict[str, Any],
    ) -> None:
        """
        Recursively updates the given settings object with the values from `updates`.

        :param parent_key_prefix: The prefix for keys at this level in the settings dictionary.
        :param settings: The settings to update.
        :param updates: The updates.
        :raise ValueError: If a key in `updates` doesn't exist in `settings`.
        """
        for key, value in updates.items():
            if key not in settings:
                error_msg = (
                    f"{parent_key_prefix}{key} is not a valid configuration key for the webui."
                )
                raise ValueError(error_msg)
            if isinstance(value, dict):
                self._update_settings_object(f"{parent_key_prefix}{key}.", settings[key], value)
            else:
                settings[key] = value


class DockerComposeController(BaseController):
    """
    Controller for orchestrating CLP components using Docker Compose.
    """

    def __init__(self, clp_config: CLPConfig, instance_id: str) -> None:
        self._project_name = f"clp-package-{instance_id}"
        super().__init__(clp_config)

    def start(self) -> None:
        """
        Starts CLP's components using Docker Compose.

        :raise: Propagates `subprocess.run`'s exceptions.
        """
        check_docker_dependencies(
            should_compose_project_be_running=False, project_name=self._project_name
        )
        self._set_up_env()

        deployment_type = self._clp_config.get_deployment_type()
        logger.info(f"Starting CLP using Docker Compose ({deployment_type} deployment)...")

        cmd = ["docker", "compose", "--project-name", self._project_name]
        if deployment_type == DeploymentType.BASE:
<<<<<<< HEAD
            if self._clp_config.compression_scheduler.type == OrchestrationType.spider:
                cmd += ["--file", "docker-compose.spider.base.yaml"]
            else:
                cmd += ["--file", "docker-compose.base.yaml"]
        if self._clp_config.compression_scheduler.type == OrchestrationType.spider:
            cmd += ["--file", "docker-compose.spider.yaml"]
        cmd += ["up", "--detach"]
        try:
            subprocess.run(
                cmd,
                cwd=self._clp_home,
                stderr=subprocess.STDOUT,
                check=True,
            )
        except subprocess.CalledProcessError:
            logger.exception("Failed to start CLP.")
            raise
=======
            cmd += ["--file", "docker-compose.base.yaml"]
        cmd += ["up", "--detach", "--wait"]
        subprocess.run(
            cmd,
            cwd=self._clp_home,
            check=True,
        )
        logger.info("CLP is started.")
>>>>>>> d4c921ad

    def stop(self) -> None:
        """
        Stops CLP components deployed via Docker Compose.

        :raise: Propagates `subprocess.run`'s exceptions.
        """
        try:
            check_docker_dependencies(
                should_compose_project_be_running=True, project_name=self._project_name
            )
        except OSError as e:
            logger.warning(
                'Docker dependencies check failed: "%s". Attempting to stop CLP containers '
                "anyway...",
                e,
            )
        else:
            logger.info("Stopping all CLP containers using Docker Compose...")

        subprocess.run(
            ["docker", "compose", "--project-name", self._project_name, "down"],
            cwd=self._clp_home,
            check=True,
        )
        logger.info("All CLP containers stopped.")

    @staticmethod
    def _get_num_workers() -> int:
        """
        TODO: Revisit after moving from single-container to multi-container workers. See issue
        @y-scope/clp#1424 for details.
        :return: Number of worker processes to run.
        """
        return multiprocessing.cpu_count() // 2

    def _set_up_env(self) -> None:
        # Generate container-specific config.
        container_clp_config = generate_docker_compose_container_config(self._clp_config)
        num_workers = self._get_num_workers()
        dump_shared_container_config(container_clp_config, self._clp_config)

        # Prepare environment variables for all components.
        env_vars = EnvVarsDict()

        # Credential
        if self._clp_config.stream_output.storage.type == StorageType.S3:
            stream_output_aws_auth = (
                self._clp_config.stream_output.storage.s3_config.aws_authentication
            )
            if stream_output_aws_auth.type == AwsAuthType.credentials:
                env_vars |= {
                    "CLP_STREAM_OUTPUT_AWS_ACCESS_KEY_ID": (
                        stream_output_aws_auth.credentials.access_key_id
                    ),
                    "CLP_STREAM_OUTPUT_AWS_SECRET_ACCESS_KEY": (
                        stream_output_aws_auth.credentials.secret_access_key
                    ),
                }

        # Identity
        env_vars |= {
            "CLP_FIRST_PARTY_SERVICE_UID_GID": DEFAULT_UID_GID,
            "CLP_THIRD_PARTY_SERVICE_UID_GID": (
                THIRD_PARTY_SERVICE_UID_GID if os.geteuid() == 0 else DEFAULT_UID_GID
            ),
<<<<<<< HEAD
            # Package container
            "CLP_PACKAGE_CONTAINER": self._clp_config.container_image_ref,
            # Runtime data directories
            "CLP_DATA_DIR_HOST": str(self._clp_config.data_directory),
            "CLP_LOGS_DIR_HOST": str(self._clp_config.logs_directory),
            # Input directories
            "CLP_LOGS_INPUT_DIR_HOST": str(self._clp_config.logs_input.directory),
            "CLP_LOGS_INPUT_DIR_CONTAINER": str(container_clp_config.logs_input.directory),
            # Output directories
            "CLP_ARCHIVE_OUTPUT_DIR_HOST": str(self._clp_config.archive_output.get_directory()),
            "CLP_STREAM_OUTPUT_DIR_HOST": str(self._clp_config.stream_output.get_directory()),
            # AWS credentials
            "CLP_AWS_ACCESS_KEY_ID": os.getenv("AWS_ACCESS_KEY_ID", ""),
            "CLP_AWS_SECRET_ACCESS_KEY": os.getenv("AWS_SECRET_ACCESS_KEY", ""),
            # Component-specific environment variables
            **self._set_up_env_for_database(),
            **self._set_up_env_for_queue(),
            **self._set_up_env_for_redis(),
            **self._set_up_env_for_spider_db(),
            **self._set_up_env_for_spider_scheduler(),
            **self._set_up_env_for_results_cache(),
            **self._set_up_env_for_compression_scheduler(),
            **self._set_up_env_for_query_scheduler(),
            **self._set_up_env_for_compression_worker(num_workers),
            **self._set_up_env_for_query_worker(num_workers),
            **self._set_up_env_for_reducer(num_workers),
            **self._set_up_env_for_webui(container_clp_config),
            **self._set_up_env_for_garbage_collector(),
=======
>>>>>>> d4c921ad
        }

        # Package
        env_vars |= {
            "CLP_PACKAGE_CONTAINER_IMAGE_REF": self._clp_config.container_image_ref,
            "CLP_PACKAGE_STORAGE_ENGINE": self._clp_config.package.storage_engine,
        }

        # Path
        aws_config_dir = self._clp_config.aws_config_directory
        env_vars |= {
            # General
            "CLP_DATA_DIR_HOST": str(self._clp_config.data_directory),
            "CLP_LOGS_DIR_HOST": str(self._clp_config.logs_directory),
            # Config
            "CLP_AWS_CONFIG_DIR_HOST": (None if aws_config_dir is None else str(aws_config_dir)),
        }
        # Input
        if self._clp_config.logs_input.type == StorageType.FS:
            env_vars["CLP_LOGS_INPUT_DIR_CONTAINER"] = str(
                container_clp_config.logs_input.directory
            )
            env_vars["CLP_LOGS_INPUT_DIR_HOST"] = str(self._clp_config.logs_input.directory)
        # Output
        archive_output_dir_str = str(self._clp_config.archive_output.get_directory())
        stream_output_dir_str = str(self._clp_config.stream_output.get_directory())
        if self._clp_config.archive_output.storage.type == StorageType.FS:
            env_vars["CLP_ARCHIVE_OUTPUT_DIR_HOST"] = archive_output_dir_str
        if self._clp_config.archive_output.storage.type == StorageType.S3:
            env_vars["CLP_STAGED_ARCHIVE_OUTPUT_DIR_HOST"] = archive_output_dir_str
        if self._clp_config.stream_output.storage.type == StorageType.FS:
            env_vars["CLP_STREAM_OUTPUT_DIR_HOST"] = stream_output_dir_str
        if self._clp_config.stream_output.storage.type == StorageType.S3:
            env_vars["CLP_STAGED_STREAM_OUTPUT_DIR_HOST"] = stream_output_dir_str

        # Component-specific
        env_vars |= self._set_up_env_for_database()
        env_vars |= self._set_up_env_for_queue()
        env_vars |= self._set_up_env_for_redis()
        env_vars |= self._set_up_env_for_results_cache()
        env_vars |= self._set_up_env_for_compression_scheduler()
        env_vars |= self._set_up_env_for_query_scheduler()
        env_vars |= self._set_up_env_for_compression_worker(num_workers)
        env_vars |= self._set_up_env_for_query_worker(num_workers)
        env_vars |= self._set_up_env_for_reducer(num_workers)
        env_vars |= self._set_up_env_for_webui(container_clp_config)
        env_vars |= self._set_up_env_for_garbage_collector()

        # Write the environment variables to the `.env ` file.
        with open(f"{self._clp_home}/.env", "w") as env_file:
            for key, value in env_vars.items():
                if value is None:
                    continue
                env_file.write(f"{key}={value}\n")


def get_or_create_instance_id(clp_config: CLPConfig) -> str:
    """
    Gets or creates a unique instance ID for this CLP instance.

    :param clp_config:
    :return: The instance ID.
    """
    instance_id_file_path = clp_config.logs_directory / "instance-id"

    if instance_id_file_path.exists():
        with open(instance_id_file_path, "r") as f:
            instance_id = f.readline()
    else:
        instance_id = str(uuid.uuid4())[-4:]
        with open(instance_id_file_path, "w") as f:
            f.write(instance_id)

    return instance_id


def _chown_paths_if_root(*paths: pathlib.Path) -> None:
    """
    Changes ownership of the given paths to the default service container user/group IDs if the
    current process is running as root.

    :param paths:
    """
    if os.getuid() != 0:
        return
    for path in paths:
        _chown_recursively(path, THIRD_PARTY_SERVICE_UID, THIRD_PARTY_SERVICE_GID)


def _chown_recursively(
    path: pathlib.Path,
    user_id: int,
    group_id: int,
) -> None:
    """
    Recursively changes the owner of the given path to the given user ID and group ID.

    :param path:
    :param user_id:
    :param group_id:
    """
    chown_cmd = ["chown", "--recursive", f"{user_id}:{group_id}", str(path)]
    subprocess.run(chown_cmd, stdout=subprocess.DEVNULL, check=True)


def _get_ip_from_hostname(hostname: str) -> str:
    """
    Resolves a hostname to an IPv4 IP address.

    :param hostname:
    :return: The resolved IP address.
    """
    return socket.gethostbyname(hostname)<|MERGE_RESOLUTION|>--- conflicted
+++ resolved
@@ -233,7 +233,8 @@
             "CLP_REDIS_LOGS_DIR_HOST": str(logs_dir),
         }
 
-<<<<<<< HEAD
+        return env_vars
+
     def _set_up_env_for_spider_db(self) -> EnvVarsDict:
         """
         Prepares environment variables and directories for the spider database component.
@@ -270,9 +271,6 @@
             "SPIDER_SCHEDULER_HOST": _get_ip_from_hostname(self._clp_config.spider_scheduler.host),
             "SPIDER_SCHEDULER_PORT": str(self._clp_config.spider_scheduler.port),
         }
-=======
-        return env_vars
->>>>>>> d4c921ad
 
     def _set_up_env_for_results_cache(self) -> EnvVarsDict:
         """
@@ -632,14 +630,13 @@
 
         cmd = ["docker", "compose", "--project-name", self._project_name]
         if deployment_type == DeploymentType.BASE:
-<<<<<<< HEAD
             if self._clp_config.compression_scheduler.type == OrchestrationType.spider:
                 cmd += ["--file", "docker-compose.spider.base.yaml"]
             else:
                 cmd += ["--file", "docker-compose.base.yaml"]
         if self._clp_config.compression_scheduler.type == OrchestrationType.spider:
             cmd += ["--file", "docker-compose.spider.yaml"]
-        cmd += ["up", "--detach"]
+        cmd += ["up", "--detach", "--wait"]
         try:
             subprocess.run(
                 cmd,
@@ -650,16 +647,7 @@
         except subprocess.CalledProcessError:
             logger.exception("Failed to start CLP.")
             raise
-=======
-            cmd += ["--file", "docker-compose.base.yaml"]
-        cmd += ["up", "--detach", "--wait"]
-        subprocess.run(
-            cmd,
-            cwd=self._clp_home,
-            check=True,
-        )
         logger.info("CLP is started.")
->>>>>>> d4c921ad
 
     def stop(self) -> None:
         """
@@ -726,37 +714,6 @@
             "CLP_THIRD_PARTY_SERVICE_UID_GID": (
                 THIRD_PARTY_SERVICE_UID_GID if os.geteuid() == 0 else DEFAULT_UID_GID
             ),
-<<<<<<< HEAD
-            # Package container
-            "CLP_PACKAGE_CONTAINER": self._clp_config.container_image_ref,
-            # Runtime data directories
-            "CLP_DATA_DIR_HOST": str(self._clp_config.data_directory),
-            "CLP_LOGS_DIR_HOST": str(self._clp_config.logs_directory),
-            # Input directories
-            "CLP_LOGS_INPUT_DIR_HOST": str(self._clp_config.logs_input.directory),
-            "CLP_LOGS_INPUT_DIR_CONTAINER": str(container_clp_config.logs_input.directory),
-            # Output directories
-            "CLP_ARCHIVE_OUTPUT_DIR_HOST": str(self._clp_config.archive_output.get_directory()),
-            "CLP_STREAM_OUTPUT_DIR_HOST": str(self._clp_config.stream_output.get_directory()),
-            # AWS credentials
-            "CLP_AWS_ACCESS_KEY_ID": os.getenv("AWS_ACCESS_KEY_ID", ""),
-            "CLP_AWS_SECRET_ACCESS_KEY": os.getenv("AWS_SECRET_ACCESS_KEY", ""),
-            # Component-specific environment variables
-            **self._set_up_env_for_database(),
-            **self._set_up_env_for_queue(),
-            **self._set_up_env_for_redis(),
-            **self._set_up_env_for_spider_db(),
-            **self._set_up_env_for_spider_scheduler(),
-            **self._set_up_env_for_results_cache(),
-            **self._set_up_env_for_compression_scheduler(),
-            **self._set_up_env_for_query_scheduler(),
-            **self._set_up_env_for_compression_worker(num_workers),
-            **self._set_up_env_for_query_worker(num_workers),
-            **self._set_up_env_for_reducer(num_workers),
-            **self._set_up_env_for_webui(container_clp_config),
-            **self._set_up_env_for_garbage_collector(),
-=======
->>>>>>> d4c921ad
         }
 
         # Package
@@ -796,6 +753,8 @@
         env_vars |= self._set_up_env_for_database()
         env_vars |= self._set_up_env_for_queue()
         env_vars |= self._set_up_env_for_redis()
+        env_vars |= self._set_up_env_for_spider_db()
+        env_vars |= self._set_up_env_for_spider_scheduler(),
         env_vars |= self._set_up_env_for_results_cache()
         env_vars |= self._set_up_env_for_compression_scheduler()
         env_vars |= self._set_up_env_for_query_scheduler()
