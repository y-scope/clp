import argparse
import logging
import pathlib
import subprocess
import sys
import uuid

from clp_package_utils.general import (
    CLP_DEFAULT_CONFIG_FILE_RELATIVE_PATH,
    CONTAINER_INPUT_LOGS_ROOT_DIR,
    dump_container_config,
    generate_container_config,
    generate_container_name,
    generate_container_start_cmd,
    get_clp_home,
    JobType,
<<<<<<< HEAD
    validate_and_load_config_file,
=======
    load_config_file,
>>>>>>> 986a957e
    validate_and_load_db_credentials_file,
)

# Setup logging
# Create logger
logger = logging.getLogger(__file__)
logger.setLevel(logging.INFO)
# Setup console logging
logging_console_handler = logging.StreamHandler()
logging_formatter = logging.Formatter("%(asctime)s [%(levelname)s] [%(name)s] %(message)s")
logging_console_handler.setFormatter(logging_formatter)
logger.addHandler(logging_console_handler)


def main(argv):
    clp_home = get_clp_home()
    default_config_file_path = clp_home / CLP_DEFAULT_CONFIG_FILE_RELATIVE_PATH

    args_parser = argparse.ArgumentParser(description="Compresses files/directories")
    args_parser.add_argument(
        "--config",
        "-c",
        default=str(default_config_file_path),
        help="CLP package configuration file.",
    )
    args_parser.add_argument("paths", metavar="PATH", nargs="*", help="Paths to compress.")
    args_parser.add_argument(
        "-f", "--path-list", dest="path_list", help="A file listing all paths to compress."
    )
    args_parser.add_argument(
        "--timestamp-key",
        help="The path (e.g. x.y) for the field containing the log event's timestamp.",
    )
    args_parser.add_argument(
        "-t", "--tags", help="A comma-separated list of tags to apply to the compressed archives."
    )

    parsed_args = args_parser.parse_args(argv[1:])

    # Validate and load config file
    try:
        config_file_path = pathlib.Path(parsed_args.config)
        clp_config = load_config_file(config_file_path, default_config_file_path, clp_home)
        clp_config.validate_logs_dir()

        # Validate and load necessary credentials
        validate_and_load_db_credentials_file(clp_config, clp_home, False)
    except:
        logger.exception("Failed to load config.")
        return -1

    container_name = generate_container_name(JobType.COMPRESSION)

    container_clp_config, mounts = generate_container_config(clp_config, clp_home)
<<<<<<< HEAD
    config_file_path_on_container, config_file_path_on_host = dump_container_config(
        clp_config, container_clp_config, container_name
=======
    generated_config_path_on_container, generated_config_path_on_host = dump_container_config(
        container_clp_config, clp_config, container_name
>>>>>>> 986a957e
    )

    necessary_mounts = [mounts.clp_home, mounts.input_logs_dir, mounts.data_dir, mounts.logs_dir]
    container_start_cmd = generate_container_start_cmd(
        container_name, necessary_mounts, clp_config.execution_container
    )

    # fmt: off
    compress_cmd = [
        "python3",
        "-m", "clp_package_utils.scripts.native.compress",
<<<<<<< HEAD
        "--config", str(config_file_path_on_container),
=======
        "--config", str(generated_config_path_on_container),
>>>>>>> 986a957e
        "--remove-path-prefix", str(CONTAINER_INPUT_LOGS_ROOT_DIR),
    ]
    # fmt: on
    if parsed_args.timestamp_key is not None:
        compress_cmd.append("--timestamp-key")
        compress_cmd.append(parsed_args.timestamp_key)
    if parsed_args.tags is not None:
        compress_cmd.append("--tags")
        compress_cmd.append(parsed_args.tags)
    for path in parsed_args.paths:
        # Resolve path and prefix it with CONTAINER_INPUT_LOGS_ROOT_DIR
        resolved_path = pathlib.Path(path).resolve()
        path = str(CONTAINER_INPUT_LOGS_ROOT_DIR / resolved_path.relative_to(resolved_path.anchor))
        compress_cmd.append(path)
    if parsed_args.path_list is not None:
        # Get unused output path
        while True:
            container_path_list_filename = f"{uuid.uuid4()}.txt"
            container_path_list_path = clp_config.logs_directory / container_path_list_filename
            if not container_path_list_path.exists():
                break

        with open(parsed_args.path_list, "r") as path_list_file:
            with open(container_path_list_path, "w") as container_path_list_file:
                for line in path_list_file:
                    resolved_path = pathlib.Path(line.rstrip()).resolve()
                    path = CONTAINER_INPUT_LOGS_ROOT_DIR / resolved_path.relative_to(
                        resolved_path.anchor
                    )
                    container_path_list_file.write(f"{path}\n")

        compress_cmd.append("--path-list")
        compress_cmd.append(container_clp_config.logs_directory / container_path_list_filename)

    cmd = container_start_cmd + compress_cmd
    subprocess.run(cmd, check=True)

    # Remove generated files
<<<<<<< HEAD
    config_file_path_on_host.unlink()
=======
    generated_config_path_on_host.unlink()
>>>>>>> 986a957e

    return 0


if "__main__" == __name__:
    sys.exit(main(sys.argv))<|MERGE_RESOLUTION|>--- conflicted
+++ resolved
@@ -14,11 +14,7 @@
     generate_container_start_cmd,
     get_clp_home,
     JobType,
-<<<<<<< HEAD
-    validate_and_load_config_file,
-=======
     load_config_file,
->>>>>>> 986a957e
     validate_and_load_db_credentials_file,
 )
 
@@ -73,13 +69,8 @@
     container_name = generate_container_name(JobType.COMPRESSION)
 
     container_clp_config, mounts = generate_container_config(clp_config, clp_home)
-<<<<<<< HEAD
-    config_file_path_on_container, config_file_path_on_host = dump_container_config(
-        clp_config, container_clp_config, container_name
-=======
     generated_config_path_on_container, generated_config_path_on_host = dump_container_config(
         container_clp_config, clp_config, container_name
->>>>>>> 986a957e
     )
 
     necessary_mounts = [mounts.clp_home, mounts.input_logs_dir, mounts.data_dir, mounts.logs_dir]
@@ -91,11 +82,7 @@
     compress_cmd = [
         "python3",
         "-m", "clp_package_utils.scripts.native.compress",
-<<<<<<< HEAD
-        "--config", str(config_file_path_on_container),
-=======
         "--config", str(generated_config_path_on_container),
->>>>>>> 986a957e
         "--remove-path-prefix", str(CONTAINER_INPUT_LOGS_ROOT_DIR),
     ]
     # fmt: on
@@ -134,11 +121,7 @@
     subprocess.run(cmd, check=True)
 
     # Remove generated files
-<<<<<<< HEAD
-    config_file_path_on_host.unlink()
-=======
     generated_config_path_on_host.unlink()
->>>>>>> 986a957e
 
     return 0
 
