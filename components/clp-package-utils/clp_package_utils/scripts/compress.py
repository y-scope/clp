--- conflicted
+++ resolved
@@ -29,13 +29,7 @@
     input_type: InputType,
     container_logs_list_path: pathlib.Path,
     parsed_args: argparse.Namespace,
-    clp_config: CLPConfig,
 ) -> None:
-<<<<<<< HEAD
-    input_type = clp_config.logs_input.type
-
-=======
->>>>>>> 2e7f63c7
     if InputType.FS == input_type:
         host_logs_list_path = parsed_args.path_list
         with open(container_logs_list_path, "w") as container_logs_list_file:
@@ -71,13 +65,7 @@
     parsed_args: argparse.Namespace,
     config_path: pathlib.Path,
     logs_list_path: pathlib.Path,
-<<<<<<< HEAD
-    clp_config: CLPConfig,
 ) -> List[str]:
-    input_type = clp_config.logs_input.type
-=======
-) -> List[str]:
->>>>>>> 2e7f63c7
 
     # fmt: off
     compress_cmd = [
@@ -127,11 +115,7 @@
     if len(parsed_args.paths) != 1:
         args_parser.error(f"Only one key prefix can be specified for input type {InputType.S3}.")
     if parsed_args.path_list is not None:
-<<<<<<< HEAD
-        args_parser.error(f"Path list file is not supported for input type {InputType.S3}.")
-=======
         args_parser.error(f"Path list file is unsupported for input type {InputType.S3}.")
->>>>>>> 2e7f63c7
 
 
 def main(argv):
@@ -191,15 +175,7 @@
         container_clp_config, clp_config, container_name
     )
 
-<<<<<<< HEAD
-    necessary_mounts = [
-        mounts.clp_home,
-        mounts.data_dir,
-        mounts.logs_dir,
-    ]
-=======
     necessary_mounts = [mounts.clp_home, mounts.data_dir, mounts.logs_dir]
->>>>>>> 2e7f63c7
     if InputType.FS == input_type:
         necessary_mounts.append(mounts.input_logs_dir)
 
@@ -214,11 +190,7 @@
         if not container_logs_list_path.exists():
             break
 
-<<<<<<< HEAD
-    _generate_logs_list(container_logs_list_path, parsed_args, clp_config)
-=======
     _generate_logs_list(clp_config.logs_input.type, container_logs_list_path, parsed_args)
->>>>>>> 2e7f63c7
 
     container_start_cmd = generate_container_start_cmd(
         container_name, necessary_mounts, clp_config.execution_container
