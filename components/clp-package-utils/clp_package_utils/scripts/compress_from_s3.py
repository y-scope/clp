import argparse
import logging
import pathlib
import shlex
import subprocess
import sys
import uuid

from clp_py_utils.clp_config import (
    CLP_DB_PASS_ENV_VAR_NAME,
    CLP_DB_USER_ENV_VAR_NAME,
    CLP_DEFAULT_CONFIG_FILE_RELATIVE_PATH,
    CLP_DEFAULT_DATASET_NAME,
    ClpDbUserType,
    StorageEngine,
    StorageType,
)
from clp_py_utils.core import resolve_host_path_in_container

from clp_package_utils.general import (
    dump_container_config,
    generate_container_config,
    generate_container_name,
    generate_container_start_cmd,
    get_clp_home,
    get_container_config_filename,
    JobType,
    load_config_file,
    S3_KEY_PREFIX_COMPRESSION,
    S3_OBJECT_COMPRESSION,
    validate_and_load_db_credentials_file,
    validate_dataset_name,
)

logger = logging.getLogger(__name__)


def _generate_url_list(
    subcommand: str,
    container_url_list_path: pathlib.Path,
    parsed_args: argparse.Namespace,
) -> bool:
    """
    Generates URL list file for the native compression script.

    :param subcommand: S3 compression subcommand. Must be `S3_OBJECT_COMPRESSION` or
        `S3_KEY_PREFIX_COMPRESSION`.
    :param container_url_list_path: Path to write URL list.
    :param parsed_args: Parsed command-line arguments.
    :return: Whether any URLs were written to the file.
    """
    with open(container_url_list_path, "w") as url_list_file:
        url_list_file.write(f"{subcommand}\n")

        if parsed_args.inputs_from is None:
            url_list_file.writelines(f"{url}\n" for url in parsed_args.inputs)
            return len(parsed_args.inputs) != 0

        no_url_found = True
        resolved_inputs_from_path = resolve_host_path_in_container(
            pathlib.Path(parsed_args.inputs_from)
        )
        with open(resolved_inputs_from_path, "r") as input_file:
            for line in input_file:
                stripped_url = line.strip()
                if "" == stripped_url:
                    continue
                no_url_found = False
                url_list_file.write(f"{stripped_url}\n")
        return not no_url_found


def _generate_compress_cmd(
    parsed_args: argparse.Namespace,
    dataset: str | None,
    config_path: pathlib.Path,
    url_list_path: pathlib.Path,
) -> list[str]:
    """
    Generates command to run the native compression script.

    :param parsed_args:
    :param dataset:
    :param config_path: Path to the config file (in the container).
    :param url_list_path: Path to the URL list file (in the container).
    :return: The generated command.
    """
    # fmt: off
    compress_cmd = [
        "python3",
        "-m", "clp_package_utils.scripts.native.compress",
        "--config", str(config_path),
        "--input-type", "s3",
    ]
    # fmt: on
    if parsed_args.verbose:
        compress_cmd.append("--verbose")
    if dataset is not None:
        compress_cmd.append("--dataset")
        compress_cmd.append(dataset)
    if parsed_args.timestamp_key is not None:
        compress_cmd.append("--timestamp-key")
        compress_cmd.append(parsed_args.timestamp_key)
    if parsed_args.unstructured:
        compress_cmd.append("--unstructured")
    if parsed_args.tags is not None:
        compress_cmd.append("--tags")
        compress_cmd.append(parsed_args.tags)
    if parsed_args.no_progress_reporting is True:
        compress_cmd.append("--no-progress-reporting")

    compress_cmd.append("--logs-list")
    compress_cmd.append(str(url_list_path))

    return compress_cmd


def _validate_s3_object_args(
    parsed_args: argparse.Namespace,
    args_parser: argparse.ArgumentParser,
) -> None:
    """
    Validates `S3_OBJECT_COMPRESSION` subcommand arguments.

    :param parsed_args:
    :param args_parser:
    """
    if len(parsed_args.inputs) == 0 and parsed_args.inputs_from is None:
        args_parser.error("No URLs specified.")

    # Validate URLs were specified using only one method
    if len(parsed_args.inputs) > 0 and parsed_args.inputs_from is not None:
        args_parser.error("URLs cannot be specified on the command line AND through a file.")


def _validate_s3_key_prefix_args(
    parsed_args: argparse.Namespace,
    args_parser: argparse.ArgumentParser,
) -> None:
    """
    Validates `S3_KEY_PREFIX_COMPRESSION` subcommand arguments.

    :param parsed_args:
    :param args_parser:
    """
    if parsed_args.inputs_from is None:
        if len(parsed_args.inputs) == 0:
            args_parser.error("No URL specified.")
        if len(parsed_args.inputs) != 1:
            args_parser.error(
                f"{S3_KEY_PREFIX_COMPRESSION} accepts exactly one URL, got {len(parsed_args.inputs)}."
            )

    if len(parsed_args.inputs) > 0 and parsed_args.inputs_from is not None:
        args_parser.error("URL cannot be specified on the command line AND through a file.")


def main(argv):
    clp_home = get_clp_home()
    default_config_file_path = clp_home / CLP_DEFAULT_CONFIG_FILE_RELATIVE_PATH

    args_parser = argparse.ArgumentParser(description="Compresses logs from S3")

    args_parser.add_argument(
        "--config",
        "-c",
        default=str(default_config_file_path),
        help="CLP package configuration file.",
    )
    args_parser.add_argument(
        "--verbose",
        "-v",
        action="store_true",
        help="Enable debug logging.",
    )
    args_parser.add_argument(
        "--dataset",
        type=str,
        default=None,
        help="The dataset that the archives belong to.",
    )
    args_parser.add_argument(
        "--timestamp-key",
        help="The path (e.g. x.y) for the field containing the log event's timestamp.",
    )
    args_parser.add_argument(
        "--unstructured",
        action="store_true",
        help="Treat all inputs as unstructured text logs.",
    )
    args_parser.add_argument(
        "-t", "--tags", help="A comma-separated list of tags to apply to the compressed archives."
    )
    args_parser.add_argument(
        "--no-progress-reporting", action="store_true", help="Disables progress reporting."
    )

    subparsers = args_parser.add_subparsers(dest="subcommand", required=True)

    object_compression_option_parser = subparsers.add_parser(
        S3_OBJECT_COMPRESSION, help="Compress specific S3 objects identified by their full URLs."
    )
    object_compression_option_parser.add_argument(
        "inputs", metavar="URL", nargs="*", help="S3 object URLs."
    )
    object_compression_option_parser.add_argument(
        "--inputs-from", type=str, help="A file containing all S3 object URLs to compress."
    )

    prefix_compression_option_parser = subparsers.add_parser(
        S3_KEY_PREFIX_COMPRESSION, help="Compress all S3 objects under the key prefix."
    )
    prefix_compression_option_parser.add_argument(
        "inputs", metavar="URL", nargs="*", help="S3 prefix URL."
    )
    prefix_compression_option_parser.add_argument(
        "--inputs-from", type=str, help="A file containing S3 key prefix to compress."
    )

    parsed_args = args_parser.parse_args(argv[1:])
    if parsed_args.verbose:
        logger.setLevel(logging.DEBUG)
    else:
        logger.setLevel(logging.INFO)

    try:
        config_file_path = pathlib.Path(parsed_args.config)
<<<<<<< HEAD
        clp_config = load_config_file(config_file_path)
=======
        clp_config = load_config_file(resolve_host_path_in_container(config_file_path))
>>>>>>> 0686af09
        clp_config.validate_logs_dir(True)

        validate_and_load_db_credentials_file(clp_config, clp_home, False)
    except Exception:
        logger.exception("Failed to load config.")
        return -1

    # Validate logs_input type is S3
    if clp_config.logs_input.type != StorageType.S3:
        logger.error(
            "S3 compression expects `logs_input.type` to be `%s`, but `%s` is found. Please update"
            " `clp-config.yaml`.",
            StorageType.S3,
            clp_config.logs_input.type,
        )
        return -1

    storage_engine: StorageEngine = clp_config.package.storage_engine
    dataset = parsed_args.dataset

    if StorageEngine.CLP_S != storage_engine:
        logger.error(
            f"S3 compression requires storage engine {StorageEngine.CLP_S}, but configured engine"
            f" is {storage_engine}."
        )
        return -1

    # TODO: The following dataset validation is duplicated in `compress.py`. We should extract it
    # into a common utility function.
    dataset = CLP_DEFAULT_DATASET_NAME if dataset is None else dataset
    try:
        clp_db_connection_params = clp_config.database.get_clp_connection_params_and_type(True)
        validate_dataset_name(clp_db_connection_params["table_prefix"], dataset)
    except Exception as e:
        logger.error(e)
        return -1

    if parsed_args.timestamp_key is None and not parsed_args.unstructured:
        logger.warning(
            "`--timestamp-key` not specified. Events will not have assigned timestamps and can"
            " only be searched from the command line without a timestamp filter."
        )
    if parsed_args.timestamp_key is not None and parsed_args.unstructured:
        parsed_args.timestamp_key = None
        logger.warning(
            "`--timestamp-key` and `--unstructured` are not compatible. The input logs will be "
            "treated as unstructured, and the argument to `--timestamp-key` will be ignored."
        )

    if parsed_args.subcommand == S3_OBJECT_COMPRESSION:
        _validate_s3_object_args(parsed_args, args_parser)
    else:
        _validate_s3_key_prefix_args(parsed_args, args_parser)

    # TODO: The following container setup code is duplicated in `compress.py`. We should extract it
    # into a common utility function.
    container_name = generate_container_name(str(JobType.COMPRESSION))

    container_clp_config, mounts = generate_container_config(clp_config, clp_home)
    generated_config_path_on_container, generated_config_path_on_host = dump_container_config(
        container_clp_config, clp_config, get_container_config_filename(container_name)
    )

    necessary_mounts = [mounts.data_dir, mounts.logs_dir]

    while True:
        url_list_filename = f"{uuid.uuid4()}.txt"
        url_list_path_on_host = clp_config.logs_directory / url_list_filename
        resolved_url_list_path_on_host = resolve_host_path_in_container(url_list_path_on_host)
        url_list_path_on_container = container_clp_config.logs_directory / url_list_filename
        if not resolved_url_list_path_on_host.exists():
            break

    if not _generate_url_list(parsed_args.subcommand, resolved_url_list_path_on_host, parsed_args):
        logger.error("No S3 URLs given for compression.")
        return -1

    credentials = clp_config.database.credentials
    extra_env_vars = {
        CLP_DB_PASS_ENV_VAR_NAME: credentials[ClpDbUserType.CLP].password,
        CLP_DB_USER_ENV_VAR_NAME: credentials[ClpDbUserType.CLP].username,
    }
    container_start_cmd = generate_container_start_cmd(
        container_name, necessary_mounts, clp_config.container_image_ref, extra_env_vars
    )
    compress_cmd = _generate_compress_cmd(
        parsed_args, dataset, generated_config_path_on_container, url_list_path_on_container
    )

    cmd = container_start_cmd + compress_cmd

    proc = subprocess.run(cmd, check=False)
    ret_code = proc.returncode
    if ret_code != 0:
        logger.error("Compression failed.")
        logger.debug(f"Docker command failed: {shlex.join(cmd)}")
    else:
        resolved_url_list_path_on_host.unlink()

    resolved_generated_config_path_on_host = resolve_host_path_in_container(
        generated_config_path_on_host
    )
    resolved_generated_config_path_on_host.unlink()

    return ret_code


if "__main__" == __name__:
    sys.exit(main(sys.argv))<|MERGE_RESOLUTION|>--- conflicted
+++ resolved
@@ -225,11 +225,7 @@
 
     try:
         config_file_path = pathlib.Path(parsed_args.config)
-<<<<<<< HEAD
-        clp_config = load_config_file(config_file_path)
-=======
         clp_config = load_config_file(resolve_host_path_in_container(config_file_path))
->>>>>>> 0686af09
         clp_config.validate_logs_dir(True)
 
         validate_and_load_db_credentials_file(clp_config, clp_home, False)
