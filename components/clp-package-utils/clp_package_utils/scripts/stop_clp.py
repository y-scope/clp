import argparse
import logging
import pathlib
import subprocess
import sys
from typing import List

from clp_py_utils.clp_config import (
    ALL_TARGET_NAME,
    COMPRESSION_SCHEDULER_COMPONENT_NAME,
    COMPRESSION_WORKER_COMPONENT_NAME,
    CONTROLLER_TARGET_NAME,
    DB_COMPONENT_NAME,
    QUERY_SCHEDULER_COMPONENT_NAME,
    QUERY_WORKER_COMPONENT_NAME,
    QUEUE_COMPONENT_NAME,
    REDIS_COMPONENT_NAME,
    REDUCER_COMPONENT_NAME,
    RESULTS_CACHE_COMPONENT_NAME,
    RETENTION_CLEANER_COMPONENT_NAME,
    WEBUI_COMPONENT_NAME,
)

from clp_package_utils.general import (
    CLP_DEFAULT_CONFIG_FILE_RELATIVE_PATH,
    get_clp_home,
    is_container_exited,
    is_container_running,
    load_config_file,
    validate_and_load_db_credentials_file,
    validate_and_load_queue_credentials_file,
)

logger = logging.getLogger(__file__)


def stop_running_container(container_name: str, already_exited_containers: List[str], force: bool):
    if is_container_running(container_name):
        logger.info(f"Stopping {container_name}...")
        cmd = ["docker", "stop", container_name]
        subprocess.run(cmd, stdout=subprocess.DEVNULL, check=True)

        logger.info(f"Removing {container_name}...")
        cmd = ["docker", "rm", container_name]
        subprocess.run(cmd, stdout=subprocess.DEVNULL, check=True)

        logger.info(f"Stopped and removed {container_name}.")
    elif is_container_exited(container_name):
        if force:
            logger.info(f"Forcibly removing exited {container_name}...")
            cmd = ["docker", "rm", container_name]
            subprocess.run(cmd, stdout=subprocess.DEVNULL, check=True)
            logger.info(f"Removed {container_name}...")
        else:
            already_exited_containers.append(container_name)


def main(argv):
    clp_home = get_clp_home()
    default_config_file_path = clp_home / CLP_DEFAULT_CONFIG_FILE_RELATIVE_PATH

    args_parser = argparse.ArgumentParser(description="Stops CLP")
    args_parser.add_argument(
        "--config",
        "-c",
        default=str(default_config_file_path),
        help="CLP package configuration file.",
    )
    args_parser.add_argument(
        "--force",
        "-f",
        action="store_true",
        help="Forcibly remove exited containers",
    )

    component_args_parser = args_parser.add_subparsers(dest="target")
    component_args_parser.add_parser(CONTROLLER_TARGET_NAME)
    component_args_parser.add_parser(DB_COMPONENT_NAME)
    component_args_parser.add_parser(QUEUE_COMPONENT_NAME)
    component_args_parser.add_parser(REDIS_COMPONENT_NAME)
    component_args_parser.add_parser(REDUCER_COMPONENT_NAME)
    component_args_parser.add_parser(RESULTS_CACHE_COMPONENT_NAME)
    component_args_parser.add_parser(COMPRESSION_SCHEDULER_COMPONENT_NAME)
    component_args_parser.add_parser(QUERY_SCHEDULER_COMPONENT_NAME)
    component_args_parser.add_parser(COMPRESSION_WORKER_COMPONENT_NAME)
    component_args_parser.add_parser(QUERY_WORKER_COMPONENT_NAME)
    component_args_parser.add_parser(WEBUI_COMPONENT_NAME)
<<<<<<< HEAD
    component_args_parser.add_parser(LOG_VIEWER_WEBUI_COMPONENT_NAME)
    component_args_parser.add_parser(RETENTION_CLEANER_COMPONENT_NAME)
=======
>>>>>>> f699496e

    parsed_args = args_parser.parse_args(argv[1:])

    if parsed_args.target:
        target = parsed_args.target
    else:
        target = ALL_TARGET_NAME

    # Validate and load config file
    try:
        config_file_path = pathlib.Path(parsed_args.config)
        clp_config = load_config_file(config_file_path, default_config_file_path, clp_home)

        # Validate and load necessary credentials
        if target in (
            ALL_TARGET_NAME,
            CONTROLLER_TARGET_NAME,
            DB_COMPONENT_NAME,
        ):
            validate_and_load_db_credentials_file(clp_config, clp_home, False)
        if target in (
            ALL_TARGET_NAME,
            CONTROLLER_TARGET_NAME,
            COMPRESSION_SCHEDULER_COMPONENT_NAME,
            COMPRESSION_WORKER_COMPONENT_NAME,
            QUEUE_COMPONENT_NAME,
            QUERY_SCHEDULER_COMPONENT_NAME,
            QUERY_WORKER_COMPONENT_NAME,
        ):
            validate_and_load_queue_credentials_file(clp_config, clp_home, False)
    except:
        logger.exception("Failed to load config.")
        return -1

    try:
        # Read instance ID from file
        logs_dir = clp_config.logs_directory
        instance_id_file_path = logs_dir / "instance-id"
        if not (logs_dir.exists() and logs_dir.is_dir() and instance_id_file_path.exists()):
            # No instance ID file, so nothing to do
            return 0
        with open(instance_id_file_path, "r") as f:
            instance_id = f.readline()

        already_exited_containers = []
        force = parsed_args.force
<<<<<<< HEAD
        if target in (ALL_TARGET_NAME, RETENTION_CLEANER_COMPONENT_NAME):
            container_name = f"clp-{RETENTION_CLEANER_COMPONENT_NAME}-{instance_id}"
            stop_running_container(container_name, already_exited_containers, force)
        if target in (ALL_TARGET_NAME, LOG_VIEWER_WEBUI_COMPONENT_NAME):
            container_name = f"clp-{LOG_VIEWER_WEBUI_COMPONENT_NAME}-{instance_id}"
            stop_running_container(container_name, already_exited_containers, force)
=======
>>>>>>> f699496e
        if target in (ALL_TARGET_NAME, WEBUI_COMPONENT_NAME):
            container_name = f"clp-{WEBUI_COMPONENT_NAME}-{instance_id}"
            stop_running_container(container_name, already_exited_containers, force)
        if target in (ALL_TARGET_NAME, REDUCER_COMPONENT_NAME):
            container_name = f"clp-{REDUCER_COMPONENT_NAME}-{instance_id}"
            stop_running_container(container_name, already_exited_containers, force)

            container_config_file_path = logs_dir / f"{container_name}.yml"
            if container_config_file_path.exists():
                container_config_file_path.unlink()
        if target in (ALL_TARGET_NAME, QUERY_WORKER_COMPONENT_NAME):
            container_name = f"clp-{QUERY_WORKER_COMPONENT_NAME}-{instance_id}"
            stop_running_container(container_name, already_exited_containers, force)
        if target in (ALL_TARGET_NAME, COMPRESSION_WORKER_COMPONENT_NAME):
            container_name = f"clp-{COMPRESSION_WORKER_COMPONENT_NAME}-{instance_id}"
            stop_running_container(container_name, already_exited_containers, force)
        if target in (ALL_TARGET_NAME, CONTROLLER_TARGET_NAME, QUERY_SCHEDULER_COMPONENT_NAME):
            container_name = f"clp-{QUERY_SCHEDULER_COMPONENT_NAME}-{instance_id}"
            stop_running_container(container_name, already_exited_containers, force)

            container_config_file_path = logs_dir / f"{container_name}.yml"
            if container_config_file_path.exists():
                container_config_file_path.unlink()
        if target in (
            ALL_TARGET_NAME,
            CONTROLLER_TARGET_NAME,
            COMPRESSION_SCHEDULER_COMPONENT_NAME,
        ):
            container_name = f"clp-{COMPRESSION_SCHEDULER_COMPONENT_NAME}-{instance_id}"
            stop_running_container(container_name, already_exited_containers, force)

            container_config_file_path = logs_dir / f"{container_name}.yml"
            if container_config_file_path.exists():
                container_config_file_path.unlink()
        if target in (ALL_TARGET_NAME, CONTROLLER_TARGET_NAME, REDIS_COMPONENT_NAME):
            container_name = f"clp-{REDIS_COMPONENT_NAME}-{instance_id}"
            stop_running_container(container_name, already_exited_containers, force)

            redis_config_file_path = logs_dir / f"{container_name}.conf"
            if redis_config_file_path.exists():
                redis_config_file_path.unlink()
        if target in (ALL_TARGET_NAME, RESULTS_CACHE_COMPONENT_NAME):
            container_name = f"clp-{RESULTS_CACHE_COMPONENT_NAME}-{instance_id}"
            stop_running_container(container_name, already_exited_containers, force)
        if target in (ALL_TARGET_NAME, CONTROLLER_TARGET_NAME, QUEUE_COMPONENT_NAME):
            container_name = f"clp-{QUEUE_COMPONENT_NAME}-{instance_id}"
            stop_running_container(container_name, already_exited_containers, force)

            queue_config_file_path = logs_dir / f"{container_name}.conf"
            if queue_config_file_path.exists():
                queue_config_file_path.unlink()
        if target in (ALL_TARGET_NAME, DB_COMPONENT_NAME):
            container_name = f"clp-{DB_COMPONENT_NAME}-{instance_id}"
            stop_running_container(container_name, already_exited_containers, force)

        if already_exited_containers:
            container_list = " ".join(already_exited_containers)
            logger.warning(
                f"The following containers have already exited and were not removed:"
                f" {container_list}"
            )
            logger.warning(f"Run with --force to remove them")
        elif target in ALL_TARGET_NAME:
            # NOTE: We can only remove the instance ID file if all containers have been stopped.
            # Currently, we only remove the instance file when all containers are stopped at once.
            # If a single container is stopped, it's expensive to check if the others are running,
            # so instead we don't remove the instance file. In the worst case, a user will have to
            # remove it manually.
            instance_id_file_path.unlink()
    except:
        logger.exception("Failed to stop CLP.")
        return -1

    return 0


if "__main__" == __name__:
    sys.exit(main(sys.argv))<|MERGE_RESOLUTION|>--- conflicted
+++ resolved
@@ -85,11 +85,7 @@
     component_args_parser.add_parser(COMPRESSION_WORKER_COMPONENT_NAME)
     component_args_parser.add_parser(QUERY_WORKER_COMPONENT_NAME)
     component_args_parser.add_parser(WEBUI_COMPONENT_NAME)
-<<<<<<< HEAD
-    component_args_parser.add_parser(LOG_VIEWER_WEBUI_COMPONENT_NAME)
     component_args_parser.add_parser(RETENTION_CLEANER_COMPONENT_NAME)
-=======
->>>>>>> f699496e
 
     parsed_args = args_parser.parse_args(argv[1:])
 
@@ -136,15 +132,9 @@
 
         already_exited_containers = []
         force = parsed_args.force
-<<<<<<< HEAD
         if target in (ALL_TARGET_NAME, RETENTION_CLEANER_COMPONENT_NAME):
             container_name = f"clp-{RETENTION_CLEANER_COMPONENT_NAME}-{instance_id}"
             stop_running_container(container_name, already_exited_containers, force)
-        if target in (ALL_TARGET_NAME, LOG_VIEWER_WEBUI_COMPONENT_NAME):
-            container_name = f"clp-{LOG_VIEWER_WEBUI_COMPONENT_NAME}-{instance_id}"
-            stop_running_container(container_name, already_exited_containers, force)
-=======
->>>>>>> f699496e
         if target in (ALL_TARGET_NAME, WEBUI_COMPONENT_NAME):
             container_name = f"clp-{WEBUI_COMPONENT_NAME}-{instance_id}"
             stop_running_container(container_name, already_exited_containers, force)
