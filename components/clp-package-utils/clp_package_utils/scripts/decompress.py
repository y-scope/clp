--- conflicted
+++ resolved
@@ -193,22 +193,6 @@
         logger.error(f"JSON extraction is not supported for storage engine `{storage_engine}`.")
         return -1
 
-<<<<<<< HEAD
-    dataset = getattr(parsed_args, "dataset", None)
-    if StorageEngine.CLP_S == storage_engine:
-        dataset = CLP_DEFAULT_DATASET_NAME if dataset is None else dataset
-        try:
-            clp_db_connection_params = clp_config.database.get_clp_connection_params_and_type(True)
-            validate_dataset_name(clp_db_connection_params["table_prefix"], dataset)
-        except Exception as e:
-            logger.error(e)
-            return -1
-    elif dataset is not None:
-        logger.error(f"Dataset selection is not supported for storage engine: {storage_engine}.")
-        return -1
-
-=======
->>>>>>> 135c6bbc
     container_name = generate_container_name(str(JobType.IR_EXTRACTION))
     container_clp_config, mounts = generate_container_config(clp_config, clp_home)
     generated_config_path_on_container, generated_config_path_on_host = dump_container_config(
