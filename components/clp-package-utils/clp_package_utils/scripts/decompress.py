import argparse
import logging
import pathlib
import subprocess
import sys

from clp_py_utils.clp_config import CLPConfig

from clp_package_utils.general import (
    CLP_DEFAULT_CONFIG_FILE_RELATIVE_PATH,
<<<<<<< HEAD
    DECOMPRESSION_COMMAND,
=======
>>>>>>> 986a957e
    DockerMount,
    DockerMountType,
    dump_container_config,
    generate_container_config,
    generate_container_name,
    generate_container_start_cmd,
    get_clp_home,
<<<<<<< HEAD
    IR_EXTRACTION_COMMAND,
    JobType,
    validate_and_load_config_file,
=======
    JobType,
    load_config_file,
>>>>>>> 986a957e
    validate_and_load_db_credentials_file,
    validate_path_could_be_dir,
)

# Setup logging
# Create logger
logger = logging.getLogger("clp")
logger.setLevel(logging.DEBUG)
# Setup console logging
logging_console_handler = logging.StreamHandler()
logging_formatter = logging.Formatter("%(asctime)s [%(levelname)s] [%(name)s] %(message)s")
logging_console_handler.setFormatter(logging_formatter)
logger.addHandler(logging_console_handler)


<<<<<<< HEAD
def handle_decompression(parsed_args, clp_config: CLPConfig, clp_home: pathlib.Path):
=======
def main(argv):
    clp_home = get_clp_home()
    default_config_file_path = clp_home / CLP_DEFAULT_CONFIG_FILE_RELATIVE_PATH

    args_parser = argparse.ArgumentParser(description="Decompresses logs")
    args_parser.add_argument(
        "--config",
        "-c",
        type=str,
        default=str(default_config_file_path),
        help="CLP package configuration file.",
    )
    args_parser.add_argument("paths", metavar="PATH", nargs="*", help="Files to decompress.")
    args_parser.add_argument("-f", "--files-from", help="A file listing all files to decompress.")
    args_parser.add_argument(
        "-d", "--extraction-dir", metavar="DIR", default=".", help="Decompress files into DIR"
    )
    parsed_args = args_parser.parse_args(argv[1:])

    # Validate and load config file
    try:
        config_file_path = pathlib.Path(parsed_args.config)
        clp_config = load_config_file(config_file_path, default_config_file_path, clp_home)
        clp_config.validate_logs_dir()

        # Validate and load necessary credentials
        validate_and_load_db_credentials_file(clp_config, clp_home, False)
    except:
        logger.exception("Failed to load config.")
        return -1

>>>>>>> 986a957e
    paths_to_decompress_file_path = None
    if parsed_args.files_from:
        paths_to_decompress_file_path = pathlib.Path(parsed_args.files_from)

    # Validate extraction directory
    extraction_dir = pathlib.Path(parsed_args.extraction_dir).resolve()
    try:
        validate_path_could_be_dir(extraction_dir)
    except ValueError as ex:
        logger.error(f"extraction-dir is invalid: {ex}")
        return -1
    extraction_dir.mkdir(exist_ok=True)

    container_name = generate_container_name(JobType.DECOMPRESSION)
    container_clp_config, mounts = generate_container_config(clp_config, clp_home)
<<<<<<< HEAD
    config_file_path_on_container, config_file_path_on_host = dump_container_config(
        clp_config, container_clp_config, container_name
    )
=======
    generated_config_path_on_container, generated_config_path_on_host = dump_container_config(
        container_clp_config, clp_config, container_name
    )

>>>>>>> 986a957e
    # Set up mounts
    container_extraction_dir = pathlib.Path("/") / "mnt" / "extraction-dir"
    necessary_mounts = [
        mounts.clp_home,
        mounts.data_dir,
        mounts.logs_dir,
        mounts.archives_output_dir,
        DockerMount(DockerMountType.BIND, extraction_dir, container_extraction_dir),
    ]
    container_paths_to_decompress_file_path = None
    if paths_to_decompress_file_path:
        container_paths_to_decompress_file_path = (
            pathlib.Path("/") / "mnt" / "paths-to-decompress.txt"
        )
        necessary_mounts.append(
            DockerMount(
                DockerMountType.BIND,
                paths_to_decompress_file_path,
                container_paths_to_decompress_file_path,
            )
        )
    container_start_cmd = generate_container_start_cmd(
        container_name, necessary_mounts, clp_config.execution_container
    )

    # fmt: off
    decompress_cmd = [
        "python3",
        "-m", "clp_package_utils.scripts.native.decompress",
<<<<<<< HEAD
        "--config", str(config_file_path_on_container),
        DECOMPRESSION_COMMAND,
=======
        "--config", str(generated_config_path_on_container),
>>>>>>> 986a957e
        "-d", str(container_extraction_dir),
    ]
    # fmt: on
    for path in parsed_args.paths:
        decompress_cmd.append(path)
    if container_paths_to_decompress_file_path:
        decompress_cmd.append("--input-list")
        decompress_cmd.append(container_paths_to_decompress_file_path)

    cmd = container_start_cmd + decompress_cmd
    subprocess.run(cmd, check=True)

    # Remove generated files
<<<<<<< HEAD
    config_file_path_on_host.unlink()


def handle_extraction(parsed_args, clp_config: CLPConfig, clp_home: pathlib.Path):
    container_name = generate_container_name(JobType.IR_EXTRACTION)
    container_clp_config, mounts = generate_container_config(clp_config, clp_home)
    config_file_path_on_container, config_file_path_on_host = dump_container_config(
        clp_config, container_clp_config, container_name
    )
    necessary_mounts = [mounts.clp_home, mounts.logs_dir]
    container_start_cmd = generate_container_start_cmd(
        container_name, necessary_mounts, clp_config.execution_container
    )

    extract_cmd = [
        "python3",
        "-m",
        "clp_package_utils.scripts.native.decompress",
        "--config",
        str(config_file_path_on_container),
        IR_EXTRACTION_COMMAND,
        str(parsed_args.msg_ix),
    ]
    # fmt: on
    if parsed_args.orig_file_id:
        extract_cmd.append("--orig-file-id")
        extract_cmd.append(str(parsed_args.target_size))
    else:
        extract_cmd.append("--path")
        extract_cmd.append(str(parsed_args.path))
    if parsed_args.target_size:
        extract_cmd.append("--target-size")
        extract_cmd.append(str(parsed_args.target_size))
    cmd = container_start_cmd + extract_cmd
    subprocess.run(cmd, check=True)

    # Remove generated files
    config_file_path_on_host.unlink()


def main(argv):
    clp_home = get_clp_home()
    default_config_file_path = clp_home / CLP_DEFAULT_CONFIG_FILE_RELATIVE_PATH
=======
    generated_config_path_on_host.unlink()
>>>>>>> 986a957e

    args_parser = argparse.ArgumentParser(description="Decompresses logs")
    args_parser.add_argument(
        "--config",
        "-c",
        type=str,
        default=str(default_config_file_path),
        help="CLP package configuration file.",
    )
    command_args_parser = args_parser.add_subparsers(dest="command", required=True)
    # Decompression command parser
    decompression_job_parser = command_args_parser.add_parser(DECOMPRESSION_COMMAND)
    decompression_job_parser.add_argument(
        "paths", metavar="PATH", nargs="*", help="Files to decompress."
    )
    decompression_job_parser.add_argument(
        "-f", "--files-from", help="A file listing all files to decompress."
    )
    decompression_job_parser.add_argument(
        "-d", "--extraction-dir", metavar="DIR", default=".", help="Decompress files into DIR"
    )
    # IR extraction command parser
    ir_extraction_parser = command_args_parser.add_parser(IR_EXTRACTION_COMMAND)
    ir_extraction_parser.add_argument("msg_ix", type=int, help="Message index.")
    ir_extraction_parser.add_argument("--target-size", type=int, help="Target IR size.")

    group = ir_extraction_parser.add_mutually_exclusive_group(required=True)
    group.add_argument("--orig-file-id", type=str, help="Original file ID.")
    group.add_argument("--path", type=str, help="Path to the file.")

    parsed_args = args_parser.parse_args(argv[1:])

    # Validate and load config file
    try:
        config_file_path = pathlib.Path(parsed_args.config)
        clp_config = validate_and_load_config_file(
            config_file_path, default_config_file_path, clp_home
        )
        clp_config.validate_logs_dir()

        validate_and_load_db_credentials_file(clp_config, clp_home, False)
    except:
        logger.exception("Failed to load config.")
        return -1
    command = parsed_args.command
    if DECOMPRESSION_COMMAND == command:
        return handle_decompression(parsed_args, clp_config, clp_home)
    elif IR_EXTRACTION_COMMAND == command:
        return handle_extraction(parsed_args, clp_config, clp_home)
    else:
        logger.exception(f"Unexpected command: {command}")
        return -1


if "__main__" == __name__:
    sys.exit(main(sys.argv))<|MERGE_RESOLUTION|>--- conflicted
+++ resolved
@@ -4,14 +4,13 @@
 import subprocess
 import sys
 
+from typing import Optional
+
 from clp_py_utils.clp_config import CLPConfig
 
 from clp_package_utils.general import (
     CLP_DEFAULT_CONFIG_FILE_RELATIVE_PATH,
-<<<<<<< HEAD
     DECOMPRESSION_COMMAND,
-=======
->>>>>>> 986a957e
     DockerMount,
     DockerMountType,
     dump_container_config,
@@ -19,14 +18,9 @@
     generate_container_name,
     generate_container_start_cmd,
     get_clp_home,
-<<<<<<< HEAD
     IR_EXTRACTION_COMMAND,
     JobType,
-    validate_and_load_config_file,
-=======
-    JobType,
     load_config_file,
->>>>>>> 986a957e
     validate_and_load_db_credentials_file,
     validate_path_could_be_dir,
 )
@@ -42,41 +36,31 @@
 logger.addHandler(logging_console_handler)
 
 
-<<<<<<< HEAD
-def handle_decompression(parsed_args, clp_config: CLPConfig, clp_home: pathlib.Path):
-=======
-def main(argv):
-    clp_home = get_clp_home()
-    default_config_file_path = clp_home / CLP_DEFAULT_CONFIG_FILE_RELATIVE_PATH
-
-    args_parser = argparse.ArgumentParser(description="Decompresses logs")
-    args_parser.add_argument(
-        "--config",
-        "-c",
-        type=str,
-        default=str(default_config_file_path),
-        help="CLP package configuration file.",
-    )
-    args_parser.add_argument("paths", metavar="PATH", nargs="*", help="Files to decompress.")
-    args_parser.add_argument("-f", "--files-from", help="A file listing all files to decompress.")
-    args_parser.add_argument(
-        "-d", "--extraction-dir", metavar="DIR", default=".", help="Decompress files into DIR"
-    )
-    parsed_args = args_parser.parse_args(argv[1:])
-
-    # Validate and load config file
+def validate_and_load_config(
+    clp_home: pathlib.Path,
+    config_file_path: pathlib.Path,
+    default_config_file_path: pathlib.Path,
+) -> Optional[CLPConfig]:
+    """
+    Validates and loads the config file.
+    :param clp_home:
+    :param config_file_path:
+    :param default_config_file_path:
+    :return: clp_config on success, None otherwise.
+    """
     try:
-        config_file_path = pathlib.Path(parsed_args.config)
         clp_config = load_config_file(config_file_path, default_config_file_path, clp_home)
         clp_config.validate_logs_dir()
 
         # Validate and load necessary credentials
         validate_and_load_db_credentials_file(clp_config, clp_home, False)
+        return clp_config
     except:
         logger.exception("Failed to load config.")
-        return -1
-
->>>>>>> 986a957e
+        return None
+
+
+def handle_decompression_command(parsed_args, clp_home: pathlib.Path, default_config_file_path: pathlib.Path):
     paths_to_decompress_file_path = None
     if parsed_args.files_from:
         paths_to_decompress_file_path = pathlib.Path(parsed_args.files_from)
@@ -90,18 +74,17 @@
         return -1
     extraction_dir.mkdir(exist_ok=True)
 
+    # Validate and load config file
+    clp_config = validate_and_load_config(clp_home, pathlib.Path(parsed_args.config), clp_home)
+    if not clp_config:
+        return -1
+
     container_name = generate_container_name(JobType.DECOMPRESSION)
     container_clp_config, mounts = generate_container_config(clp_config, clp_home)
-<<<<<<< HEAD
-    config_file_path_on_container, config_file_path_on_host = dump_container_config(
-        clp_config, container_clp_config, container_name
-    )
-=======
     generated_config_path_on_container, generated_config_path_on_host = dump_container_config(
         container_clp_config, clp_config, container_name
     )
 
->>>>>>> 986a957e
     # Set up mounts
     container_extraction_dir = pathlib.Path("/") / "mnt" / "extraction-dir"
     necessary_mounts = [
@@ -131,12 +114,8 @@
     decompress_cmd = [
         "python3",
         "-m", "clp_package_utils.scripts.native.decompress",
-<<<<<<< HEAD
-        "--config", str(config_file_path_on_container),
+        "--config", str(generated_config_path_on_container),
         DECOMPRESSION_COMMAND,
-=======
-        "--config", str(generated_config_path_on_container),
->>>>>>> 986a957e
         "-d", str(container_extraction_dir),
     ]
     # fmt: on
@@ -150,15 +129,19 @@
     subprocess.run(cmd, check=True)
 
     # Remove generated files
-<<<<<<< HEAD
-    config_file_path_on_host.unlink()
-
-
-def handle_extraction(parsed_args, clp_config: CLPConfig, clp_home: pathlib.Path):
+    generated_config_path_on_host.unlink()
+
+
+def handle_extraction(parsed_args, clp_home: pathlib.Path, default_config_file_path: pathlib.Path):
+    # Validate and load config file
+    clp_config = validate_and_load_config(clp_home, pathlib.Path(parsed_args.config), clp_home)
+    if not clp_config:
+        return -1
+
     container_name = generate_container_name(JobType.IR_EXTRACTION)
     container_clp_config, mounts = generate_container_config(clp_config, clp_home)
-    config_file_path_on_container, config_file_path_on_host = dump_container_config(
-        clp_config, container_clp_config, container_name
+    generated_config_path_on_container, generated_config_path_on_host = dump_container_config(
+        container_clp_config, clp_config, container_name
     )
     necessary_mounts = [mounts.clp_home, mounts.logs_dir]
     container_start_cmd = generate_container_start_cmd(
@@ -170,7 +153,7 @@
         "-m",
         "clp_package_utils.scripts.native.decompress",
         "--config",
-        str(config_file_path_on_container),
+        str(generated_config_path_on_container),
         IR_EXTRACTION_COMMAND,
         str(parsed_args.msg_ix),
     ]
@@ -188,15 +171,12 @@
     subprocess.run(cmd, check=True)
 
     # Remove generated files
-    config_file_path_on_host.unlink()
+    generated_config_path_on_host.unlink()
 
 
 def main(argv):
     clp_home = get_clp_home()
     default_config_file_path = clp_home / CLP_DEFAULT_CONFIG_FILE_RELATIVE_PATH
-=======
-    generated_config_path_on_host.unlink()
->>>>>>> 986a957e
 
     args_parser = argparse.ArgumentParser(description="Decompresses logs")
     args_parser.add_argument(
@@ -229,23 +209,11 @@
 
     parsed_args = args_parser.parse_args(argv[1:])
 
-    # Validate and load config file
-    try:
-        config_file_path = pathlib.Path(parsed_args.config)
-        clp_config = validate_and_load_config_file(
-            config_file_path, default_config_file_path, clp_home
-        )
-        clp_config.validate_logs_dir()
-
-        validate_and_load_db_credentials_file(clp_config, clp_home, False)
-    except:
-        logger.exception("Failed to load config.")
-        return -1
     command = parsed_args.command
     if DECOMPRESSION_COMMAND == command:
-        return handle_decompression(parsed_args, clp_config, clp_home)
+        return handle_decompression_command(parsed_args, clp_home, default_config_file_path)
     elif IR_EXTRACTION_COMMAND == command:
-        return handle_extraction(parsed_args, clp_config, clp_home)
+        return handle_extraction(parsed_args, clp_home, default_config_file_path)
     else:
         logger.exception(f"Unexpected command: {command}")
         return -1
