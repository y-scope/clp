--- conflicted
+++ resolved
@@ -16,11 +16,7 @@
     generate_container_start_cmd,
     get_clp_home,
     JobType,
-<<<<<<< HEAD
-    validate_and_load_config_file,
-=======
     load_config_file,
->>>>>>> 986a957e
     validate_and_load_db_credentials_file,
 )
 
@@ -89,13 +85,8 @@
     container_name = generate_container_name(JobType.SEARCH)
 
     container_clp_config, mounts = generate_container_config(clp_config, clp_home)
-<<<<<<< HEAD
-    config_file_path_on_container, config_file_path_on_host = dump_container_config(
-        clp_config, container_clp_config, container_name
-=======
     generated_config_path_on_container, generated_config_path_on_host = dump_container_config(
         container_clp_config, clp_config, container_name
->>>>>>> 986a957e
     )
 
     necessary_mounts = [mounts.clp_home, mounts.logs_dir]
@@ -107,11 +98,7 @@
     search_cmd = [
         "python3",
         "-m", "clp_package_utils.scripts.native.search",
-<<<<<<< HEAD
-        "--config", str(config_file_path_on_container),
-=======
         "--config", str(generated_config_path_on_container),
->>>>>>> 986a957e
         parsed_args.wildcard_query,
     ]
     # fmt: on
@@ -138,11 +125,7 @@
     subprocess.run(cmd, check=True)
 
     # Remove generated files
-<<<<<<< HEAD
-    config_file_path_on_host.unlink()
-=======
     generated_config_path_on_host.unlink()
->>>>>>> 986a957e
 
     return 0
 
