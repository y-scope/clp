import argparse
import asyncio
import logging
import pathlib
import subprocess
import sys
import uuid
from contextlib import closing
from typing import Optional

import yaml
from clp_py_utils.clp_config import CLP_METADATA_TABLE_PREFIX, CLPConfig, Database
from clp_py_utils.sql_adapter import SQL_Adapter
from job_orchestration.scheduler.constants import QueryJobStatus, QueryJobType
from job_orchestration.scheduler.job_config import (
    ExtractIrJobConfig,
    ExtractJsonJobConfig,
    QueryJobConfig,
)

from clp_package_utils.general import (
    CLP_DEFAULT_CONFIG_FILE_RELATIVE_PATH,
    EXTRACT_FILE_CMD,
    EXTRACT_IR_CMD,
    EXTRACT_JSON_CMD,
    get_clp_home,
    load_config_file,
)
from clp_package_utils.scripts.native.utils import (
    run_function_in_process,
    submit_query_job,
    wait_for_query_job,
)

# Setup logging
# Create logger
logger = logging.getLogger(__file__)
logger.setLevel(logging.INFO)
# Setup console logging
logging_console_handler = logging.StreamHandler()
logging_formatter = logging.Formatter("%(asctime)s [%(levelname)s] [%(name)s] %(message)s")
logging_console_handler.setFormatter(logging_formatter)
logger.addHandler(logging_console_handler)


def get_orig_file_id(db_config: Database, path: str) -> Optional[str]:
    """
    :param db_config:
    :param path: Path of the original file.
    :return: The ID of an original file which has the given path, or None if no such file exists.
    NOTE: Multiple original files may have the same path in which case this method returns the ID of
    only one of them.
    """
    sql_adapter = SQL_Adapter(db_config)
    with closing(sql_adapter.create_connection(True)) as db_conn, closing(
        db_conn.cursor(dictionary=True)
    ) as db_cursor:
        db_cursor.execute(
            f"SELECT orig_file_id FROM `{CLP_METADATA_TABLE_PREFIX}files` WHERE path = (%s)",
            (path,),
        )
        results = db_cursor.fetchall()
        db_conn.commit()

        if len(results) == 0:
            logger.error("No file found for the given path.")
            return None

        if len(results) > 1:
            logger.warning(
                "Multiple files found for the given path."
                " Returning the orig_file_id of one of them."
            )

        return results[0]["orig_file_id"]


def submit_and_monitor_extraction_job_in_db(
    db_config: Database,
    job_type: QueryJobType,
    job_config: QueryJobConfig,
) -> int:
    """
    Submits a stream extraction job to the scheduler and waits until it finishes.
    :param db_config:
    :param job_type:
    :param job_config:
    :return: 0 on success, -1 otherwise.
    """
    sql_adapter = SQL_Adapter(db_config)
    job_id = submit_query_job(sql_adapter, job_config, job_type)
    job_status = wait_for_query_job(sql_adapter, job_id)

    if QueryJobStatus.SUCCEEDED == job_status:
        logger.info(f"Finished extraction job {job_id}.")
        return 0

    logger.error(f"Extraction job {job_id} finished with unexpected status: {job_status.to_str()}.")
    return -1


def handle_extract_stream_cmd(
    parsed_args: argparse.Namespace,
    clp_home: pathlib.Path,
    default_config_file_path: pathlib.Path,
) -> int:
    """
    Handles the stream extraction command.
    :param parsed_args:
    :param clp_home:
    :param default_config_file_path:
    :return: 0 on success, -1 otherwise.
    """
    # Validate and load config file
    clp_config = validate_and_load_config_file(
        clp_home, pathlib.Path(parsed_args.config), default_config_file_path
    )
    if clp_config is None:
        return -1

    command = parsed_args.command

<<<<<<< HEAD
    extraction_config: QueryJobConfig
=======
    job_config: QueryJobConfig
>>>>>>> d969aaf4
    job_type: QueryJobType
    if EXTRACT_IR_CMD == command:
        job_type = QueryJobType.EXTRACT_IR
        orig_file_id: str
        if parsed_args.orig_file_id:
            orig_file_id = parsed_args.orig_file_id
        else:
            orig_file_path = parsed_args.orig_file_path
<<<<<<< HEAD
            orig_file_id = get_orig_file_id(clp_config.database, parsed_args.orig_file_path)
            if orig_file_id is None:
                logger.error(f"Cannot find orig_file_id corresponding to {orig_file_path}")
                return -1
        extraction_config = ExtractIrJobConfig(
=======
            orig_file_id = get_orig_file_id(clp_config.database, orig_file_path)
            if orig_file_id is None:
                logger.error(f"Cannot find orig_file_id corresponding to '{orig_file_path}'.")
                return -1
        job_config = ExtractIrJobConfig(
>>>>>>> d969aaf4
            orig_file_id=orig_file_id,
            msg_ix=parsed_args.msg_ix,
            target_uncompressed_size=parsed_args.target_uncompressed_size,
        )
    elif EXTRACT_JSON_CMD == command:
        job_type = QueryJobType.EXTRACT_JSON
<<<<<<< HEAD
        extraction_config = ExtractJsonJobConfig(
            archive_id=parsed_args.archive_id, target_chunk_size=parsed_args.target_chunk_size
        )
    else:
        logger.exception(f"Unsupported stream extraction command: {command}")
=======
        job_config = ExtractJsonJobConfig(
            archive_id=parsed_args.archive_id, target_chunk_size=parsed_args.target_chunk_size
        )
    else:
        logger.error(f"Unsupported stream extraction command: {command}")
>>>>>>> d969aaf4
        return -1

    try:
        return asyncio.run(
            run_function_in_process(
                submit_and_monitor_extraction_job_in_db,
                clp_config.database,
                job_type,
<<<<<<< HEAD
                extraction_config,
            )
        )
    except asyncio.CancelledError:
        logger.error("stream extraction cancelled.")
=======
                job_config,
            )
        )
    except asyncio.CancelledError:
        logger.error("Stream extraction cancelled.")
>>>>>>> d969aaf4
        return -1


def validate_and_load_config_file(
    clp_home: pathlib.Path,
    config_file_path: pathlib.Path,
    default_config_file_path: pathlib.Path,
) -> Optional[CLPConfig]:
    """
    Validates and loads the config file.
    :param clp_home:
    :param config_file_path:
    :param default_config_file_path:
    :return: clp_config on success, None otherwise.
    """
    try:
        clp_config = load_config_file(config_file_path, default_config_file_path, clp_home)
        clp_config.validate_archive_output_dir()
        clp_config.validate_logs_dir()
        return clp_config
    except Exception:
        logger.exception("Failed to load config.")
        return None


def handle_extract_file_cmd(
    parsed_args: argparse.Namespace, clp_home: pathlib.Path, default_config_file_path: pathlib.Path
) -> int:
    """
    Handles the file extraction command.
    :param parsed_args:
    :param clp_home:
    :param default_config_file_path:
    :return: 0 on success, -1 otherwise.
    """
    # Validate paths were specified using only one method
    if len(parsed_args.paths) > 0 and parsed_args.files_from is not None:
        logger.error("Paths cannot be specified both on the command line and through a file.")
        return -1

    # Validate extraction directory
    extraction_dir = pathlib.Path(parsed_args.extraction_dir)
    if not extraction_dir.is_dir():
        logger.error(f"extraction-dir ({extraction_dir}) is not a valid directory.")
        return -1

    # Validate and load config file
    clp_config = validate_and_load_config_file(
        clp_home, pathlib.Path(parsed_args.config), default_config_file_path
    )
    if clp_config is None:
        return -1

    paths = parsed_args.paths
    list_path = parsed_args.files_from

    logs_dir = clp_config.logs_directory
    archives_dir = clp_config.archive_output.directory

    # Generate database config file for clp
    db_config_file_path = logs_dir / f".decompress-db-config-{uuid.uuid4()}.yml"
    with open(db_config_file_path, "w") as f:
        yaml.safe_dump(clp_config.database.get_clp_connection_params_and_type(True), f)

    # fmt: off
    extract_cmd = [
        str(clp_home / "bin" / "clp"),
        "x", str(archives_dir), str(extraction_dir),
        "--db-config-file", str(db_config_file_path),
    ]
    # fmt: on

    files_to_extract_list_path = None
    if list_path is not None:
        extract_cmd.append("-f")
        extract_cmd.append(str(list_path))
    elif len(paths) > 0:
        # Write paths to file
        files_to_extract_list_path = logs_dir / f"paths-to-extract-{uuid.uuid4()}.txt"
        with open(files_to_extract_list_path, "w") as stream:
            for path in paths:
                stream.write(path + "\n")

        extract_cmd.append("-f")
        extract_cmd.append(str(files_to_extract_list_path))

    proc = subprocess.Popen(extract_cmd)
    return_code = proc.wait()
    if 0 != return_code:
        logger.error(f"File extraction failed, return_code={return_code}")
        return return_code

    # Remove generated files
    if files_to_extract_list_path is not None:
        files_to_extract_list_path.unlink()
    db_config_file_path.unlink()

    return 0


def main(argv):
    clp_home = get_clp_home()
    default_config_file_path = clp_home / CLP_DEFAULT_CONFIG_FILE_RELATIVE_PATH

    args_parser = argparse.ArgumentParser(description="Decompresses logs.")
    args_parser.add_argument(
        "--config",
        "-c",
        required=True,
        default=str(default_config_file_path),
        help="CLP configuration file.",
    )
    command_args_parser = args_parser.add_subparsers(dest="command", required=True)

    # File extraction command parser
    file_extraction_parser = command_args_parser.add_parser(EXTRACT_FILE_CMD)
    file_extraction_parser.add_argument(
        "paths", metavar="PATH", nargs="*", help="Files to extract."
    )
    file_extraction_parser.add_argument(
        "-f", "--files-from", help="A file listing all files to extract."
    )
    file_extraction_parser.add_argument(
        "-d", "--extraction-dir", metavar="DIR", default=".", help="Extract files into DIR."
    )

    # IR extraction command parser
    ir_extraction_parser = command_args_parser.add_parser(EXTRACT_IR_CMD)
    ir_extraction_parser.add_argument("msg_ix", type=int, help="Message index.")
    ir_extraction_parser.add_argument(
        "--target-uncompressed-size", type=int, help="Target uncompressed IR size."
    )

    group = ir_extraction_parser.add_mutually_exclusive_group(required=True)
    group.add_argument("--orig-file-id", type=str, help="Original file's ID.")
    group.add_argument("--orig-file-path", type=str, help="Original file's path.")

<<<<<<< HEAD
    # Json extraction command parser
=======
    # JSON extraction command parser
>>>>>>> d969aaf4
    json_extraction_parser = command_args_parser.add_parser(EXTRACT_JSON_CMD)
    json_extraction_parser.add_argument("archive_id", type=str, help="Archive ID")
    json_extraction_parser.add_argument(
        "--target-chunk-size", type=int, help="Target chunk size.", required=True
    )

    parsed_args = args_parser.parse_args(argv[1:])

    command = parsed_args.command
    if EXTRACT_FILE_CMD == command:
        return handle_extract_file_cmd(parsed_args, clp_home, default_config_file_path)
<<<<<<< HEAD
    elif command in [EXTRACT_IR_CMD, EXTRACT_JSON_CMD]:
=======
    elif command in (EXTRACT_IR_CMD, EXTRACT_JSON_CMD):
>>>>>>> d969aaf4
        return handle_extract_stream_cmd(parsed_args, clp_home, default_config_file_path)
    else:
        logger.exception(f"Unexpected command: {command}")
        return -1


if "__main__" == __name__:
    sys.exit(main(sys.argv))<|MERGE_RESOLUTION|>--- conflicted
+++ resolved
@@ -120,11 +120,7 @@
 
     command = parsed_args.command
 
-<<<<<<< HEAD
-    extraction_config: QueryJobConfig
-=======
     job_config: QueryJobConfig
->>>>>>> d969aaf4
     job_type: QueryJobType
     if EXTRACT_IR_CMD == command:
         job_type = QueryJobType.EXTRACT_IR
@@ -133,38 +129,22 @@
             orig_file_id = parsed_args.orig_file_id
         else:
             orig_file_path = parsed_args.orig_file_path
-<<<<<<< HEAD
-            orig_file_id = get_orig_file_id(clp_config.database, parsed_args.orig_file_path)
-            if orig_file_id is None:
-                logger.error(f"Cannot find orig_file_id corresponding to {orig_file_path}")
-                return -1
-        extraction_config = ExtractIrJobConfig(
-=======
             orig_file_id = get_orig_file_id(clp_config.database, orig_file_path)
             if orig_file_id is None:
                 logger.error(f"Cannot find orig_file_id corresponding to '{orig_file_path}'.")
                 return -1
         job_config = ExtractIrJobConfig(
->>>>>>> d969aaf4
             orig_file_id=orig_file_id,
             msg_ix=parsed_args.msg_ix,
             target_uncompressed_size=parsed_args.target_uncompressed_size,
         )
     elif EXTRACT_JSON_CMD == command:
         job_type = QueryJobType.EXTRACT_JSON
-<<<<<<< HEAD
-        extraction_config = ExtractJsonJobConfig(
-            archive_id=parsed_args.archive_id, target_chunk_size=parsed_args.target_chunk_size
-        )
-    else:
-        logger.exception(f"Unsupported stream extraction command: {command}")
-=======
         job_config = ExtractJsonJobConfig(
             archive_id=parsed_args.archive_id, target_chunk_size=parsed_args.target_chunk_size
         )
     else:
         logger.error(f"Unsupported stream extraction command: {command}")
->>>>>>> d969aaf4
         return -1
 
     try:
@@ -173,19 +153,11 @@
                 submit_and_monitor_extraction_job_in_db,
                 clp_config.database,
                 job_type,
-<<<<<<< HEAD
-                extraction_config,
-            )
-        )
-    except asyncio.CancelledError:
-        logger.error("stream extraction cancelled.")
-=======
                 job_config,
             )
         )
     except asyncio.CancelledError:
         logger.error("Stream extraction cancelled.")
->>>>>>> d969aaf4
         return -1
 
 
@@ -323,11 +295,7 @@
     group.add_argument("--orig-file-id", type=str, help="Original file's ID.")
     group.add_argument("--orig-file-path", type=str, help="Original file's path.")
 
-<<<<<<< HEAD
-    # Json extraction command parser
-=======
     # JSON extraction command parser
->>>>>>> d969aaf4
     json_extraction_parser = command_args_parser.add_parser(EXTRACT_JSON_CMD)
     json_extraction_parser.add_argument("archive_id", type=str, help="Archive ID")
     json_extraction_parser.add_argument(
@@ -339,11 +307,7 @@
     command = parsed_args.command
     if EXTRACT_FILE_CMD == command:
         return handle_extract_file_cmd(parsed_args, clp_home, default_config_file_path)
-<<<<<<< HEAD
-    elif command in [EXTRACT_IR_CMD, EXTRACT_JSON_CMD]:
-=======
     elif command in (EXTRACT_IR_CMD, EXTRACT_JSON_CMD):
->>>>>>> d969aaf4
         return handle_extract_stream_cmd(parsed_args, clp_home, default_config_file_path)
     else:
         logger.exception(f"Unexpected command: {command}")
