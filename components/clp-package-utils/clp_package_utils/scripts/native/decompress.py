--- conflicted
+++ resolved
@@ -236,11 +236,7 @@
     extract_cmd = [
         str(clp_home / "bin" / "clp"),
         "x", str(archives_dir), str(extraction_dir),
-<<<<<<< HEAD
-        "--db-type", "mysql",
-=======
         "--db-type", clp_db_connection_params["type"],
->>>>>>> 135c6bbc
         "--db-host", clp_db_connection_params["host"],
         "--db-port", str(clp_db_connection_params["port"]),
         "--db-name", clp_db_connection_params["name"],
