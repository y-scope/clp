import argparse
import datetime
import logging
import os
import pathlib
import sys
import time
from contextlib import closing
from typing import List, Tuple, Union

import brotli
import msgpack
from clp_py_utils.clp_config import (
<<<<<<< HEAD
    AwsAuthentication,
=======
    CLP_DEFAULT_CONFIG_FILE_RELATIVE_PATH,
>>>>>>> 63e9db77
    CLPConfig,
    COMPRESSION_JOBS_TABLE_NAME,
    StorageType,
)
from clp_py_utils.pretty_size import pretty_size
from clp_py_utils.s3_utils import parse_s3_url
from clp_py_utils.sql_adapter import SQL_Adapter
from job_orchestration.scheduler.constants import (
    CompressionJobCompletionStatus,
    CompressionJobStatus,
)
from job_orchestration.scheduler.job_config import (
    ClpIoConfig,
    FsInputConfig,
    OutputConfig,
    S3InputConfig,
)

from clp_package_utils.general import (
    CONTAINER_INPUT_LOGS_ROOT_DIR,
    get_clp_home,
    load_config_file,
)

logger = logging.getLogger(__file__)


def print_compression_job_status(job_row):
    job_uncompressed_size = job_row["uncompressed_size"]
    job_compressed_size = job_row["compressed_size"]
    compression_ratio = float(job_uncompressed_size) / job_compressed_size
    if CompressionJobStatus.SUCCEEDED == job_row["status"]:
        compression_speed = job_uncompressed_size / job_row["duration"]
    else:
        compression_speed = (
            job_uncompressed_size
            / (datetime.datetime.now() - job_row["start_time"]).total_seconds()
        )
    logger.info(
        f"Compressed {pretty_size(job_uncompressed_size)} into "
        f"{pretty_size(job_compressed_size)} ({compression_ratio:.2f}x). "
        f"Speed: {pretty_size(compression_speed)}/s."
    )


def handle_job_update(db, db_cursor, job_id, no_progress_reporting):
    if no_progress_reporting:
        polling_query = (
            f"SELECT status, status_msg FROM {COMPRESSION_JOBS_TABLE_NAME} WHERE id={job_id}"
        )
    else:
        polling_query = (
            f"SELECT start_time, status, status_msg, uncompressed_size, compressed_size, duration "
            f"FROM {COMPRESSION_JOBS_TABLE_NAME} WHERE id={job_id}"
        )

    job_last_uncompressed_size = 0

    while True:
        db_cursor.execute(polling_query)
        results = db_cursor.fetchall()
        db.commit()
        if len(results) > 1:
            logging.error("Duplicated job_id")
        if len(results) == 0:
            raise Exception(f"Job with id={job_id} not found in database")

        job_row = results[0]
        job_status = job_row["status"]

        if CompressionJobStatus.SUCCEEDED == job_status:
            # All tasks in the job is done
            if not no_progress_reporting:
                logger.info("Compression finished.")
                print_compression_job_status(job_row)
            break  # Done
        if CompressionJobStatus.FAILED == job_status:
            # One or more tasks in the job has failed
            logger.error(f"Compression failed. {job_row['status_msg']}")
            break  # Done
        if CompressionJobStatus.KILLED == job_status:
            # The job is killed
            logger.error(f"Compression killed. {job_row['status_msg']}")
            break  # Done

        if CompressionJobStatus.RUNNING == job_status:
            if not no_progress_reporting:
                job_uncompressed_size = job_row["uncompressed_size"]
                if job_last_uncompressed_size < job_uncompressed_size:
                    print_compression_job_status(job_row)
                    job_last_uncompressed_size = job_uncompressed_size
        elif CompressionJobStatus.PENDING == job_status:
            pass  # Simply wait another iteration
        else:
            error_msg = f"Unhandled CompressionJobStatus: {job_status}"
            raise NotImplementedError(error_msg)

        time.sleep(0.5)


def handle_job(sql_adapter: SQL_Adapter, clp_io_config: ClpIoConfig, no_progress_reporting: bool):
    with closing(sql_adapter.create_connection(True)) as db, closing(
        db.cursor(dictionary=True)
    ) as db_cursor:
        try:
            compressed_clp_io_config = brotli.compress(
                msgpack.packb(clp_io_config.model_dump(exclude_none=True, exclude_unset=True)),
                quality=4,
            )
            db_cursor.execute(
                f"INSERT INTO {COMPRESSION_JOBS_TABLE_NAME} (clp_config) VALUES (%s)",
                (compressed_clp_io_config,),
            )
            db.commit()
            job_id = db_cursor.lastrowid
            logger.info(f"Compression job {job_id} submitted.")

            handle_job_update(db, db_cursor, job_id, no_progress_reporting)
        except Exception as ex:
            logger.error(ex)
            return CompressionJobCompletionStatus.FAILED

        logger.debug(f"Finished job {job_id}")

        return CompressionJobCompletionStatus.SUCCEEDED


def _generate_clp_io_config(
    clp_config: CLPConfig,
    logs_to_compress: List[str],
    parsed_args: argparse.Namespace,
) -> Union[S3InputConfig, FsInputConfig]:
    source = parsed_args.source

    if source == "fs":
        if len(logs_to_compress) == 0:
            raise ValueError("No input paths given.")
        return FsInputConfig(
            dataset=parsed_args.dataset,
            paths_to_compress=logs_to_compress,
            timestamp_key=parsed_args.timestamp_key,
            path_prefix_to_remove=str(CONTAINER_INPUT_LOGS_ROOT_DIR),
        )
    elif source == "s3":
        if len(logs_to_compress) == 0:
            raise ValueError("No URLs given.")

        aws_authentication = _get_aws_authentication_from_config(clp_config)

        first_item = logs_to_compress[0]
        if first_item in ("s3-object", "s3-key-prefix"):
            subcommand = first_item
            urls = logs_to_compress[1:]

            if subcommand == "s3-object":
                region_code, bucket, key_prefix, keys = _parse_and_validate_s3_object_urls(urls)
                return S3InputConfig(
                    dataset=parsed_args.dataset,
                    region_code=region_code,
                    bucket=bucket,
                    key_prefix=key_prefix,
                    keys=keys,
                    aws_authentication=aws_authentication,
                    timestamp_key=parsed_args.timestamp_key,
                )
            elif subcommand == "s3-key-prefix":
                if len(urls) != 1:
                    raise ValueError(f"s3-key-prefix requires exactly one URL, got {len(urls)}")
                region_code, bucket, key_prefix = _parse_s3_key_prefix_url(urls[0])
                return S3InputConfig(
                    dataset=parsed_args.dataset,
                    region_code=region_code,
                    bucket=bucket,
                    key_prefix=key_prefix,
                    keys=None,
                    aws_authentication=aws_authentication,
                    timestamp_key=parsed_args.timestamp_key,
                )
    else:
        raise ValueError(f"Unsupported source type: {source}")


def _get_logs_to_compress(logs_list_path: pathlib.Path) -> List[str]:
    """
    Read logs or URLs from the input file.

    :param logs_list_path: Path to the list file
    :return: List of paths/URLs
    """
    logs_to_compress = []
    with open(logs_list_path, "r") as f:
        for line in f:
            stripped_line = line.strip()
            if "" == stripped_line:
                # Skip empty lines
                continue
            logs_to_compress.append(stripped_line)

    return logs_to_compress


def _parse_and_validate_s3_object_urls(
    urls: List[str],
) -> Tuple[str, str, str, Union[List[str], None]]:
    """
    Parse and validate S3 object URLs.

    Validates:
    - All URLs have same region and bucket
    - No duplicate keys
    - For multiple URLs: non-empty common prefix exists

    :param urls: List of S3 URLs
    :return: Tuple of (region_code, bucket, key_prefix, keys)
             - For single URL: key_prefix is the full key, keys is None (more efficient)
             - For multiple URLs: key_prefix is the common prefix, keys are full keys
    :raises ValueError: If validation fails
    """
    if len(urls) == 0:
        raise ValueError("No URLs provided")

    parsed_urls = []
    for url in urls:
        try:
            region_code, bucket, key = parse_s3_url(url)
            parsed_urls.append((region_code, bucket, key))
        except ValueError as e:
            raise ValueError(f"Failed to parse URL '{url}': {e}")

    first_region, first_bucket, _ = parsed_urls[0]
    for region, bucket, _ in parsed_urls:
        if region != first_region:
            raise ValueError(
                f"All URLs must have same region code. Found '{first_region}' and '{region}'"
            )
        if bucket != first_bucket:
            raise ValueError(
                f"All URLs must have same bucket. Found '{first_bucket}' and '{bucket}'"
            )

    keys = [key for _, _, key in parsed_urls]

    if len(keys) != len(set(keys)):
        raise ValueError("Duplicate keys found in URLs")

    # For a single key, use the full key as prefix with keys=None
    # For multiple keys, find common prefix and provide explicit keys list
    if len(keys) == 1:
        key_prefix = keys[0]
        keys = None
    else:
        key_prefix = os.path.commonprefix(keys)
        if not key_prefix:
            raise ValueError("No common prefix found among object keys")

    return first_region, first_bucket, key_prefix, keys


def _parse_s3_key_prefix_url(url: str) -> Tuple[str, str, str]:
    """
    Parse single S3 URL for key-prefix mode.

    :param url: S3 URL
    :return: Tuple of (region_code, bucket, key_prefix)
    :raise ValueError: If parsing fails
    """
    try:
        region_code, bucket, key_prefix = parse_s3_url(url)
    except ValueError as e:
        raise ValueError(f"Failed to parse S3 URL: {e}")

    return region_code, bucket, key_prefix


def _get_aws_authentication_from_config(clp_config: CLPConfig) -> AwsAuthentication:
    """
    Get AWS authentication configuration.

    :param clp_config: CLPConfig object
    :return: AwsAuthentication object
    :raise ValueError: If no authentication configured
    """
    if hasattr(clp_config, "logs_input") and hasattr(clp_config.logs_input, "type"):
        if StorageType.S3 == clp_config.logs_input.type:
            return clp_config.logs_input.aws_authentication

    raise ValueError("No AWS authentication configured for logs_input.")


def main(argv):
    clp_home = get_clp_home()
    default_config_file_path = clp_home / CLP_DEFAULT_CONFIG_FILE_RELATIVE_PATH
    args_parser = argparse.ArgumentParser(description="Compresses logs")

    # Package-level config option
    args_parser.add_argument(
        "--config",
        "-c",
        default=str(default_config_file_path),
        help="CLP package configuration file.",
    )
    args_parser.add_argument(
        "--verbose",
        "-v",
        action="store_true",
        help="Enable debug logging.",
    )
    args_parser.add_argument(
        "--dataset",
        type=str,
        default=None,
        help="The dataset that the archives belong to.",
    )
    args_parser.add_argument(
        "--source",
        type=str,
        choices=["fs", "s3"],
        default="fs",
        help="Source type: 'fs' for filesystem paths, 's3' for S3 URLs.",
    )
    args_parser.add_argument(
        "-f",
        "--logs-list",
        dest="logs_list",
        help="A list of logs to compress.",
        required=True,
    )
    args_parser.add_argument(
        "--no-progress-reporting", action="store_true", help="Disables progress reporting."
    )
    args_parser.add_argument(
        "--timestamp-key",
        help="The path (e.g. x.y) for the field containing the log event's timestamp.",
    )
    args_parser.add_argument(
        "-t", "--tags", help="A comma-separated list of tags to apply to the compressed archives."
    )
    parsed_args = args_parser.parse_args(argv[1:])
    if parsed_args.verbose:
        logger.setLevel(logging.DEBUG)
    else:
        logger.setLevel(logging.INFO)

    # Validate and load config file
    try:
        config_file_path = pathlib.Path(parsed_args.config)
        clp_config = load_config_file(config_file_path, default_config_file_path, clp_home)
        clp_config.validate_logs_input_config()
        clp_config.validate_logs_dir()
        clp_config.database.load_credentials_from_env()
    except:
        logger.exception("Failed to load config.")
        return -1

    comp_jobs_dir = clp_config.logs_directory / "comp-jobs"
    comp_jobs_dir.mkdir(parents=True, exist_ok=True)

    try:
        logs_to_compress = _get_logs_to_compress(pathlib.Path(parsed_args.logs_list).resolve())
        clp_input_config = _generate_clp_io_config(clp_config, logs_to_compress, parsed_args)
    except Exception:
        logger.exception(f"Failed to process input.")
        return -1

    clp_output_config = OutputConfig.model_validate(clp_config.archive_output.model_dump())
    if parsed_args.tags:
        tag_list = [tag.strip().lower() for tag in parsed_args.tags.split(",") if tag]
        if len(tag_list) > 0:
            clp_output_config.tags = tag_list
    clp_io_config = ClpIoConfig(input=clp_input_config, output=clp_output_config)

    mysql_adapter = SQL_Adapter(clp_config.database)
    return handle_job(
        sql_adapter=mysql_adapter,
        clp_io_config=clp_io_config,
        no_progress_reporting=parsed_args.no_progress_reporting,
    )


if "__main__" == __name__:
    sys.exit(main(sys.argv))<|MERGE_RESOLUTION|>--- conflicted
+++ resolved
@@ -11,11 +11,8 @@
 import brotli
 import msgpack
 from clp_py_utils.clp_config import (
-<<<<<<< HEAD
     AwsAuthentication,
-=======
     CLP_DEFAULT_CONFIG_FILE_RELATIVE_PATH,
->>>>>>> 63e9db77
     CLPConfig,
     COMPRESSION_JOBS_TABLE_NAME,
     StorageType,
