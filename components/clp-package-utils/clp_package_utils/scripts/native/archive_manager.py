--- conflicted
+++ resolved
@@ -267,14 +267,9 @@
     :param end_ts:
     :return: 0 on success, 1 on failure.
     """
-<<<<<<< HEAD
     archive_ids: List[str]
-    logger.info("Starting to find archives from the database.")
-=======
-    archive_ids: typing.List[str]
     dataset_specific_message = f" of dataset `{dataset}`" if dataset is not None else ""
     logger.info(f"Starting to find archives{dataset_specific_message} from the database.")
->>>>>>> 0892a1cd
     try:
         sql_adapter: SQL_Adapter = SQL_Adapter(database_config)
         clp_db_connection_params: dict[str, Any] = (
@@ -338,14 +333,9 @@
     :return: 0 on success, -1 otherwise.
     """
 
-<<<<<<< HEAD
     archive_ids: List[str]
-    logger.info("Starting to delete archives from the database.")
-=======
-    archive_ids: typing.List[str]
     dataset_specific_message = f" of dataset `{dataset}`" if dataset is not None else ""
     logger.info(f"Starting to delete archives{dataset_specific_message} from the database.")
->>>>>>> 0892a1cd
     sql_adapter: SQL_Adapter = SQL_Adapter(database_config)
     clp_db_connection_params: dict[str, Any] = database_config.get_clp_connection_params_and_type(
         True
