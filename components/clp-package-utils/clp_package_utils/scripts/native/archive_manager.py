import argparse
import logging
import shutil
import sys
import typing
from abc import ABC, abstractmethod
from contextlib import closing
from pathlib import Path

from clp_py_utils.clp_config import (
    ArchiveOutput,
    CLP_DEFAULT_DATASET_NAME,
    Database,
    StorageEngine,
    StorageType,
)
from clp_py_utils.clp_metadata_db_utils import (
    delete_archives_from_metadata_db,
    get_archives_table_name,
)
from clp_py_utils.sql_adapter import SQL_Adapter

from clp_package_utils.general import (
    CLP_DEFAULT_CONFIG_FILE_RELATIVE_PATH,
    CLPConfig,
    get_clp_home,
    load_config_file,
)

# Command/Argument Constants
FIND_COMMAND: str = "find"
DEL_COMMAND: str = "del"
DEL_BY_IDS_SUBCOMMAND: str = "by-ids"
DEL_BY_FILTER_SUBCOMMAND: str = "by-filter"
BEGIN_TS_ARG: str = "--begin-ts"
END_TS_ARG: str = "--end-ts"
DRY_RUN_ARG: str = "--dry-run"

logger: logging.Logger = logging.getLogger(__file__)


class DeleteHandler(ABC):
    def __init__(self, query_params: typing.List[str]):
        self._params: typing.List[str] = query_params

    def get_params(self) -> typing.List[str]:
        return self._params

    @abstractmethod
    def get_criteria(self) -> str: ...

    @abstractmethod
    def get_not_found_message(self) -> str: ...

    @abstractmethod
    def validate_results(self, archive_ids: typing.List[str]) -> None: ...


class FilterDeleteHandler(DeleteHandler):
    def get_criteria(self) -> str:
        return "begin_timestamp >= %s AND end_timestamp <= %s"

    def get_not_found_message(self) -> str:
        return "No archives found within the specified time range."

    def validate_results(self, archive_ids: typing.List[str]) -> None:
        pass


class IdDeleteHandler(DeleteHandler):
    def get_criteria(self) -> str:
        placeholders: str = ",".join(["%s"] * len(self._params))
        return f"id in ({placeholders})"

    def get_not_found_message(self) -> str:
        return "No archives found with matching IDs."

    def validate_results(self, archive_ids: typing.List[str]) -> None:
        not_found_ids: set[str] = set(self._params) - set(archive_ids)
        if not_found_ids:
            logger.warning(
                f"""
                Archives with the following IDs don't exist:
                {', '.join(not_found_ids)}
                """
            )


def main(argv: typing.List[str]) -> int:
    clp_home: Path = get_clp_home()
    default_config_file_path: Path = clp_home / CLP_DEFAULT_CONFIG_FILE_RELATIVE_PATH

    # Top-level parser and options
    args_parser: argparse.ArgumentParser = argparse.ArgumentParser(
        description="View list of archive IDs or delete compressed archives."
    )
    args_parser.add_argument(
        "--config",
        "-c",
        default=str(default_config_file_path),
        help="CLP configuration file.",
    )

    # Top-level commands
    subparsers: argparse._SubParsersAction[argparse.ArgumentParser] = args_parser.add_subparsers(
        dest="subcommand",
        required=True,
    )
    find_parser: argparse.ArgumentParser = subparsers.add_parser(
        FIND_COMMAND,
        help="List IDs of archives.",
    )
    del_parser: argparse.ArgumentParser = subparsers.add_parser(
        DEL_COMMAND,
        help="Delete archives from the database and file system.",
    )

    # Options for find subcommand
    find_parser.add_argument(
        BEGIN_TS_ARG,
        dest="begin_ts",
        type=int,
        help="Time-range lower-bound (inclusive) as milliseconds from the UNIX epoch.",
    )
    find_parser.add_argument(
        END_TS_ARG,
        dest="end_ts",
        type=int,
        help="Time-range upper-bound (inclusive) as milliseconds from the UNIX epoch.",
    )

    # Options for delete subcommand
    del_parser.add_argument(
        DRY_RUN_ARG,
        dest="dry_run",
        action="store_true",
        help="Preview delete without making changes. Lists errors and files to be deleted.",
    )

    # Subcommands for delete subcommands
    del_subparsers: argparse._SubParsersAction[argparse.ArgumentParser] = del_parser.add_subparsers(
        dest="del_subcommand",
        required=True,
    )

    # Delete by ID subcomand
    del_id_parser: argparse.ArgumentParser = del_subparsers.add_parser(
        DEL_BY_IDS_SUBCOMMAND,
        help="Delete archives by ID.",
    )

    # Delete by ID arguments
    del_id_parser.add_argument(
        "ids",
        nargs="+",
        help="List of archive IDs to delete",
    )

    # Delete by filter subcommand
    del_filter_parser: argparse.ArgumentParser = del_subparsers.add_parser(
        DEL_BY_FILTER_SUBCOMMAND,
        help="Deletes archives that fall within the specified time range.",
    )

    # Delete by filter arguments
    del_filter_parser.add_argument(
        "begin_ts",
        type=int,
        help="Time-range lower-bound (inclusive) as milliseconds from the UNIX epoch.",
    )
    del_filter_parser.add_argument(
        "end_ts",
        type=int,
        help="Time-range upper-bound (inclusive) as milliseconds from the UNIX epoch.",
    )

    parsed_args: argparse.Namespace = args_parser.parse_args(argv[1:])

    # Validate and load config file
    config_file_path: Path = Path(parsed_args.config)
    try:
        clp_config: CLPConfig = load_config_file(
            config_file_path, default_config_file_path, clp_home
        )
        clp_config.validate_logs_dir()
    except:
        logger.exception("Failed to load config.")
        return -1

    storage_engine: StorageEngine = clp_config.package.storage_engine
    database_config: Database = clp_config.database
    archives_dir: Path = clp_config.archive_output.get_directory()
    if not archives_dir.exists():
        logger.error("`archive_output.directory` doesn't exist.")
        return -1

    dataset: typing.Optional[str] = None
    if StorageEngine.CLP_S == storage_engine:
        dataset = CLP_DEFAULT_DATASET_NAME

    if FIND_COMMAND == parsed_args.subcommand:
        return _find_archives(
            clp_config.archive_output,
            database_config,
            dataset,
            parsed_args.begin_ts,
            parsed_args.end_ts,
        )
    elif DEL_COMMAND == parsed_args.subcommand:
        delete_handler: DeleteHandler
        if DEL_BY_IDS_SUBCOMMAND == parsed_args.del_subcommand:
            delete_handler: IdDeleteHandler = IdDeleteHandler(parsed_args.ids)
            return _delete_archives(
                archives_dir,
                database_config,
                dataset,
                delete_handler,
                parsed_args.dry_run,
            )
        elif DEL_BY_FILTER_SUBCOMMAND == parsed_args.del_subcommand:
            delete_handler: FilterDeleteHandler = FilterDeleteHandler(
                [parsed_args.begin_ts, parsed_args.end_ts]
            )
            return _delete_archives(
                archives_dir,
                database_config,
                dataset,
                delete_handler,
                parsed_args.dry_run,
            )
        else:
            logger.error(f"Unsupported subcommand: `{parsed_args.del_subcommand}`.")
            return -1
    else:
        logger.error(f"Unsupported subcommand: `{parsed_args.subcommand}`.")
        return -1


def _find_archives(
    archives_output_config: ArchiveOutput,
    database_config: Database,
    dataset: typing.Optional[str],
    begin_ts: int,
    end_ts: int = typing.Optional[int],
) -> int:
    """
    Lists all archive IDs, if begin_ts and end_ts are provided, only lists archives where
    `begin_ts <= archive.begin_timestamp` and `archive.end_timestamp <= end_ts`.
    :param archives_dir:
    :param database_config:
    :param dataset:
    :param begin_ts:
    :param end_ts:
    :return: 0 on success, 1 on failure.
    """
    archive_ids: typing.List[str]
    logger.info("Starting to find archives from the database.")
    try:
        sql_adapter: SQL_Adapter = SQL_Adapter(database_config)
        clp_db_connection_params: dict[str, any] = (
            database_config.get_clp_connection_params_and_type(True)
        )
        table_prefix: str = clp_db_connection_params["table_prefix"]

        with closing(sql_adapter.create_connection(True)) as db_conn, closing(
            db_conn.cursor(dictionary=True)
        ) as db_cursor:
            query_params: typing.List[int] = [begin_ts]
            query: str = (
                f"""
                SELECT id FROM `{get_archives_table_name(table_prefix, dataset)}`
                WHERE begin_timestamp >= %s
                """
            )
            if end_ts is not None:
                query += " AND end_timestamp <= %s"
                query_params.append(end_ts)

            db_cursor.execute(query, query_params)
            results = db_cursor.fetchall()

            archive_ids: typing.List[str] = [result["id"] for result in results]
            if 0 == len(archive_ids):
                logger.info("No archives found within specified time range.")
                return 0

            logger.info(f"Found {len(archive_ids)} archives within the specified time range.")
<<<<<<< HEAD

            if StorageType.FS == archives_output_config.storage.type:
                archives_dir = archives_output_config.get_directory()
                archive_output_dir: Path = (
                    archives_dir / dataset if dataset is not None else archives_dir
                )
                for archive_id in archive_ids:
                    logger.info(archive_id)
                    archive_path = archive_output_dir / archive_id
                    if not archive_path.is_dir():
                        logger.warning(f"Archive {archive_id} in database not found on disk.")
=======
            archive_output_dir = archives_dir / dataset if dataset is not None else archives_dir
            for archive_id in archive_ids:
                logger.info(archive_id)
                archive_path = archive_output_dir / archive_id
                if not archive_path.is_dir():
                    logger.warning(f"Archive {archive_id} in database not found on disk.")
>>>>>>> f699496e

    except Exception:
        logger.exception("Failed to find archives from the database.")
        return -1

    logger.info(f"Finished finding archives from the database.")
    return 0


def _delete_archives(
    archives_dir: Path,
    database_config: Database,
    dataset: str,
    delete_handler: DeleteHandler,
    dry_run: bool = False,
) -> int:
    """
    Deletes archives from both metadata database and disk based on provided SQL query.

    :param archives_dir:
    :param database_config:
    :param dataset:
    :param delete_handler: Object to handle differences between by-filter and by-ids delete types.
    :param dry_run: If True, no changes will be made to the database or disk.
    :return: 0 on success, -1 otherwise.
    """

    archive_ids: typing.List[str]
    logger.info("Starting to delete archives from the database.")
    try:
        sql_adapter: SQL_Adapter = SQL_Adapter(database_config)
        clp_db_connection_params: dict[str, any] = (
            database_config.get_clp_connection_params_and_type(True)
        )
        table_prefix = clp_db_connection_params["table_prefix"]

        with closing(sql_adapter.create_connection(True)) as db_conn, closing(
            db_conn.cursor(dictionary=True)
        ) as db_cursor:
            if dry_run:
                logger.info("Running in dry-run mode.")

            query_criteria: str = delete_handler.get_criteria()
            query_params: typing.List[str] = delete_handler.get_params()

            db_cursor.execute(
                f"""
<<<<<<< HEAD
                SELECT id FROM `{archives_table_name}`
=======
                DELETE FROM `{get_archives_table_name(table_prefix, dataset)}`
>>>>>>> f699496e
                WHERE {query_criteria}
                """,
                query_params,
            )
            results = db_cursor.fetchall()

            if 0 == len(results):
                logger.info(delete_handler.get_not_found_message())
                return 0

            archive_ids: typing.List[str] = [result["id"] for result in results]
            delete_handler.validate_results(archive_ids)

<<<<<<< HEAD
            delete_archives_from_metadata_db(db_cursor, archive_ids, table_prefix, dataset)

=======
            ids_list_string: str = ", ".join(["'%s'"] * len(archive_ids))

            db_cursor.execute(
                f"""
                DELETE FROM `{get_files_table_name(table_prefix, dataset)}`
                WHERE archive_id in ({ids_list_string})
                """
            )

            db_cursor.execute(
                f"""
                DELETE FROM `{get_archive_tags_table_name(table_prefix, dataset)}`
                WHERE archive_id in ({ids_list_string})
                """
            )
>>>>>>> f699496e
            for archive_id in archive_ids:
                logger.info(f"Deleted archive {archive_id} from the database.")

            if dry_run:
                logger.info("Dry-run finished.")
                db_conn.rollback()
                return 0

            db_conn.commit()

    except Exception:
        logger.exception("Failed to delete archives from the database. Aborting deletion.")
        return -1

    logger.info(f"Finished deleting archives from the database.")

    archive_output_dir: Path = archives_dir / dataset if dataset is not None else archives_dir
    for archive_id in archive_ids:
        archive_path = archive_output_dir / archive_id
        if not archive_path.is_dir():
            logger.warning(f"Archive {archive_id} is not a directory. Skipping deletion.")
            continue

        logger.info(f"Deleting archive {archive_id} from disk.")
        shutil.rmtree(archive_path)

    logger.info(f"Finished deleting archives from disk.")

    return 0


if "__main__" == __name__:
    sys.exit(main(sys.argv))<|MERGE_RESOLUTION|>--- conflicted
+++ resolved
@@ -246,7 +246,7 @@
     """
     Lists all archive IDs, if begin_ts and end_ts are provided, only lists archives where
     `begin_ts <= archive.begin_timestamp` and `archive.end_timestamp <= end_ts`.
-    :param archives_dir:
+    :param archives_output_config:
     :param database_config:
     :param dataset:
     :param begin_ts:
@@ -285,26 +285,14 @@
                 return 0
 
             logger.info(f"Found {len(archive_ids)} archives within the specified time range.")
-<<<<<<< HEAD
-
             if StorageType.FS == archives_output_config.storage.type:
                 archives_dir = archives_output_config.get_directory()
-                archive_output_dir: Path = (
-                    archives_dir / dataset if dataset is not None else archives_dir
-                )
+                archive_output_dir = archives_dir / dataset if dataset is not None else archives_dir
                 for archive_id in archive_ids:
                     logger.info(archive_id)
                     archive_path = archive_output_dir / archive_id
                     if not archive_path.is_dir():
                         logger.warning(f"Archive {archive_id} in database not found on disk.")
-=======
-            archive_output_dir = archives_dir / dataset if dataset is not None else archives_dir
-            for archive_id in archive_ids:
-                logger.info(archive_id)
-                archive_path = archive_output_dir / archive_id
-                if not archive_path.is_dir():
-                    logger.warning(f"Archive {archive_id} in database not found on disk.")
->>>>>>> f699496e
 
     except Exception:
         logger.exception("Failed to find archives from the database.")
@@ -352,11 +340,7 @@
 
             db_cursor.execute(
                 f"""
-<<<<<<< HEAD
-                SELECT id FROM `{archives_table_name}`
-=======
                 DELETE FROM `{get_archives_table_name(table_prefix, dataset)}`
->>>>>>> f699496e
                 WHERE {query_criteria}
                 """,
                 query_params,
@@ -370,26 +354,7 @@
             archive_ids: typing.List[str] = [result["id"] for result in results]
             delete_handler.validate_results(archive_ids)
 
-<<<<<<< HEAD
             delete_archives_from_metadata_db(db_cursor, archive_ids, table_prefix, dataset)
-
-=======
-            ids_list_string: str = ", ".join(["'%s'"] * len(archive_ids))
-
-            db_cursor.execute(
-                f"""
-                DELETE FROM `{get_files_table_name(table_prefix, dataset)}`
-                WHERE archive_id in ({ids_list_string})
-                """
-            )
-
-            db_cursor.execute(
-                f"""
-                DELETE FROM `{get_archive_tags_table_name(table_prefix, dataset)}`
-                WHERE archive_id in ({ids_list_string})
-                """
-            )
->>>>>>> f699496e
             for archive_id in archive_ids:
                 logger.info(f"Deleted archive {archive_id} from the database.")
 
