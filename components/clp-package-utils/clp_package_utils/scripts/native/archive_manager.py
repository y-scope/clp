import argparse
import logging
import shutil
import sys
from abc import ABC, abstractmethod
from contextlib import closing
from pathlib import Path
from typing import Any, List, Optional

from clp_py_utils.clp_config import Database
from clp_py_utils.clp_metadata_db_utils import (
    delete_archives_from_metadata_db,
    get_archives_table_name,
)
from clp_py_utils.sql_adapter import SQL_Adapter

from clp_package_utils.general import (
    CLP_DEFAULT_CONFIG_FILE_RELATIVE_PATH,
    CLPConfig,
    get_clp_home,
    load_config_file,
)
<<<<<<< HEAD

# Command/Argument Constants
from clp_package_utils.scripts.archive_manager import (
    BEGIN_TS_ARG,
    DEL_BY_FILTER_SUBCOMMAND,
    DEL_BY_IDS_SUBCOMMAND,
    DEL_COMMAND,
    DRY_RUN_ARG,
    END_TS_ARG,
    FIND_COMMAND,
)
from clp_package_utils.scripts.native.utils import validate_dataset_exists

=======
from clp_package_utils.scripts.archive_manager import (
    BEGIN_TS_ARG,
    DEL_BY_FILTER_SUBCOMMAND,
    DEL_BY_IDS_SUBCOMMAND,
    DEL_COMMAND,
    DRY_RUN_ARG,
    END_TS_ARG,
    FIND_COMMAND,
)
from clp_package_utils.scripts.native.utils import validate_dataset_exists

>>>>>>> 70adb90c
logger: logging.Logger = logging.getLogger(__file__)


class DeleteHandler(ABC):
    def __init__(self, query_params: List[str]):
        self._params: List[str] = query_params

    def get_params(self) -> List[str]:
        return self._params

    @abstractmethod
    def get_criteria(self) -> str: ...

    @abstractmethod
    def get_not_found_message(self) -> str: ...

    @abstractmethod
    def validate_results(self, archive_ids: List[str]) -> None: ...


class FilterDeleteHandler(DeleteHandler):
    def get_criteria(self) -> str:
        return "begin_timestamp >= %s AND end_timestamp <= %s"

    def get_not_found_message(self) -> str:
        return "No archives found within the specified time range."

    def validate_results(self, archive_ids: List[str]) -> None:
        pass


class IdDeleteHandler(DeleteHandler):
    def get_criteria(self) -> str:
        placeholders: str = ",".join(["%s"] * len(self._params))
        return f"id in ({placeholders})"

    def get_not_found_message(self) -> str:
        return "No archives found with matching IDs."

    def validate_results(self, archive_ids: List[str]) -> None:
        not_found_ids: set[str] = set(self._params) - set(archive_ids)
        if not_found_ids:
            logger.warning(
                f"""
                Archives with the following IDs don't exist:
                {', '.join(not_found_ids)}
                """
            )


def main(argv: List[str]) -> int:
    clp_home: Path = get_clp_home()
    default_config_file_path: Path = clp_home / CLP_DEFAULT_CONFIG_FILE_RELATIVE_PATH

    # Top-level parser and options
    args_parser: argparse.ArgumentParser = argparse.ArgumentParser(
        description="View list of archive IDs or delete compressed archives."
    )
    args_parser.add_argument(
        "--config",
        "-c",
        default=str(default_config_file_path),
        help="CLP configuration file.",
    )
    args_parser.add_argument(
        "--dataset",
        type=str,
        default=None,
        help="The dataset that the archives belong to.",
    )

    # Top-level commands
    subparsers: argparse._SubParsersAction[argparse.ArgumentParser] = args_parser.add_subparsers(
        dest="subcommand",
        required=True,
    )
    find_parser: argparse.ArgumentParser = subparsers.add_parser(
        FIND_COMMAND,
        help="List IDs of archives.",
    )
    del_parser: argparse.ArgumentParser = subparsers.add_parser(
        DEL_COMMAND,
        help="Delete archives from the database and file system.",
    )

    # Options for find subcommand
    find_parser.add_argument(
        BEGIN_TS_ARG,
        dest="begin_ts",
        type=int,
        help="Time-range lower-bound (inclusive) as milliseconds from the UNIX epoch.",
    )
    find_parser.add_argument(
        END_TS_ARG,
        dest="end_ts",
        type=int,
        help="Time-range upper-bound (inclusive) as milliseconds from the UNIX epoch.",
    )

    # Options for delete subcommand
    del_parser.add_argument(
        DRY_RUN_ARG,
        dest="dry_run",
        action="store_true",
        help="Preview delete without making changes. Lists errors and files to be deleted.",
    )

    # Subcommands for delete subcommands
    del_subparsers: argparse._SubParsersAction[argparse.ArgumentParser] = del_parser.add_subparsers(
        dest="del_subcommand",
        required=True,
    )

    # Delete by ID subcomand
    del_id_parser: argparse.ArgumentParser = del_subparsers.add_parser(
        DEL_BY_IDS_SUBCOMMAND,
        help="Delete archives by ID.",
    )

    # Delete by ID arguments
    del_id_parser.add_argument(
        "ids",
        nargs="+",
        help="List of archive IDs to delete",
    )

    # Delete by filter subcommand
    del_filter_parser: argparse.ArgumentParser = del_subparsers.add_parser(
        DEL_BY_FILTER_SUBCOMMAND,
        help="Deletes archives that fall within the specified time range.",
    )

    # Delete by filter arguments
    del_filter_parser.add_argument(
        "begin_ts",
        type=int,
        help="Time-range lower-bound (inclusive) as milliseconds from the UNIX epoch.",
    )
    del_filter_parser.add_argument(
        "end_ts",
        type=int,
        help="Time-range upper-bound (inclusive) as milliseconds from the UNIX epoch.",
    )

    parsed_args: argparse.Namespace = args_parser.parse_args(argv[1:])

    # Validate and load config file
    config_file_path: Path = Path(parsed_args.config)
    try:
        clp_config: CLPConfig = load_config_file(
            config_file_path, default_config_file_path, clp_home
        )
        clp_config.validate_logs_dir()
    except:
        logger.exception("Failed to load config.")
        return -1

    database_config: Database = clp_config.database
    dataset = parsed_args.dataset
    if dataset is not None:
        try:
            validate_dataset_exists(database_config, dataset)
        except Exception as e:
            logger.error(e)
            return -1

    archives_dir: Path = clp_config.archive_output.get_directory()
    if not archives_dir.exists():
        logger.error("`archive_output.directory` doesn't exist.")
        return -1

    if FIND_COMMAND == parsed_args.subcommand:
        return _find_archives(
            archives_dir,
            database_config,
            dataset,
            parsed_args.begin_ts,
            parsed_args.end_ts,
        )
    elif DEL_COMMAND == parsed_args.subcommand:
        delete_handler: DeleteHandler
        if DEL_BY_IDS_SUBCOMMAND == parsed_args.del_subcommand:
            delete_handler: IdDeleteHandler = IdDeleteHandler(parsed_args.ids)
            return _delete_archives(
                archives_dir,
                database_config,
                dataset,
                delete_handler,
                parsed_args.dry_run,
            )
        elif DEL_BY_FILTER_SUBCOMMAND == parsed_args.del_subcommand:
            delete_handler: FilterDeleteHandler = FilterDeleteHandler(
                [parsed_args.begin_ts, parsed_args.end_ts]
            )
            return _delete_archives(
                archives_dir,
                database_config,
                dataset,
                delete_handler,
                parsed_args.dry_run,
            )
        else:
            logger.error(f"Unsupported subcommand: `{parsed_args.del_subcommand}`.")
            return -1
    else:
        logger.error(f"Unsupported subcommand: `{parsed_args.subcommand}`.")
        return -1


def _find_archives(
    archives_dir: Path,
    database_config: Database,
    dataset: Optional[str],
    begin_ts: int,
    end_ts: int,
) -> int:
    """
    Lists all archive IDs, if begin_ts and end_ts are provided, only lists archives where
    `begin_ts <= archive.begin_timestamp` and `archive.end_timestamp <= end_ts`.
    :param archives_dir:
    :param database_config:
    :param dataset:
    :param begin_ts:
    :param end_ts:
    :return: 0 on success, 1 on failure.
    """
    archive_ids: List[str]
    logger.info("Starting to find archives from the database.")
    try:
        sql_adapter: SQL_Adapter = SQL_Adapter(database_config)
        clp_db_connection_params: dict[str, Any] = (
            database_config.get_clp_connection_params_and_type(True)
        )
        table_prefix: str = clp_db_connection_params["table_prefix"]

        with closing(sql_adapter.create_connection(True)) as db_conn, closing(
            db_conn.cursor(dictionary=True)
        ) as db_cursor:
            query_params: List[int] = [begin_ts]
            query: str = (
                f"""
                SELECT id FROM `{get_archives_table_name(table_prefix, dataset)}`
                WHERE begin_timestamp >= %s
                """
            )
            if end_ts is not None:
                query += " AND end_timestamp <= %s"
                query_params.append(end_ts)

            db_cursor.execute(query, query_params)
            results = db_cursor.fetchall()

            archive_ids: List[str] = [result["id"] for result in results]
            if 0 == len(archive_ids):
                logger.info("No archives found within specified time range.")
                return 0

            logger.info(f"Found {len(archive_ids)} archives within the specified time range.")
            archive_output_dir = archives_dir / dataset if dataset is not None else archives_dir
            for archive_id in archive_ids:
                logger.info(archive_id)
                archive_path = archive_output_dir / archive_id
                if not archive_path.is_dir():
                    logger.warning(f"Archive {archive_id} in database not found on disk.")

    except Exception:
        logger.exception("Failed to find archives from the database.")
        return -1

    logger.info(f"Finished finding archives from the database.")
    return 0


def _delete_archives(
    archives_dir: Path,
    database_config: Database,
    dataset: Optional[str],
    delete_handler: DeleteHandler,
    dry_run: bool = False,
) -> int:
    """
    Deletes archives from both metadata database and disk based on provided SQL query.

    :param archives_dir:
    :param database_config:
    :param dataset:
    :param delete_handler: Object to handle differences between by-filter and by-ids delete types.
    :param dry_run: If True, no changes will be made to the database or disk.
    :return: 0 on success, -1 otherwise.
    """

    archive_ids: List[str]
    logger.info("Starting to delete archives from the database.")
<<<<<<< HEAD
    try:
        sql_adapter: SQL_Adapter = SQL_Adapter(database_config)
        clp_db_connection_params: dict[str, Any] = (
            database_config.get_clp_connection_params_and_type(True)
        )
        table_prefix = clp_db_connection_params["table_prefix"]
=======
    sql_adapter: SQL_Adapter = SQL_Adapter(database_config)
    clp_db_connection_params: dict[str, any] = database_config.get_clp_connection_params_and_type(
        True
    )
    table_prefix = clp_db_connection_params["table_prefix"]
>>>>>>> 70adb90c

    try:
        with closing(sql_adapter.create_connection(True)) as db_conn, closing(
            db_conn.cursor(dictionary=True)
        ) as db_cursor:
            if dry_run:
                logger.info("Running in dry-run mode.")

            query_criteria: str = delete_handler.get_criteria()
            query_params: List[str] = delete_handler.get_params()

            db_cursor.execute(
                f"""
                SELECT id FROM `{get_archives_table_name(table_prefix, dataset)}`
                WHERE {query_criteria}
                """,
                query_params,
            )
            results = db_cursor.fetchall()

            if 0 == len(results):
                logger.info(delete_handler.get_not_found_message())
                return 0

            archive_ids: List[str] = [result["id"] for result in results]
            delete_handler.validate_results(archive_ids)

            delete_archives_from_metadata_db(db_cursor, archive_ids, table_prefix, dataset)
            for archive_id in archive_ids:
                logger.info(f"Deleted archive {archive_id} from the database.")

            if dry_run:
                logger.info("Dry-run finished.")
                db_conn.rollback()
                return 0

            db_conn.commit()

    except Exception:
        logger.exception("Failed to delete archives from the database. Aborting deletion.")
        return -1

    logger.info(f"Finished deleting archives from the database.")

    archive_output_dir: Path = archives_dir / dataset if dataset is not None else archives_dir
    for archive_id in archive_ids:
        archive_path = archive_output_dir / archive_id
        if not archive_path.is_dir():
            logger.warning(f"Archive {archive_id} is not a directory. Skipping deletion.")
            continue

        logger.info(f"Deleting archive {archive_id} from disk.")
        shutil.rmtree(archive_path)

    logger.info(f"Finished deleting archives from disk.")

    return 0


if "__main__" == __name__:
    sys.exit(main(sys.argv))<|MERGE_RESOLUTION|>--- conflicted
+++ resolved
@@ -20,9 +20,6 @@
     get_clp_home,
     load_config_file,
 )
-<<<<<<< HEAD
-
-# Command/Argument Constants
 from clp_package_utils.scripts.archive_manager import (
     BEGIN_TS_ARG,
     DEL_BY_FILTER_SUBCOMMAND,
@@ -34,19 +31,6 @@
 )
 from clp_package_utils.scripts.native.utils import validate_dataset_exists
 
-=======
-from clp_package_utils.scripts.archive_manager import (
-    BEGIN_TS_ARG,
-    DEL_BY_FILTER_SUBCOMMAND,
-    DEL_BY_IDS_SUBCOMMAND,
-    DEL_COMMAND,
-    DRY_RUN_ARG,
-    END_TS_ARG,
-    FIND_COMMAND,
-)
-from clp_package_utils.scripts.native.utils import validate_dataset_exists
-
->>>>>>> 70adb90c
 logger: logging.Logger = logging.getLogger(__file__)
 
 
@@ -340,20 +324,11 @@
 
     archive_ids: List[str]
     logger.info("Starting to delete archives from the database.")
-<<<<<<< HEAD
-    try:
-        sql_adapter: SQL_Adapter = SQL_Adapter(database_config)
-        clp_db_connection_params: dict[str, Any] = (
-            database_config.get_clp_connection_params_and_type(True)
-        )
-        table_prefix = clp_db_connection_params["table_prefix"]
-=======
     sql_adapter: SQL_Adapter = SQL_Adapter(database_config)
-    clp_db_connection_params: dict[str, any] = database_config.get_clp_connection_params_and_type(
+    clp_db_connection_params: dict[str, Any] = database_config.get_clp_connection_params_and_type(
         True
     )
     table_prefix = clp_db_connection_params["table_prefix"]
->>>>>>> 70adb90c
 
     try:
         with closing(sql_adapter.create_connection(True)) as db_conn, closing(
