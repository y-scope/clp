--- conflicted
+++ resolved
@@ -76,12 +76,8 @@
     begin_timestamp: int | None,
     end_timestamp: int | None,
     ignore_case: bool,
-<<<<<<< HEAD
     max_num_results: int,
-    path_filter: str,
-=======
     path_filter: str | None,
->>>>>>> 89333e3d
 ):
     search_config = SearchConfig(
         query_string=wildcard_query,
@@ -146,12 +142,8 @@
     begin_timestamp: int | None,
     end_timestamp: int | None,
     ignore_case: bool,
-<<<<<<< HEAD
     max_num_results: int,
-    path_filter: str,
-=======
     path_filter: str | None,
->>>>>>> 89333e3d
 ):
     db_monitor_task = asyncio.ensure_future(
         run_function_in_process(
