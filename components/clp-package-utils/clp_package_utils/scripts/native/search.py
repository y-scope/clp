--- conflicted
+++ resolved
@@ -16,11 +16,7 @@
 from clp_py_utils.clp_config import Database, QUERY_JOBS_TABLE_NAME, ResultsCache
 from clp_py_utils.sql_adapter import SQL_Adapter
 from job_orchestration.scheduler.constants import QueryJobStatus, QueryJobType
-<<<<<<< HEAD
-from job_orchestration.scheduler.job_config import AggregationConfig, SearchConfig
-=======
 from job_orchestration.scheduler.job_config import AggregationConfig, SearchJobConfig
->>>>>>> 94509a83
 
 from clp_package_utils.general import (
     CLP_DEFAULT_CONFIG_FILE_RELATIVE_PATH,
@@ -116,11 +112,7 @@
         # Create job
         db_cursor.execute(
             f"INSERT INTO `{QUERY_JOBS_TABLE_NAME}` (`job_config`, `type`) VALUES (%s, %s)",
-<<<<<<< HEAD
-            (msgpack.packb(search_config.dict()), QueryJobType.SEARCH),
-=======
             (msgpack.packb(search_config.dict()), QueryJobType.SEARCH_OR_AGGREGATION),
->>>>>>> 94509a83
         )
         db_conn.commit()
         job_id = db_cursor.lastrowid
