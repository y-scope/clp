--- conflicted
+++ resolved
@@ -888,11 +888,8 @@
         "ClientDir": str(container_webui_dir / "client"),
         "LogViewerDir": str(container_webui_dir / "yscope-log-viewer"),
         "StreamTargetUncompressedSize": container_clp_config.stream_output.target_uncompressed_size,
-<<<<<<< HEAD
+        "ClpQueryEngine": clp_config.package.query_engine,
         "ClpStorageEngine": clp_config.package.storage_engine,
-=======
-        "ClpQueryEngine": clp_config.package.query_engine,
->>>>>>> 9888c119
     }
 
     container_cmd_extra_opts = []
