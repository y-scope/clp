#!/usr/bin/env python3
"""Script to start the CLP Package."""

import logging
import pathlib
import sys

import click
from clp_py_utils.clp_config import CLP_DEFAULT_CONFIG_FILE_RELATIVE_PATH
from clp_py_utils.core import resolve_host_path_in_container

from clp_package_utils.controller import DockerComposeController, get_or_create_instance_id
from clp_package_utils.general import (
    get_clp_home,
    load_config_file,
    validate_and_load_db_credentials_file,
    validate_and_load_queue_credentials_file,
    validate_and_load_redis_credentials_file,
    validate_output_storage_config,
    validate_retention_config,
)

logger = logging.getLogger(__name__)


@click.command()
@click.option(
    "--config",
    "-c",
    type=click.Path(exists=False, path_type=pathlib.Path),
    default=lambda: get_clp_home() / CLP_DEFAULT_CONFIG_FILE_RELATIVE_PATH,
    help="CLP package configuration file.",
)
@click.option(
    "--verbose",
    "-v",
    is_flag=True,
    help="Enable debug logging.",
)
@click.option(
    "--setup-only",
    is_flag=True,
    help="Validate configuration and prepare directories without starting services.",
)
def main(
    config: pathlib.Path,
    verbose: bool,
    setup_only: bool,
) -> None:
    """Start the CLP Package."""
    if verbose:
        logger.setLevel(logging.DEBUG)
    else:
        logger.setLevel(logging.INFO)

    try:
        # Validate and load config file.
<<<<<<< HEAD
        clp_config = load_config_file(config)
        clp_home = get_clp_home()
=======
        config_file_path = pathlib.Path(parsed_args.config)
        clp_config = load_config_file(resolve_host_path_in_container(config_file_path))
>>>>>>> 0686af09

        validate_and_load_db_credentials_file(clp_config, clp_home, True)
        if clp_config.queue is not None:
            validate_and_load_queue_credentials_file(clp_config, clp_home, True)
        if clp_config.redis is not None:
            validate_and_load_redis_credentials_file(clp_config, clp_home, True)
        clp_config.validate_logs_input_config(True)
        validate_output_storage_config(clp_config)
        validate_retention_config(clp_config)

        clp_config.validate_api_server()
        clp_config.validate_aws_config_dir(True)
        clp_config.validate_data_dir(True)
        clp_config.validate_logs_dir(True)
        clp_config.validate_tmp_dir(True)
    except Exception:
        logger.exception("Failed to load config.")
        sys.exit(1)

    try:
        # Create necessary directories.
        resolve_host_path_in_container(clp_config.data_directory).mkdir(parents=True, exist_ok=True)
        resolve_host_path_in_container(clp_config.logs_directory).mkdir(parents=True, exist_ok=True)
        resolve_host_path_in_container(clp_config.tmp_directory).mkdir(parents=True, exist_ok=True)
        resolve_host_path_in_container(clp_config.archive_output.get_directory()).mkdir(
            parents=True, exist_ok=True
        )
        resolve_host_path_in_container(clp_config.stream_output.get_directory()).mkdir(
            parents=True, exist_ok=True
        )
    except Exception:
        logger.exception("Failed to create necessary directories.")
        sys.exit(1)

    try:
        instance_id = get_or_create_instance_id(clp_config)
        controller = DockerComposeController(clp_config, instance_id)
        controller.set_up_env()
        if setup_only:
            logger.info(
                "Completed setup. Services not started because `--setup-only` was specified."
            )
            sys.exit(0)
        controller.start()
    except Exception:
        logger.exception("Failed to start CLP.")
        sys.exit(1)


if "__main__" == __name__:
    main()<|MERGE_RESOLUTION|>--- conflicted
+++ resolved
@@ -55,13 +55,8 @@
 
     try:
         # Validate and load config file.
-<<<<<<< HEAD
-        clp_config = load_config_file(config)
-        clp_home = get_clp_home()
-=======
-        config_file_path = pathlib.Path(parsed_args.config)
+        config_file_path = pathlib.Path(config)
         clp_config = load_config_file(resolve_host_path_in_container(config_file_path))
->>>>>>> 0686af09
 
         validate_and_load_db_credentials_file(clp_config, clp_home, True)
         if clp_config.queue is not None:
