--- conflicted
+++ resolved
@@ -841,95 +841,7 @@
     return settings_object
 
 
-<<<<<<< HEAD
 def start_webui(
-=======
-def start_webui(instance_id: str, clp_config: CLPConfig, mounts: CLPDockerMounts):
-    component_name = WEBUI_COMPONENT_NAME
-    logger.info(f"Starting {component_name}...")
-
-    container_name = f"clp-{component_name}-{instance_id}"
-    if container_exists(container_name):
-        return
-
-    webui_logs_dir = clp_config.logs_directory / component_name
-    container_webui_dir = CONTAINER_CLP_HOME / "var" / "www" / "webui"
-    node_path = str(container_webui_dir / "programs" / "server" / "npm" / "node_modules")
-    settings_json_path = get_clp_home() / "var" / "www" / "webui" / "settings.json"
-
-    validate_webui_config(clp_config, webui_logs_dir, settings_json_path)
-
-    # Create directories
-    webui_logs_dir.mkdir(exist_ok=True, parents=True)
-
-    container_webui_logs_dir = pathlib.Path("/") / "var" / "log" / component_name
-
-    # Read and update settings.json
-    clp_db_connection_params = clp_config.database.get_clp_connection_params_and_type(True)
-    table_prefix = clp_db_connection_params["table_prefix"]
-    if StorageEngine.CLP_S == clp_config.package.storage_engine:
-        table_prefix = f"{table_prefix}{CLP_DEFAULT_DATASET_NAME}_"
-    meteor_settings_updates = {
-        "private": {
-            "SqlDbHost": clp_config.database.host,
-            "SqlDbPort": clp_config.database.port,
-            "SqlDbName": clp_config.database.name,
-            "SqlDbClpArchivesTableName": f"{table_prefix}{ARCHIVES_TABLE_SUFFIX}",
-            "SqlDbClpFilesTableName": f"{table_prefix}{FILES_TABLE_SUFFIX}",
-            "SqlDbCompressionJobsTableName": COMPRESSION_JOBS_TABLE_NAME,
-            "SqlDbQueryJobsTableName": QUERY_JOBS_TABLE_NAME,
-        },
-        "public": {
-            "ClpStorageEngine": clp_config.package.storage_engine,
-            "LogViewerWebuiUrl": (
-                f"http://{clp_config.log_viewer_webui.host}:{clp_config.log_viewer_webui.port}",
-            ),
-        },
-    }
-    meteor_settings = read_and_update_settings_json(settings_json_path, meteor_settings_updates)
-
-    # Start container
-    # fmt: off
-    container_cmd = [
-        "docker", "run",
-        "-d",
-        "--network", "host",
-        "--name", container_name,
-        "--log-driver", "local",
-        "-u", f"{os.getuid()}:{os.getgid()}",
-    ]
-    # fmt: on
-    env_vars = [
-        f"NODE_PATH={node_path}",
-        f"MONGO_URL={clp_config.results_cache.get_uri()}",
-        f"PORT={clp_config.webui.port}",
-        f"ROOT_URL=http://{clp_config.webui.host}",
-        f"METEOR_SETTINGS={json.dumps(meteor_settings)}",
-        f"CLP_DB_USER={clp_config.database.username}",
-        f"CLP_DB_PASS={clp_config.database.password}",
-        f"WEBUI_LOGS_DIR={container_webui_logs_dir}",
-        f"WEBUI_LOGGING_LEVEL={clp_config.webui.logging_level}",
-    ]
-    necessary_mounts = [
-        mounts.clp_home,
-        DockerMount(DockerMountType.BIND, webui_logs_dir, container_webui_logs_dir),
-    ]
-    append_docker_options(container_cmd, necessary_mounts, env_vars)
-    container_cmd.append(clp_config.execution_container)
-
-    node_cmd = [
-        str(CONTAINER_CLP_HOME / "bin" / "node-14"),
-        str(container_webui_dir / "launcher.js"),
-        str(container_webui_dir / "main.js"),
-    ]
-    cmd = container_cmd + node_cmd
-    subprocess.run(cmd, stdout=subprocess.DEVNULL, check=True)
-
-    logger.info(f"Started {component_name}.")
-
-
-def start_log_viewer_webui(
->>>>>>> bcb7f546
     instance_id: str,
     clp_config: CLPConfig,
     container_clp_config: CLPConfig,
