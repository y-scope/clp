import argparse
import json
import logging
import multiprocessing
import os
import pathlib
import socket
import subprocess
import sys
import time
import uuid
from typing import Any, Dict, List, Optional

from clp_py_utils.clp_config import (
    ALL_TARGET_NAME,
    AwsAuthType,
    CLPConfig,
    COMPRESSION_JOBS_TABLE_NAME,
    COMPRESSION_SCHEDULER_COMPONENT_NAME,
    COMPRESSION_WORKER_COMPONENT_NAME,
    CONTROLLER_TARGET_NAME,
    DB_COMPONENT_NAME,
    QUERY_JOBS_TABLE_NAME,
    QUERY_SCHEDULER_COMPONENT_NAME,
    QUERY_WORKER_COMPONENT_NAME,
    QUEUE_COMPONENT_NAME,
    REDIS_COMPONENT_NAME,
    REDUCER_COMPONENT_NAME,
    RESULTS_CACHE_COMPONENT_NAME,
    StorageEngine,
    StorageType,
    WEBUI_COMPONENT_NAME,
)
from clp_py_utils.clp_metadata_db_utils import (
    get_archives_table_name,
    get_datasets_table_name,
    get_files_table_name,
)
from clp_py_utils.s3_utils import generate_container_auth_options
from job_orchestration.scheduler.constants import QueueName
from pydantic import BaseModel

from clp_package_utils.general import (
    check_dependencies,
    CLP_DEFAULT_CONFIG_FILE_RELATIVE_PATH,
    CLPDockerMounts,
    CONTAINER_CLP_HOME,
    DockerMount,
    DockerMountType,
    dump_container_config,
    generate_celery_connection_environment_variables,
    generate_common_environment_variables,
    generate_container_config,
    generate_credential_environment_variables,
    get_clp_home,
    is_container_exited,
    is_container_running,
    load_config_file,
    validate_and_load_db_credentials_file,
    validate_and_load_queue_credentials_file,
    validate_and_load_redis_credentials_file,
    validate_db_config,
    validate_queue_config,
    validate_redis_config,
    validate_reducer_config,
    validate_results_cache_config,
    validate_webui_config,
    validate_worker_config,
)

logger = logging.getLogger(__file__)


def container_exists(container_name):
    if is_container_running(container_name):
        logger.info(f"{container_name} already running.")
        return True
    elif is_container_exited(container_name):
        logger.info(f"{container_name} exited but not removed.")
        return True
    return False


def append_docker_options(
    cmd: List[str],
    mounts: Optional[List[Optional[DockerMount]]] = None,
    env_vars: Optional[List[str]] = None,
):
    """
    Appends Docker mount and environment variable options to a command list.

    :param cmd: The command list to append options to.
    :param mounts: Optional list of DockerMount objects to add as --mount options.
    :param env_vars: Optional list of environment variables to add as -e options.
    """
    if mounts:
        for mount in mounts:
            if mount:
                cmd.append("--mount")
                cmd.append(str(mount))

    if env_vars:
        for env_var in env_vars:
            if "" != env_var:
                cmd.append("-e")
                cmd.append(env_var)


def append_docker_port_settings_for_host_ips(
    hostname: str, host_port: int, container_port: int, cmd: [str]
):
    # Note: We use a set because gethostbyname_ex can return the same IP twice for one hostname
    for ip in set(socket.gethostbyname_ex(hostname)[2]):
        cmd.append("-p")
        cmd.append(f"{ip}:{host_port}:{container_port}")


def chown_recursively(
    path: pathlib.Path,
    user_id: int,
    group_id: int,
):
    """
    Recursively changes the owner of the given path to the given user ID and group ID.
    :param path:
    :param user_id:
    :param group_id:
    """
    chown_cmd = ["chown", "--recursive", f"{user_id}:{group_id}", str(path)]
    subprocess.run(chown_cmd, stdout=subprocess.DEVNULL, check=True)


def wait_for_container_cmd(container_name: str, cmd_to_run: [str], timeout: int):
    container_exec_cmd = ["docker", "exec", container_name]
    cmd = container_exec_cmd + cmd_to_run

    begin_time = time.time()

    while True:
        try:
            subprocess.run(cmd, stdout=subprocess.DEVNULL, stderr=subprocess.DEVNULL, check=True)
            return True
        except subprocess.CalledProcessError:
            if time.time() - begin_time > timeout:
                break
            time.sleep(1)

    cmd_str = " ".join(cmd_to_run)
    logger.error(f"Timeout while waiting for command {cmd_str} to run after {timeout} seconds")
    return False


def start_db(instance_id: str, clp_config: CLPConfig, conf_dir: pathlib.Path):
    component_name = DB_COMPONENT_NAME
    logger.info(f"Starting {component_name}...")

    container_name = f"clp-{component_name}-{instance_id}"
    if container_exists(container_name):
        return

    db_data_dir = clp_config.data_directory / component_name
    db_logs_dir = clp_config.logs_directory / component_name

    validate_db_config(clp_config, db_data_dir, db_logs_dir)

    # Create directories
    db_data_dir.mkdir(exist_ok=True, parents=True)
    db_logs_dir.mkdir(exist_ok=True, parents=True)

    # Start container
    mounts = [
        DockerMount(
            DockerMountType.BIND,
            conf_dir / "mysql" / "conf.d",
            pathlib.Path("/") / "etc" / "mysql" / "conf.d",
            True,
        ),
        DockerMount(DockerMountType.BIND, db_data_dir, pathlib.Path("/") / "var" / "lib" / "mysql"),
        DockerMount(DockerMountType.BIND, db_logs_dir, pathlib.Path("/") / "var" / "log" / "mysql"),
    ]
    env_vars = [
        f"MYSQL_ROOT_PASSWORD={clp_config.database.password}",
        f"MYSQL_USER={clp_config.database.username}",
        f"MYSQL_PASSWORD={clp_config.database.password}",
        f"MYSQL_DATABASE={clp_config.database.name}",
    ]
    # fmt: off
    cmd = [
        "docker", "run",
        "-d",
        "--name", container_name,
        "--log-driver", "local",
        "-u", f"{os.getuid()}:{os.getgid()}",
    ]
    # fmt: on
    append_docker_options(cmd, mounts, env_vars)
    append_docker_port_settings_for_host_ips(
        clp_config.database.host, clp_config.database.port, 3306, cmd
    )
    if "mysql" == clp_config.database.type:
        cmd.append("mysql:8.0.23")
    elif "mariadb" == clp_config.database.type:
        cmd.append("mariadb:10-jammy")
    subprocess.run(cmd, stdout=subprocess.DEVNULL, check=True)

    # fmt: off
    mysqladmin_cmd = [
        "mysqladmin", "ping",
        "--silent",
        "-h", "127.0.0.1",
        "-u", str(clp_config.database.username),
        f"--password={clp_config.database.password}",
    ]
    # fmt: on

    if not wait_for_container_cmd(container_name, mysqladmin_cmd, 180):
        raise EnvironmentError(f"{component_name} did not initialize in time")

    logger.info(f"Started {component_name}.")


def create_db_tables(
    instance_id: str,
    clp_config: CLPConfig,
    container_clp_config: CLPConfig,
    mounts: CLPDockerMounts,
):
    component_name = DB_COMPONENT_NAME
    logger.info(f"Creating {component_name} tables...")

    container_name = f"clp-{component_name}-table-creator-{instance_id}"

    clp_site_packages_dir = CONTAINER_CLP_HOME / "lib" / "python3" / "site-packages"
    # fmt: off
    container_start_cmd = [
        "docker", "run",
        "-i",
        "--network", "host",
        "--rm",
        "--name", container_name,
        "--log-driver", "local",
        "-u", f"{os.getuid()}:{os.getgid()}",
    ]
    # fmt: on
    env_vars = [
        *generate_common_environment_variables(),
        *generate_credential_environment_variables(
            container_clp_config, include_db_credentials=True
        ),
    ]
    necessary_mounts = [
        mounts.clp_home,
        mounts.data_dir,
        mounts.logs_dir,
        mounts.generated_config_dir,
    ]
    append_docker_options(container_start_cmd, necessary_mounts, env_vars)
    container_start_cmd.append(clp_config.execution_container)

    clp_py_utils_dir = clp_site_packages_dir / "clp_py_utils"
    # fmt: off
    create_tables_cmd = [
        "python3",
        str(clp_py_utils_dir / "create-db-tables.py"),
        "--config", str(container_clp_config.get_generated_config_file_path()),
        "--storage-engine", str(container_clp_config.package.storage_engine),
    ]
    # fmt: on

    cmd = container_start_cmd + create_tables_cmd
    logger.debug(" ".join(cmd))
    subprocess.run(cmd, stdout=subprocess.DEVNULL, check=True)

    logger.info(f"Created {component_name} tables.")


def create_results_cache_indices(
    instance_id: str,
    clp_config: CLPConfig,
    container_clp_config: CLPConfig,
    mounts: CLPDockerMounts,
):
    component_name = RESULTS_CACHE_COMPONENT_NAME
    logger.info(f"Creating {component_name} indices...")

    container_name = f"clp-{component_name}-indices-creator-{instance_id}"

    clp_site_packages_dir = CONTAINER_CLP_HOME / "lib" / "python3" / "site-packages"
    # fmt: off
    container_start_cmd = [
        "docker", "run",
        "-i",
        "--network", "host",
        "--rm",
        "--name", container_name,
        "--log-driver", "local",
        "-u", f"{os.getuid()}:{os.getgid()}",
    ]
    # fmt: on
    env_vars = [f"PYTHONPATH={clp_site_packages_dir}"]
    necessary_mounts = [mounts.clp_home, mounts.data_dir, mounts.logs_dir]
    append_docker_options(container_start_cmd, necessary_mounts, env_vars)
    container_start_cmd.append(clp_config.execution_container)

    clp_py_utils_dir = clp_site_packages_dir / "clp_py_utils"
    # fmt: off
    init_cmd = [
        "python3",
        str(clp_py_utils_dir / "initialize-results-cache.py"),
        "--uri", container_clp_config.results_cache.get_uri(),
        "--stream-collection", container_clp_config.results_cache.stream_collection_name,
    ]
    # fmt: on

    cmd = container_start_cmd + init_cmd
    logger.debug(" ".join(cmd))
    subprocess.run(cmd, stdout=subprocess.DEVNULL, check=True)

    logger.info(f"Created {component_name} indices.")


def start_queue(instance_id: str, clp_config: CLPConfig):
    component_name = QUEUE_COMPONENT_NAME
    logger.info(f"Starting {component_name}...")

    container_name = f"clp-{component_name}-{instance_id}"
    if container_exists(container_name):
        return

    queue_logs_dir = clp_config.logs_directory / component_name
    validate_queue_config(clp_config, queue_logs_dir)

    log_filename = "rabbitmq.log"

    # Generate config file
    config_filename = f"{container_name}.conf"
    host_config_file_path = clp_config.logs_directory / config_filename
    with open(host_config_file_path, "w") as f:
        f.write(f"default_user = {clp_config.queue.username}\n")
        f.write(f"default_pass = {clp_config.queue.password}\n")
        f.write(f"log.file = {log_filename}\n")

    # Create directories
    queue_logs_dir.mkdir(exist_ok=True, parents=True)

    # Start container
    rabbitmq_logs_dir = pathlib.Path("/") / "var" / "log" / "rabbitmq"
    mounts = [
        DockerMount(
            DockerMountType.BIND,
            host_config_file_path,
            pathlib.Path("/") / "etc" / "rabbitmq" / "rabbitmq.conf",
            True,
        ),
        DockerMount(DockerMountType.BIND, queue_logs_dir, rabbitmq_logs_dir),
    ]
    rabbitmq_pid_file_path = pathlib.Path("/") / "tmp" / "rabbitmq.pid"

    host_user_id = os.getuid()
    if 0 != host_user_id:
        container_user = f"{host_user_id}:{os.getgid()}"
    else:
        # The host user is `root` so use the container's default user and make this component's
        # directories writable by that user.
        # NOTE: This doesn't affect the host user's access to the directories since they're `root`.
        container_user = "rabbitmq"
        default_container_user_id = 999
        default_container_group_id = 999
        chown_recursively(queue_logs_dir, default_container_user_id, default_container_group_id)

    # fmt: off
    cmd = [
        "docker", "run",
        "-d",
        "--name", container_name,
        "--log-driver", "local",
        # Override RABBITMQ_LOGS since the image sets it to *only* log to stdout
        "-u", container_user
    ]
    env_vars = [
        f"RABBITMQ_LOGS={rabbitmq_logs_dir / log_filename}",
        f"RABBITMQ_PID_FILE={rabbitmq_pid_file_path}",
    ]
    # fmt: on
    append_docker_options(cmd, mounts, env_vars)
    append_docker_port_settings_for_host_ips(
        clp_config.queue.host, clp_config.queue.port, 5672, cmd
    )
    cmd.append("rabbitmq:3.9.8")
    subprocess.run(cmd, stdout=subprocess.DEVNULL, check=True)

    # Wait for queue to start up
    rabbitmq_cmd = ["rabbitmq-diagnostics", "check_running"]
    if not wait_for_container_cmd(container_name, rabbitmq_cmd, 60):
        raise EnvironmentError(f"{component_name} did not initialize in time")

    logger.info(f"Started {component_name}.")


def start_redis(instance_id: str, clp_config: CLPConfig, conf_dir: pathlib.Path):
    component_name = REDIS_COMPONENT_NAME
    logger.info(f"Starting {component_name}...")

    container_name = f"clp-{component_name}-{instance_id}"
    if container_exists(container_name):
        return

    redis_logs_dir = clp_config.logs_directory / component_name
    redis_data_dir = clp_config.data_directory / component_name

    base_config_file_path = conf_dir / "redis" / "redis.conf"
    validate_redis_config(clp_config, redis_data_dir, redis_logs_dir, base_config_file_path)

    config_filename = f"{container_name}.conf"
    host_config_file_path = clp_config.logs_directory / config_filename
    with open(base_config_file_path, "r") as base, open(host_config_file_path, "w") as full:
        for line in base.readlines():
            full.write(line)
        full.write(f"requirepass {clp_config.redis.password}\n")

    redis_data_dir.mkdir(exist_ok=True, parents=True)
    redis_logs_dir.mkdir(exist_ok=True, parents=True)

    # Start container
    config_file_path = pathlib.Path("/") / "usr" / "local" / "etc" / "redis" / "redis.conf"
    mounts = [
        DockerMount(DockerMountType.BIND, host_config_file_path, config_file_path, True),
        DockerMount(
            DockerMountType.BIND, redis_logs_dir, pathlib.Path("/") / "var" / "log" / "redis"
        ),
        DockerMount(DockerMountType.BIND, redis_data_dir, pathlib.Path("/") / "data"),
    ]

    host_user_id = os.getuid()
    if 0 != host_user_id:
        container_user = f"{host_user_id}:{os.getgid()}"
    else:
        # The host user is `root` so use the container's default user and make this component's
        # directories writable by that user.
        # NOTE: This doesn't affect the host user's access to the directories since they're `root`.
        container_user = "redis"
        default_container_user_id = 999
        default_container_group_id = 999
        chown_recursively(redis_data_dir, default_container_user_id, default_container_group_id)
        chown_recursively(redis_logs_dir, default_container_user_id, default_container_group_id)

    # fmt: off
    cmd = [
        "docker", "run",
        "-d",
        "--name", container_name,
        "--log-driver", "local",
        "-u", container_user,
    ]
    # fmt: on
    append_docker_options(cmd, mounts)
    append_docker_port_settings_for_host_ips(
        clp_config.redis.host, clp_config.redis.port, 6379, cmd
    )
    cmd.append("redis:7.2.4")
    cmd.append("redis-server")
    cmd.append(str(config_file_path))
    subprocess.run(cmd, stdout=subprocess.DEVNULL, check=True)

    # fmt: off
    redis_ping_cmd = [
        "redis-cli",
        "-h", "127.0.0.1",
        "-p", "6379",
        "-a", clp_config.redis.password,
        "PING"
    ]
    # fmt: on

    if not wait_for_container_cmd(container_name, redis_ping_cmd, 30):
        raise EnvironmentError(f"{component_name} did not initialize in time")

    logger.info(f"Started {component_name}.")


def start_results_cache(instance_id: str, clp_config: CLPConfig, conf_dir: pathlib.Path):
    component_name = RESULTS_CACHE_COMPONENT_NAME
    logger.info(f"Starting {component_name}...")

    container_name = f"clp-{component_name}-{instance_id}"
    if container_exists(container_name):
        return

    data_dir = clp_config.data_directory / component_name
    logs_dir = clp_config.logs_directory / component_name

    validate_results_cache_config(clp_config, data_dir, logs_dir)

    data_dir.mkdir(exist_ok=True, parents=True)
    logs_dir.mkdir(exist_ok=True, parents=True)

    mounts = [
        DockerMount(
            DockerMountType.BIND, conf_dir / "mongo", pathlib.Path("/") / "etc" / "mongo", True
        ),
        DockerMount(DockerMountType.BIND, data_dir, pathlib.Path("/") / "data" / "db"),
        DockerMount(DockerMountType.BIND, logs_dir, pathlib.Path("/") / "var" / "log" / "mongodb"),
    ]

    host_user_id = os.getuid()
    if 0 != host_user_id:
        container_user = f"{host_user_id}:{os.getgid()}"
    else:
        # The host user is `root` so use the container's default user and make this component's
        # directories writable by that user.
        # NOTE: This doesn't affect the host user's access to the directories since they're `root`.
        container_user = "mongodb"
        default_container_user_id = 999
        default_container_group_id = 999
        chown_recursively(data_dir, default_container_user_id, default_container_group_id)
        chown_recursively(logs_dir, default_container_user_id, default_container_group_id)

    # fmt: off
    cmd = [
        "docker", "run",
        "-d",
        "--network", "host",
        "--name", container_name,
        "--log-driver", "local",
        "-u", container_user,
    ]
    # fmt: on
    append_docker_options(cmd, mounts)
    cmd.append("mongo:7.0.1")
    cmd.append("--config")
    cmd.append(str(pathlib.Path("/") / "etc" / "mongo" / "mongod.conf"))
    cmd.append("--bind_ip")
    cmd.append(clp_config.results_cache.host)
    cmd.append("--port")
    cmd.append(str(clp_config.results_cache.port))
    subprocess.run(cmd, stdout=subprocess.DEVNULL, check=True)

    logger.info(f"Started {component_name}.")


def start_compression_scheduler(
    instance_id: str,
    clp_config: CLPConfig,
    container_clp_config: CLPConfig,
    mounts: CLPDockerMounts,
):
    module_name = "job_orchestration.scheduler.compress.compression_scheduler"
    generic_start_scheduler(
        COMPRESSION_SCHEDULER_COMPONENT_NAME,
        module_name,
        instance_id,
        clp_config,
        container_clp_config,
        mounts,
    )


def start_query_scheduler(
    instance_id: str,
    clp_config: CLPConfig,
    container_clp_config: CLPConfig,
    mounts: CLPDockerMounts,
):
    module_name = "job_orchestration.scheduler.query.query_scheduler"
    generic_start_scheduler(
        QUERY_SCHEDULER_COMPONENT_NAME,
        module_name,
        instance_id,
        clp_config,
        container_clp_config,
        mounts,
    )


def generic_start_scheduler(
    component_name: str,
    module_name: str,
    instance_id: str,
    clp_config: CLPConfig,
    container_clp_config: CLPConfig,
    mounts: CLPDockerMounts,
):
    logger.info(f"Starting {component_name}...")

    container_name = f"clp-{component_name}-{instance_id}"
    if container_exists(container_name):
        return

    logs_dir = clp_config.logs_directory / component_name
    logs_dir.mkdir(parents=True, exist_ok=True)
    container_logs_dir = container_clp_config.logs_directory / component_name

    clp_site_packages_dir = CONTAINER_CLP_HOME / "lib" / "python3" / "site-packages"
    # fmt: off
    container_start_cmd = [
        "docker", "run",
        "-di",
        "--network", "host",
        "-w", str(CONTAINER_CLP_HOME),
        "--name", container_name,
        "--log-driver", "local",
        "-u", f"{os.getuid()}:{os.getgid()}",
    ]
    # fmt: on

    env_vars = [
        *generate_common_environment_variables(),
        *generate_credential_environment_variables(
            container_clp_config, include_db_credentials=True
        ),
        *generate_celery_connection_environment_variables(container_clp_config),
        f"CLP_LOGS_DIR={container_logs_dir}",
        f"CLP_LOGGING_LEVEL={clp_config.query_scheduler.logging_level}",
    ]
    necessary_mounts = [mounts.clp_home, mounts.logs_dir, mounts.generated_config_dir]
    aws_mount, aws_env_vars = generate_container_auth_options(clp_config, component_name)
    if aws_mount:
        necessary_mounts.append(mounts.aws_config_dir)
    if aws_env_vars:
        env_vars.extend(aws_env_vars)
    if (
        COMPRESSION_SCHEDULER_COMPONENT_NAME == component_name
        and StorageType.FS == clp_config.logs_input.type
    ):
        necessary_mounts.append(mounts.input_logs_dir)
    append_docker_options(container_start_cmd, necessary_mounts, env_vars)
    container_start_cmd.append(clp_config.execution_container)

    # fmt: off
    scheduler_cmd = [
        "python3", "-u",
        "-m", module_name,
        "--config", str(container_clp_config.get_generated_config_file_path()),
    ]
    # fmt: on
    cmd = container_start_cmd + scheduler_cmd
    subprocess.run(cmd, stdout=subprocess.DEVNULL, check=True)

    logger.info(f"Started {component_name}.")


def start_compression_worker(
    instance_id: str,
    clp_config: CLPConfig,
    container_clp_config: CLPConfig,
    num_cpus: int,
    mounts: CLPDockerMounts,
):
    celery_method = "job_orchestration.executor.compress"
    celery_route = f"{QueueName.COMPRESSION}"
    compression_worker_mounts = [mounts.archives_output_dir]
    generic_start_worker(
        COMPRESSION_WORKER_COMPONENT_NAME,
        instance_id,
        clp_config,
        clp_config.compression_worker,
        container_clp_config,
        celery_method,
        celery_route,
        clp_config.redis.compression_backend_database,
        num_cpus,
        mounts,
        compression_worker_mounts,
    )


def start_query_worker(
    instance_id: str,
    clp_config: CLPConfig,
    container_clp_config: CLPConfig,
    num_cpus: int,
    mounts: CLPDockerMounts,
):
    celery_method = "job_orchestration.executor.query"
    celery_route = f"{QueueName.QUERY}"

    query_worker_mounts = [mounts.stream_output_dir]
    if StorageType.FS == clp_config.archive_output.storage.type:
        query_worker_mounts.append(mounts.archives_output_dir)

    generic_start_worker(
        QUERY_WORKER_COMPONENT_NAME,
        instance_id,
        clp_config,
        clp_config.query_worker,
        container_clp_config,
        celery_method,
        celery_route,
        clp_config.redis.query_backend_database,
        num_cpus,
        mounts,
        query_worker_mounts,
    )


def generic_start_worker(
    component_name: str,
    instance_id: str,
    clp_config: CLPConfig,
    worker_config: BaseModel,
    container_clp_config: CLPConfig,
    celery_method: str,
    celery_route: str,
    redis_database: int,
    num_cpus: int,
    mounts: CLPDockerMounts,
    worker_specific_mounts: Optional[List[Optional[DockerMount]]],
):
    logger.info(f"Starting {component_name}...")

    container_name = f"clp-{component_name}-{instance_id}"
    if container_exists(container_name):
        return

    logs_dir = clp_config.logs_directory / component_name
    logs_dir.mkdir(parents=True, exist_ok=True)
    container_logs_dir = container_clp_config.logs_directory / component_name

    # Create necessary directories
    clp_config.archive_output.get_directory().mkdir(parents=True, exist_ok=True)
    clp_config.stream_output.get_directory().mkdir(parents=True, exist_ok=True)

    clp_site_packages_dir = CONTAINER_CLP_HOME / "lib" / "python3" / "site-packages"
    container_worker_log_path = container_logs_dir / "worker.log"
    # fmt: off
    container_start_cmd = [
        "docker", "run",
        "-di",
        "--network", "host",
        "-w", str(CONTAINER_CLP_HOME),
        "--name", container_name,
        "--log-driver", "local",
        "-u", f"{os.getuid()}:{os.getgid()}",
    ]
    # fmt: on

    env_vars = [
        *generate_common_environment_variables(include_clp_home=True),
        *generate_celery_connection_environment_variables(container_clp_config),
        f"CLP_CONFIG_PATH={container_clp_config.get_generated_config_file_path()}",
        f"CLP_LOGS_DIR={container_logs_dir}",
        f"CLP_LOGGING_LEVEL={worker_config.logging_level}",
        f"CLP_WORKER_LOG_PATH={container_worker_log_path}",
    ]
    necessary_mounts = [
        mounts.clp_home,
        mounts.data_dir,
        mounts.logs_dir,
    ]
    if StorageType.FS == clp_config.logs_input.type:
        necessary_mounts.append(mounts.input_logs_dir)
    if worker_specific_mounts:
        necessary_mounts.extend(worker_specific_mounts)

    aws_mount, aws_env_vars = generate_container_auth_options(clp_config, component_name)
    if aws_mount:
        necessary_mounts.append(mounts.aws_config_dir)
    if aws_env_vars:
        env_vars.extend(aws_env_vars)

    append_docker_options(container_start_cmd, necessary_mounts, env_vars)
    container_start_cmd.append(clp_config.execution_container)

    worker_cmd = [
        "python3",
        str(clp_site_packages_dir / "bin" / "celery"),
        "-A",
        celery_method,
        "worker",
        "--concurrency",
        str(num_cpus),
        "--loglevel",
        "WARNING",
        "-f",
        str(container_worker_log_path),
        "-Q",
        celery_route,
        "-n",
        component_name,
    ]
    cmd = container_start_cmd + worker_cmd
    subprocess.run(cmd, stdout=subprocess.DEVNULL, check=True)

    logger.info(f"Started {component_name}.")


def update_settings_object(
    parent_key_prefix: str,
    settings: Dict[str, Any],
    updates: Dict[str, Any],
):
    """
    Recursively updates the given settings object with the values from `updates`.

    :param parent_key_prefix: The prefix for keys at this level in the settings dictionary.
    :param settings: The settings to update.
    :param updates: The updates.
    :raises ValueError: If a key in `updates` doesn't exist in `settings`.
    """
    for key, value in updates.items():
        if key not in settings:
            error_msg = f"{parent_key_prefix}{key} is not a valid configuration key for the webui."
            raise ValueError(error_msg)
        if isinstance(value, dict):
            update_settings_object(f"{parent_key_prefix}{key}.", settings[key], value)
        else:
            settings[key] = updates[key]


def read_and_update_settings_json(settings_file_path: pathlib.Path, updates: Dict[str, Any]):
    """
    Reads and updates a settings JSON file.

    :param settings_file_path:
    :param updates:
    """
    with open(settings_file_path, "r") as settings_json_file:
        settings_object = json.loads(settings_json_file.read())
    update_settings_object("", settings_object, updates)

    return settings_object


def start_webui(
    instance_id: str,
    clp_config: CLPConfig,
    container_clp_config: CLPConfig,
    mounts: CLPDockerMounts,
):
    component_name = WEBUI_COMPONENT_NAME
    logger.info(f"Starting {component_name}...")

    container_name = f"clp-{component_name}-{instance_id}"
    if container_exists(container_name):
        return

    container_webui_dir = CONTAINER_CLP_HOME / "var" / "www" / "webui"
    node_path = str(container_webui_dir / "server" / "node_modules")
    client_settings_json_path = (
        get_clp_home() / "var" / "www" / "webui" / "client" / "settings.json"
    )
    server_settings_json_path = (
        get_clp_home() / "var" / "www" / "webui" / "server" / "dist" / "server" / "settings.json"
    )

    validate_webui_config(clp_config, client_settings_json_path, server_settings_json_path)

    # Read, update, and write back client's and server's settings.json
    clp_db_connection_params = clp_config.database.get_clp_connection_params_and_type(True)
    table_prefix = clp_db_connection_params["table_prefix"]
    if StorageEngine.CLP_S == clp_config.package.storage_engine:
        archives_table_name = ""
        files_table_name = ""
    else:
        archives_table_name = get_archives_table_name(table_prefix, None)
        files_table_name = get_files_table_name(table_prefix, None)

    client_settings_json_updates = {
        "ClpStorageEngine": clp_config.package.storage_engine,
        "MongoDbSearchResultsMetadataCollectionName": clp_config.webui.results_metadata_collection_name,
        "SqlDbClpArchivesTableName": archives_table_name,
        "SqlDbClpDatasetsTableName": get_datasets_table_name(table_prefix),
        "SqlDbClpFilesTableName": files_table_name,
        "SqlDbClpTablePrefix": table_prefix,
        "SqlDbCompressionJobsTableName": COMPRESSION_JOBS_TABLE_NAME,
    }
    client_settings_json = read_and_update_settings_json(
        client_settings_json_path, client_settings_json_updates
    )
    with open(client_settings_json_path, "w") as client_settings_json_file:
        client_settings_json_file.write(json.dumps(client_settings_json))

    server_settings_json_updates = {
        "SqlDbHost": clp_config.database.host,
        "SqlDbPort": clp_config.database.port,
        "SqlDbName": clp_config.database.name,
        "SqlDbQueryJobsTableName": QUERY_JOBS_TABLE_NAME,
        "MongoDbHost": clp_config.results_cache.host,
        "MongoDbPort": clp_config.results_cache.port,
        "MongoDbName": clp_config.results_cache.db_name,
        "MongoDbSearchResultsMetadataCollectionName": clp_config.webui.results_metadata_collection_name,
        "MongoDbStreamFilesCollectionName": clp_config.results_cache.stream_collection_name,
        "ClientDir": str(container_webui_dir / "client"),
        "LogViewerDir": str(container_webui_dir / "yscope-log-viewer"),
        "StreamTargetUncompressedSize": container_clp_config.stream_output.target_uncompressed_size,
    }

    container_cmd_extra_opts = []

    stream_storage = clp_config.stream_output.storage
    if StorageType.S3 == stream_storage.type:
        s3_config = stream_storage.s3_config
        server_settings_json_updates["StreamFilesDir"] = None
        server_settings_json_updates["StreamFilesS3Region"] = s3_config.region_code
        server_settings_json_updates["StreamFilesS3PathPrefix"] = (
            f"{s3_config.bucket}/{s3_config.key_prefix}"
        )
        auth = s3_config.aws_authentication
        if AwsAuthType.profile == auth.type:
            server_settings_json_updates["StreamFilesS3Profile"] = auth.profile
        else:
            server_settings_json_updates["StreamFilesS3Profile"] = None
    elif StorageType.FS == stream_storage.type:
        server_settings_json_updates["StreamFilesDir"] = str(
            container_clp_config.stream_output.get_directory()
        )
        server_settings_json_updates["StreamFilesS3Region"] = None
        server_settings_json_updates["StreamFilesS3PathPrefix"] = None
        server_settings_json_updates["StreamFilesS3Profile"] = None

    server_settings_json = read_and_update_settings_json(
        server_settings_json_path, server_settings_json_updates
    )
    with open(server_settings_json_path, "w") as settings_json_file:
        settings_json_file.write(json.dumps(server_settings_json))

    # fmt: off
    container_cmd = [
        "docker", "run",
        "-d",
        "--network", "host",
        "--name", container_name,
        "--log-driver", "local",
        "-u", f"{os.getuid()}:{os.getgid()}",
    ]
    # fmt: on
    container_cmd.extend(container_cmd_extra_opts)

    env_vars = [
        *generate_common_environment_variables(),
        *generate_credential_environment_variables(
            container_clp_config, include_db_credentials=True
        ),
        f"NODE_PATH={node_path}",
        f"HOST={clp_config.webui.host}",
        f"PORT={clp_config.webui.port}",
        f"NODE_ENV=production",
    ]
    necessary_mounts = [
        mounts.clp_home,
    ]
    if StorageType.S3 == stream_storage.type:
        auth = stream_storage.s3_config.aws_authentication
        if AwsAuthType.credentials == auth.type:
            credentials = auth.credentials
            env_vars.append(f"AWS_ACCESS_KEY_ID={credentials.access_key_id}")
            env_vars.append(f"AWS_SECRET_ACCESS_KEY={credentials.secret_access_key}")
        else:
            aws_mount, aws_env_vars = generate_container_auth_options(
                clp_config, WEBUI_COMPONENT_NAME
            )
            if aws_mount:
                necessary_mounts.append(mounts.aws_config_dir)
            if aws_env_vars:
<<<<<<< HEAD
                env_vars.extend(aws_env_vars)
    append_docker_options(container_cmd, necessary_mounts, env_vars)
=======
                necessary_env_vars.extend(aws_env_vars)
    elif StorageType.FS == stream_storage.type:
        necessary_mounts.append(mounts.stream_output_dir)

    append_docker_options(container_cmd, necessary_mounts, necessary_env_vars)
>>>>>>> 0cb8abad
    container_cmd.append(clp_config.execution_container)

    node_cmd = [
        str(CONTAINER_CLP_HOME / "bin" / "node-22"),
        str(container_webui_dir / "server" / "dist" / "server" / "src" / "main.js"),
    ]
    cmd = container_cmd + node_cmd
    subprocess.run(cmd, stdout=subprocess.DEVNULL, check=True)

    logger.info(f"Started {component_name}.")


def start_reducer(
    instance_id: str,
    clp_config: CLPConfig,
    container_clp_config: CLPConfig,
    num_workers: int,
    mounts: CLPDockerMounts,
):
    component_name = REDUCER_COMPONENT_NAME
    logger.info(f"Starting {component_name}...")

    container_name = f"clp-{component_name}-{instance_id}"
    if container_exists(container_name):
        return

    logs_dir = clp_config.logs_directory / component_name
    validate_reducer_config(clp_config, logs_dir, num_workers)

    logs_dir.mkdir(parents=True, exist_ok=True)
    container_logs_dir = container_clp_config.logs_directory / component_name

    clp_site_packages_dir = CONTAINER_CLP_HOME / "lib" / "python3" / "site-packages"
    # fmt: off
    container_start_cmd = [
        "docker", "run",
        "-di",
        "--network", "host",
        "-w", str(CONTAINER_CLP_HOME),
        "--name", container_name,
        "--log-driver", "local",
        "-u", f"{os.getuid()}:{os.getgid()}",
    ]
    # fmt: on
    env_vars = [
        *generate_common_environment_variables(include_clp_home=True),
        *generate_credential_environment_variables(
            container_clp_config,
            include_db_credentials=True,
            include_queue_credentials=True,
            include_redis_credentials=True,
        ),
        f"CLP_LOGS_DIR={container_logs_dir}",
        f"CLP_LOGGING_LEVEL={clp_config.reducer.logging_level}",
    ]
    necessary_mounts = [
        mounts.clp_home,
        mounts.logs_dir,
        mounts.generated_config_dir,
    ]
    append_docker_options(container_start_cmd, necessary_mounts, env_vars)
    container_start_cmd.append(clp_config.execution_container)

    # fmt: off
    reducer_cmd = [
        "python3", "-u",
        "-m", "job_orchestration.reducer.reducer",
        "--config", str(container_clp_config.get_generated_config_file_path()),
        "--concurrency", str(num_workers),
        "--upsert-interval", str(clp_config.reducer.upsert_interval),
    ]
    # fmt: on
    cmd = container_start_cmd + reducer_cmd
    subprocess.run(cmd, stdout=subprocess.DEVNULL, check=True)

    logger.info(f"Started {component_name}.")


def add_num_workers_argument(parser):
    parser.add_argument(
        "--num-workers",
        type=int,
        default=multiprocessing.cpu_count(),
        help="Number of workers to start",
    )


def main(argv):
    clp_home = get_clp_home()
    default_config_file_path = clp_home / CLP_DEFAULT_CONFIG_FILE_RELATIVE_PATH

    args_parser = argparse.ArgumentParser(description="Starts CLP")
    args_parser.add_argument(
        "--config",
        "-c",
        default=str(default_config_file_path),
        help="CLP package configuration file.",
    )

    component_args_parser = args_parser.add_subparsers(dest="target")
    component_args_parser.add_parser(CONTROLLER_TARGET_NAME)
    component_args_parser.add_parser(DB_COMPONENT_NAME)
    component_args_parser.add_parser(QUEUE_COMPONENT_NAME)
    component_args_parser.add_parser(REDIS_COMPONENT_NAME)
    component_args_parser.add_parser(RESULTS_CACHE_COMPONENT_NAME)
    component_args_parser.add_parser(COMPRESSION_SCHEDULER_COMPONENT_NAME)
    component_args_parser.add_parser(QUERY_SCHEDULER_COMPONENT_NAME)
    compression_worker_parser = component_args_parser.add_parser(COMPRESSION_WORKER_COMPONENT_NAME)
    add_num_workers_argument(compression_worker_parser)
    query_worker_parser = component_args_parser.add_parser(QUERY_WORKER_COMPONENT_NAME)
    add_num_workers_argument(query_worker_parser)
    reducer_server_parser = component_args_parser.add_parser(REDUCER_COMPONENT_NAME)
    add_num_workers_argument(reducer_server_parser)
    component_args_parser.add_parser(WEBUI_COMPONENT_NAME)

    parsed_args = args_parser.parse_args(argv[1:])

    if parsed_args.target:
        target = parsed_args.target
    else:
        target = ALL_TARGET_NAME

    try:
        check_dependencies()
    except:
        logger.exception("Dependency checking failed.")
        return -1

    # Validate and load config file
    try:
        config_file_path = pathlib.Path(parsed_args.config)
        clp_config = load_config_file(config_file_path, default_config_file_path, clp_home)

        # Validate and load necessary credentials
        if target in (
            ALL_TARGET_NAME,
            CONTROLLER_TARGET_NAME,
            DB_COMPONENT_NAME,
            COMPRESSION_SCHEDULER_COMPONENT_NAME,
            QUERY_SCHEDULER_COMPONENT_NAME,
            WEBUI_COMPONENT_NAME,
        ):
            validate_and_load_db_credentials_file(clp_config, clp_home, True)
        if target in (
            ALL_TARGET_NAME,
            CONTROLLER_TARGET_NAME,
            QUEUE_COMPONENT_NAME,
            COMPRESSION_SCHEDULER_COMPONENT_NAME,
            QUERY_SCHEDULER_COMPONENT_NAME,
            COMPRESSION_WORKER_COMPONENT_NAME,
            QUERY_WORKER_COMPONENT_NAME,
        ):
            validate_and_load_queue_credentials_file(clp_config, clp_home, True)
        if target in (
            ALL_TARGET_NAME,
            CONTROLLER_TARGET_NAME,
            REDIS_COMPONENT_NAME,
            COMPRESSION_SCHEDULER_COMPONENT_NAME,
            QUERY_SCHEDULER_COMPONENT_NAME,
            COMPRESSION_WORKER_COMPONENT_NAME,
            QUERY_WORKER_COMPONENT_NAME,
        ):
            validate_and_load_redis_credentials_file(clp_config, clp_home, True)
        if target in (
            ALL_TARGET_NAME,
            COMPRESSION_WORKER_COMPONENT_NAME,
            QUERY_WORKER_COMPONENT_NAME,
        ):
            validate_worker_config(clp_config)

        clp_config.validate_data_dir()
        clp_config.validate_logs_dir()
        clp_config.validate_aws_config_dir()
    except:
        logger.exception("Failed to load config.")
        return -1

    if target in (
        COMPRESSION_WORKER_COMPONENT_NAME,
        REDUCER_COMPONENT_NAME,
        QUERY_WORKER_COMPONENT_NAME,
    ):
        num_workers = parsed_args.num_workers
    else:
        num_workers = multiprocessing.cpu_count() // 2

    container_clp_config, mounts = generate_container_config(clp_config, clp_home)

    # Create necessary directories
    clp_config.data_directory.mkdir(parents=True, exist_ok=True)
    clp_config.logs_directory.mkdir(parents=True, exist_ok=True)

    # Dump the container config
    dump_container_config(container_clp_config, clp_config, "clp")

    try:
        # Create instance-id file
        instance_id_file_path = clp_config.logs_directory / "instance-id"
        if instance_id_file_path.exists():
            with open(instance_id_file_path, "r") as f:
                instance_id = f.readline()
        else:
            instance_id = str(uuid.uuid4())[-4:]
            with open(instance_id_file_path, "w") as f:
                f.write(instance_id)
                f.flush()

        conf_dir = clp_home / "etc"

        # Start components
        if target in (ALL_TARGET_NAME, DB_COMPONENT_NAME):
            start_db(instance_id, clp_config, conf_dir)
        if target in (ALL_TARGET_NAME, CONTROLLER_TARGET_NAME, DB_COMPONENT_NAME):
            create_db_tables(instance_id, clp_config, container_clp_config, mounts)
        if target in (ALL_TARGET_NAME, CONTROLLER_TARGET_NAME, QUEUE_COMPONENT_NAME):
            start_queue(instance_id, clp_config)
        if target in (ALL_TARGET_NAME, CONTROLLER_TARGET_NAME, REDIS_COMPONENT_NAME):
            start_redis(instance_id, clp_config, conf_dir)
        if target in (ALL_TARGET_NAME, RESULTS_CACHE_COMPONENT_NAME):
            start_results_cache(instance_id, clp_config, conf_dir)
        if target in (ALL_TARGET_NAME, CONTROLLER_TARGET_NAME, RESULTS_CACHE_COMPONENT_NAME):
            create_results_cache_indices(instance_id, clp_config, container_clp_config, mounts)
        if target in (
            ALL_TARGET_NAME,
            CONTROLLER_TARGET_NAME,
            COMPRESSION_SCHEDULER_COMPONENT_NAME,
        ):
            start_compression_scheduler(instance_id, clp_config, container_clp_config, mounts)
        if target in (ALL_TARGET_NAME, CONTROLLER_TARGET_NAME, QUERY_SCHEDULER_COMPONENT_NAME):
            start_query_scheduler(instance_id, clp_config, container_clp_config, mounts)
        if target in (ALL_TARGET_NAME, COMPRESSION_WORKER_COMPONENT_NAME):
            start_compression_worker(
                instance_id, clp_config, container_clp_config, num_workers, mounts
            )
        if target in (ALL_TARGET_NAME, QUERY_WORKER_COMPONENT_NAME):
            start_query_worker(instance_id, clp_config, container_clp_config, num_workers, mounts)
        if target in (ALL_TARGET_NAME, REDUCER_COMPONENT_NAME):
            start_reducer(instance_id, clp_config, container_clp_config, num_workers, mounts)
        if target in (ALL_TARGET_NAME, WEBUI_COMPONENT_NAME):
            start_webui(instance_id, clp_config, container_clp_config, mounts)

    except Exception as ex:
        if type(ex) == ValueError:
            logger.error(f"Failed to start CLP: {ex}")
        else:
            logger.exception("Failed to start CLP.")
        return -1

    return 0


if "__main__" == __name__:
    sys.exit(main(sys.argv))<|MERGE_RESOLUTION|>--- conflicted
+++ resolved
@@ -951,17 +951,12 @@
             )
             if aws_mount:
                 necessary_mounts.append(mounts.aws_config_dir)
-            if aws_env_vars:
-<<<<<<< HEAD
-                env_vars.extend(aws_env_vars)
-    append_docker_options(container_cmd, necessary_mounts, env_vars)
-=======
-                necessary_env_vars.extend(aws_env_vars)
+                if aws_env_vars:
+                    env_vars.extend(aws_env_vars)
     elif StorageType.FS == stream_storage.type:
         necessary_mounts.append(mounts.stream_output_dir)
 
-    append_docker_options(container_cmd, necessary_mounts, necessary_env_vars)
->>>>>>> 0cb8abad
+    append_docker_options(container_cmd, necessary_mounts, env_vars)
     container_cmd.append(clp_config.execution_container)
 
     node_cmd = [
