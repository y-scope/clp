import {
    Input,
    InputProps,
    Progress,
    theme,
} from "antd";
import {Nullable} from "src/typings/common";

import styles from "./index.module.css";

export interface QueryBoxProps extends InputProps {
    /**
<<<<<<< HEAD
     * The progress of the progress bar from `0` to `100`. Hides the bar if `0`.
     */
    progress: number;
=======
     * The progress of the progress bar from `0` to `100`. Hides the bar if `null`.
     */
    progress: Nullable<number>;
>>>>>>> adddc28b
}

/**
 * Renders an Input with a progress bar.
 *
 * @param props
 * @param props.progress
 * @param props.inputProps
 * @return
 */
const QueryBox = ({progress, ...inputProps}: QueryBoxProps) => {
    const {token} = theme.useToken();

    return (
        <div className={styles["queryBox"]}>
            <Input {...inputProps}/>
            <div
                className={styles["progressBarMask"]}
<<<<<<< HEAD
                style={{borderRadius: token.borderRadius}}
            >
                {0 !== progress && (
=======
                style={{borderRadius: token.borderRadiusLG}}
            >
                {null !== progress && (
>>>>>>> adddc28b
                    <Progress
                        className={styles["progressBar"] || ""}
                        percent={progress}
                        showInfo={false}
                        size={"small"}
                        status={"active"}
                        strokeLinecap={"butt"}/>
                )}
            </div>
        </div>
    );
};
export default QueryBox;<|MERGE_RESOLUTION|>--- conflicted
+++ resolved
@@ -10,15 +10,9 @@
 
 export interface QueryBoxProps extends InputProps {
     /**
-<<<<<<< HEAD
-     * The progress of the progress bar from `0` to `100`. Hides the bar if `0`.
-     */
-    progress: number;
-=======
      * The progress of the progress bar from `0` to `100`. Hides the bar if `null`.
      */
     progress: Nullable<number>;
->>>>>>> adddc28b
 }
 
 /**
@@ -37,15 +31,9 @@
             <Input {...inputProps}/>
             <div
                 className={styles["progressBarMask"]}
-<<<<<<< HEAD
-                style={{borderRadius: token.borderRadius}}
-            >
-                {0 !== progress && (
-=======
                 style={{borderRadius: token.borderRadiusLG}}
             >
                 {null !== progress && (
->>>>>>> adddc28b
                     <Progress
                         className={styles["progressBar"] || ""}
                         percent={progress}
