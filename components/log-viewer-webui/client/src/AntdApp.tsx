import {RouterProvider} from "react-router";

<<<<<<< HEAD
import router from "./routes";
=======
import router from "./router";
>>>>>>> 5d0fd06d


/**
 * Renders Web UI app.
 *
 * @return
 */
const AntApp = () => {
    return <RouterProvider router={router}/>;
};

export default AntApp;<|MERGE_RESOLUTION|>--- conflicted
+++ resolved
@@ -1,10 +1,6 @@
 import {RouterProvider} from "react-router";
 
-<<<<<<< HEAD
-import router from "./routes";
-=======
 import router from "./router";
->>>>>>> 5d0fd06d
 
 
 /**
