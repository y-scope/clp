--- conflicted
+++ resolved
@@ -25,22 +25,14 @@
     const isClpSEngine = storageEngine === "clp-s";
 
     return (
-<<<<<<< HEAD
-        <div className={styles["searchControlsContainer"]}>
-            {isClpSEngine && <Dataset/>}
-            <QueryInput/>
-            <TimeRangeInput/>
-            <SearchButton/>
-        </div>
-=======
         <form onSubmit={handleSubmit}>
             <div className={styles["searchControlsContainer"]}>
+                {isClpSEngine && <Dataset/>}
                 <QueryInput/>
                 <TimeRangeInput/>
                 <SearchButton/>
             </div>
         </form>
->>>>>>> 412f6dc9
     );
 };
 
