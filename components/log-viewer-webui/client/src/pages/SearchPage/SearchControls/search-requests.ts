--- conflicted
+++ resolved
@@ -7,15 +7,11 @@
     QueryJobSchema,
     submitQuery,
 } from "../../../api/search";
-<<<<<<< HEAD
-import useSearchStore, {SEARCH_STATE_DEFAULT} from "../SearchState";
-=======
 import {
     CLP_STORAGE_ENGINES,
     SETTINGS_STORAGE_ENGINE,
 } from "../../../config";
-import useSearchStore from "../SearchState/index";
->>>>>>> 2fdc551c
+import useSearchStore, {SEARCH_STATE_DEFAULT} from "../SearchState/";
 import {SEARCH_UI_STATE} from "../SearchState/typings";
 import {unquoteString} from "./utils";
 
@@ -68,13 +64,6 @@
         return;
     }
 
-    handleClearResults();
-
-<<<<<<< HEAD
-    store.updateNumSearchResultsTable(SEARCH_STATE_DEFAULT.numSearchResultsTable);
-    store.updateNumSearchResultsTimeline(SEARCH_STATE_DEFAULT.numSearchResultsTimeline);
-=======
-
     if (CLP_STORAGE_ENGINES.CLP_S === SETTINGS_STORAGE_ENGINE) {
         try {
             payload.queryString = unquoteString(payload.queryString, '"', "\\");
@@ -92,7 +81,10 @@
         }
     }
 
->>>>>>> 2fdc551c
+    handleClearResults();
+
+    store.updateNumSearchResultsTable(SEARCH_STATE_DEFAULT.numSearchResultsTable);
+    store.updateNumSearchResultsTimeline(SEARCH_STATE_DEFAULT.numSearchResultsTimeline);
     store.updateSearchUiState(SEARCH_UI_STATE.QUERY_ID_PENDING);
 
     submitQuery(payload)
