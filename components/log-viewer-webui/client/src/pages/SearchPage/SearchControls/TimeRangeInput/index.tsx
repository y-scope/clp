--- conflicted
+++ resolved
@@ -24,17 +24,13 @@
  * @return
  */
 const TimeRangeInput = () => {
-<<<<<<< HEAD
-    const {updateTimeRange, searchUiState} = useSearchStore();
-    const [selectedOption, setSelectedOption] = useState<TIME_RANGE_OPTION>(DEFAULT_TIME_RANGE);
-=======
     const {
         timeRange,
         updateTimeRange,
         timeRangeOption,
         updateTimeRangeOption,
+        searchUiState,
     } = useSearchStore();
->>>>>>> cd48f8b7
 
     const handleSelectChange = (newTimeRangeOption: TIME_RANGE_OPTION) => {
         updateTimeRangeOption(newTimeRangeOption);
