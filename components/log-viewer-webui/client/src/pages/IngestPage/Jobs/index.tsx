--- conflicted
+++ resolved
@@ -70,10 +70,7 @@
 
 
     useEffect(() => {
-<<<<<<< HEAD
-=======
         fetchJobsStats();
->>>>>>> adddc28b
         const intervalId = setInterval(fetchJobsStats, refreshInterval);
 
         return () => {
