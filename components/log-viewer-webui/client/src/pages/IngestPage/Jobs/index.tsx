--- conflicted
+++ resolved
@@ -76,13 +76,8 @@
 /**
  * Renders table with ingestion jobs inside a card.
  *
-<<<<<<< HEAD
- * @param root0
- * @param root0.className
-=======
  * @param props
  * @param props.className
->>>>>>> 8c7df3d2
  * @return
  */
 const Jobs = ({className}: JobsProps) => {
