{
  "name": "log-viewer-webui-client",
  "version": "0.1.0",
  "description": "",
  "main": "src/main.tsx",
  "scripts": {
    "build": "tsc -b && vite build",
    "lint:check": "eslint",
    "lint:fix": "eslint --fix",
    "start": "vite",
    "antd": "VITE_USE_ANTD_APP=true npm run start"
  },
  "author": "YScope Inc. <dev@yscope.com>",
  "license": "Apache-2.0",
  "type": "module",
  "dependencies": {
    "@emotion/react": "^11.14.0",
    "@emotion/styled": "^11.14.0",
    "@mui/joy": "^5.0.0-beta.51",
    "@sinclair/typebox": "^0.34.25",
    "antd": "^5.24.5",
    "axios": "^1.7.9",
    "highlight.js": "^11.11.1",
    "react": "^19.0.0",
    "react-dom": "^19.0.0",
    "react-router": "^7.4.1",
<<<<<<< HEAD
    "socket.io-client": "^4.8.1",
    "vite-tsconfig-paths": "^5.1.4",
=======
    "react-syntax-highlighter": "^15.6.1",
>>>>>>> 8eeea1ae
    "zustand": "^5.0.3"
  },
  "devDependencies": {
    "@types/react": "^19.0.10",
    "@types/react-dom": "^19.0.4",
    "@types/react-syntax-highlighter": "^15.5.13",
    "@vitejs/plugin-react": "^4.3.4",
    "eslint-config-yscope": "latest",
    "typescript": "~5.6.2",
    "vite": "^6.2.6"
  }
}<|MERGE_RESOLUTION|>--- conflicted
+++ resolved
@@ -24,12 +24,9 @@
     "react": "^19.0.0",
     "react-dom": "^19.0.0",
     "react-router": "^7.4.1",
-<<<<<<< HEAD
     "socket.io-client": "^4.8.1",
     "vite-tsconfig-paths": "^5.1.4",
-=======
     "react-syntax-highlighter": "^15.6.1",
->>>>>>> 8eeea1ae
     "zustand": "^5.0.3"
   },
   "devDependencies": {
