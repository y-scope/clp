// Reference: https://github.com/fastify/demo/blob/main/src/app.ts

import path from "node:path";

import {fastifyAutoload} from "@fastify/autoload";
import {
    FastifyInstance,
    FastifyPluginOptions,
} from "fastify";
import {StatusCodes} from "http-status-codes";

import FastifyV1App from "../app.js";


const RATE_LIMIT_MAX_REQUESTS = 3;
const RATE_LIMIT_TIME_WINDOW_MS = 500;
const IGNORED_FILES_REGEX = /^.*(?:utils|typings)\.js$/;

/**
 * Registers all plugins and routes.
 *
 * @param fastify
 * @param opts
 */
// eslint-disable-next-line max-lines-per-function
export default async function serviceApp (
    fastify: FastifyInstance,
    opts: FastifyPluginOptions
) {
    // Option only serves testing purpose. It's used in testing to expose all decorators to the
    // test app. Some decorators may not be exposed in production.
    delete opts.skipOverride;

    // Loads all external plugins. Registered first as application plugins might depend on them.
    await fastify.register(fastifyAutoload, {
        dir: path.join(import.meta.dirname, "plugins/external"),
        options: {...opts},
    });

    // eslint-disable-next-line no-warning-comments
    // TODO: Refactor old webui code to use more modular fastify style. Temporarily, the old webui
    // code is loaded as a separate plugin.
    await fastify.register(FastifyV1App, {
        sqlDbUser: fastify.config.CLP_DB_USER,
        sqlDbPass: fastify.config.CLP_DB_PASS,
    });

    // Loads all application plugins.
    fastify.register(fastifyAutoload, {
        dir: path.join(import.meta.dirname, "plugins/app"),
        ignorePattern: IGNORED_FILES_REGEX,
        options: {...opts},
    });

    // Loads all routes.
    fastify.register(fastifyAutoload, {
        autoHooks: true,
        cascadeHooks: true,
        dir: path.join(import.meta.dirname, "routes"),
<<<<<<< HEAD
        ignorePattern: IGNORED_FILES_REGEX,
=======
>>>>>>> cd48f8b7
        options: {...opts},
    });

    fastify.setErrorHandler((err, request, reply) => {
        fastify.log.error(
            {
                err: err,
                request: {
                    method: request.method,
                    url: request.url,
                    query: request.query,
                    params: request.params,
                },
            },
            "Unhandled error occurred"
        );

        if ("undefined" !== typeof err.statusCode &&
<<<<<<< HEAD
            StatusCodes.INTERNAL_SERVER_ERROR as number > err.statusCode
=======
            Number(StatusCodes.INTERNAL_SERVER_ERROR) > err.statusCode
>>>>>>> cd48f8b7
        ) {
            reply.code(err.statusCode);

            return err.message;
        }

        reply.internalServerError();

        return {
            message: "Internal Server Error",
        };
    });

    // An attacker could search for valid URLs if 404 error handling is not rate limited.
    fastify.setNotFoundHandler(
        {
            preHandler: fastify.rateLimit({
                max: RATE_LIMIT_MAX_REQUESTS,
                timeWindow: RATE_LIMIT_TIME_WINDOW_MS,
            }),
        },
        (request, reply) => {
            request.log.warn(
                {
                    request: {
                        method: request.method,
                        url: request.url,
                        query: request.query,
                        params: request.params,
                    },
                },
                "Resource not found"
            );

            reply.notFound();

            return {message: "Not Found"};
        }
    );
}<|MERGE_RESOLUTION|>--- conflicted
+++ resolved
@@ -14,7 +14,6 @@
 
 const RATE_LIMIT_MAX_REQUESTS = 3;
 const RATE_LIMIT_TIME_WINDOW_MS = 500;
-const IGNORED_FILES_REGEX = /^.*(?:utils|typings)\.js$/;
 
 /**
  * Registers all plugins and routes.
@@ -57,10 +56,6 @@
         autoHooks: true,
         cascadeHooks: true,
         dir: path.join(import.meta.dirname, "routes"),
-<<<<<<< HEAD
-        ignorePattern: IGNORED_FILES_REGEX,
-=======
->>>>>>> cd48f8b7
         options: {...opts},
     });
 
@@ -79,11 +74,7 @@
         );
 
         if ("undefined" !== typeof err.statusCode &&
-<<<<<<< HEAD
-            StatusCodes.INTERNAL_SERVER_ERROR as number > err.statusCode
-=======
             Number(StatusCodes.INTERNAL_SERVER_ERROR) > err.statusCode
->>>>>>> cd48f8b7
         ) {
             reply.code(err.statusCode);
 
