--- conflicted
+++ resolved
@@ -57,10 +57,6 @@
         autoHooks: true,
         cascadeHooks: true,
         dir: path.join(import.meta.dirname, "routes"),
-<<<<<<< HEAD
-        ignorePattern: IGNORED_FILES_REGEX,
-=======
->>>>>>> a17e6545
         options: {...opts},
     });
 
