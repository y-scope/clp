/* eslint-disable max-lines */
/* eslint-disable no-warning-comments */
// TODO: Move listeners to a separate file to reduce lines
// Reference: https://github.com/socketio/socket.io/blob/main/examples/basic-crud-application/server/lib/todo-management/todo.handlers.ts

import {
    FastifyInstance,
    FastifyPluginAsync,
} from "fastify";
import fastifyPlugin from "fastify-plugin";
import {Db} from "mongodb";
import {Server} from "socket.io";

import type {
    ClientToServerEvents,
    InterServerEvents,
    QueryId,
    Response,
    ServerToClientEvents,
    SocketData,
} from "../../../../common/index.js";
import MongoWatcherCollection from "./MongoWatcherCollection.js";
import {
    ConnectionId,
    DbOptions,
    MongoCustomSocket,
    QueryParameters,
} from "./typings.js";
import {
    getQuery,
    getQueryHash,
    initializeMongoClient,
    removeItemFromArray,
} from "./utils.js";


// Counter for generating unique query IDs.
let globalQueryIdCounter = 0;

/**
 * Integrates MongoDB with Socket.IO to provide real-time updates for MongoDB queries.
 *
 * TODO: In current implementation, multiple queries in the same collection send updates over
 * one socket with the same event name. A potential improvement would be to use different event
 * names per query, limiting the number of events listeners triggered in the client.
 */
class MongoSocketIoServer {
    #fastify: FastifyInstance;

    #io: Server<ClientToServerEvents, ServerToClientEvents, InterServerEvents, SocketData>;

    // Collections with active queries.
    #collections: Map<string, MongoWatcherCollection> = new Map();

    // Mapping of active queries to their hashes.
    #queryIdToQueryHashMap: Map<QueryId, string> = new Map();

    // Mapping of connection IDs to the query IDs they are subscribed to. A connection can
    // subscribe to the same queryID multiple times, so the list can contain duplicates.
    #subscribedQueryIdsMap: Map<ConnectionId, QueryId[]> = new Map();

    // Counter for generating unique query IDs.
    #queryIdCounter: QueryId = 0;

    readonly #mongoDb: Db;

    /**
     * Private constructor for MongoSocketIoServer. This is not intended to be invoked publicly.
     * Instead, use MongoSocketIoServer.create() to create a new instance of the class.
     *
     * @param fastify
     * @param mongoDb
     */
    constructor (fastify: FastifyInstance, mongoDb: Db) {
        this.#fastify = fastify;
        this.#mongoDb = mongoDb;
        this.#io = new Server<
            ClientToServerEvents,
            ServerToClientEvents,
            InterServerEvents,
            SocketData
        >(fastify.server);
        this.#registerEventListeners();
    }

    /**
     * Creates a new MongoSocketIoServer.
     *
     * @param fastify
     * @param options
     * @return
     */
    static async create (
        fastify: FastifyInstance,
        options: DbOptions
    ): Promise<MongoSocketIoServer> {
        const mongoDb = await initializeMongoClient(options);
        return new MongoSocketIoServer(fastify, mongoDb);
    }

    /**
     * Registers event listeners on socket connection.
     */
    #registerEventListeners () {
        this.#io.on("connection", (socket) => {
            this.#fastify.log.info(`New socket connected with ID:${socket.id}`);
            socket.on("disconnect", this.#disconnectListener.bind(this, socket));
            socket.on(
                "collection::find::subscribe",
                this.#collectionFindSubscribeListener.bind(this, socket)
            );
            socket.on(
                "collection::find::unsubscribe",
                this.#collectionFindUnsubscribeListener.bind(this, socket)
            );
        });
    }

    /**
     * Listener for socket disconnection events.
     *
     * @param socket
     */
    async #disconnectListener (socket: MongoCustomSocket) {
        this.#fastify.log.info(`Socket:${socket.id} disconnected`);
        const subscribedQueryIds = this.#subscribedQueryIdsMap.get(socket.id);

        if ("undefined" === typeof subscribedQueryIds) {
            return;
        }

        for (const queryId of subscribedQueryIds) {
            this.#unsubscribe(socket, queryId);
        }

        this.#subscribedQueryIdsMap.delete(socket.id);
        this.#fastify.log.debug(
            "Subscribed queryIDs map" +
            ` ${JSON.stringify(Array.from(this.#subscribedQueryIdsMap.entries()))}`
        );
    }

    /**
     * Checks if a collection exists in the MongoDB database.
     *
     * @param collectionName
     * @return Whether the collection exists.
     */
    async #hasCollection (collectionName: string): Promise<boolean> {
        const collections = await this.#mongoDb.listCollections().toArray();
        return collections.some((collection) => collection.name === collectionName);
    }

    /**
     * Adds the query ID to the connection's subscribed query IDs.
     *
     * @param queryId
     * @param socketId
     */
    #addQueryIdToSubscribedList (queryId: QueryId, socketId: ConnectionId) {
        const subscribedQueryIds = this.#subscribedQueryIdsMap.get(socketId);
        if ("undefined" === typeof subscribedQueryIds) {
            this.#subscribedQueryIdsMap.set(socketId, [queryId]);

            return;
        }

        this.#subscribedQueryIdsMap.set(socketId, [...subscribedQueryIds,
            queryId]);
    }

    /**
     * Gets query ID based on query parameters. If not found, creates a new ID.
     *
     * @param queryParams
     * @return the query ID.
     */
    #getQueryId (queryParams: QueryParameters): number {
        const queryHash = getQueryHash(queryParams);
        for (const [queryId, hash] of this.#queryIdToQueryHashMap.entries()) {
            if (hash === queryHash) {
                return queryId;
            }
        }
<<<<<<< HEAD
        const queryId = globalQueryIdCounter;
        this.#queryIdToQueryHashMap.set(queryId, queryHash);

        // JS is single threaded and ++ is atomic, so we can safely increment the global counter.
        globalQueryIdCounter++;
=======
        const queryId = this.#queryIdCounter;
        this.#queryIdToQueryHashMap.set(queryId, queryHash);

        // JS is single threaded and ++ is atomic, so we can safely increment the global counter.
        this.#queryIdCounter++;
>>>>>>> adddc28b

        return queryId;
    }

    /**
     * Gets an existing watcher collection or creates a new one if it doesn't exist.
     *
     * @param collectionName
     * @return The watcher collection instance.
     */
    #getOrCreateWatcherCollection (
        collectionName: string
    )
        : MongoWatcherCollection {
        let watcherCollection = this.#collections.get(collectionName);
        if ("undefined" === typeof watcherCollection) {
            watcherCollection = new MongoWatcherCollection(collectionName, this.#mongoDb);
            this.#fastify.log.info(`Initialize Mongo watcher collection:${collectionName}.`);
            this.#collections.set(collectionName, watcherCollection);
        }

        return watcherCollection;
    }

    /**
     * Listener for subscribing to a find query. The client will receive updates whenever
     * the query results change.
     *
     * @param socket
     * @param requestArgs
     * @param requestArgs.query
     * @param requestArgs.options
     * @param requestArgs.collectionName
     * @param callback
     */
    async #collectionFindSubscribeListener (
        socket: MongoCustomSocket,
        requestArgs: {collectionName: string; query: object; options: object},
        callback: (res: Response<{queryId: number; initialDocuments: object[]}>) => void
    ): Promise<void> {
        const {collectionName, query, options} = requestArgs;

        this.#fastify.log.info(
            `Socket:${socket.id} requested query:${JSON.stringify(query)} ` +
            `with options:${JSON.stringify(options)} to collection:${collectionName}`
        );

        const hasCollection = await this.#hasCollection(collectionName);
        if (false === hasCollection) {
            this.#fastify.log.error(`Collection ${collectionName} does not exist in MongoDB`);
            callback({
                error: `Collection ${collectionName} does not exist in MongoDB on server`,
            });

            return;
        }

        const watcherCollection = this.#getOrCreateWatcherCollection(collectionName);

        const queryParameters: QueryParameters = {collectionName, query, options};
        const queryId = this.#getQueryId(queryParameters);

        await this.#subscribeToQuery(watcherCollection, queryParameters, queryId, socket);

        const initialDocuments = await watcherCollection.find(queryParameters);
        callback({data: {queryId, initialDocuments}});

        this.#addQueryIdToSubscribedList(queryId, socket.id);
        this.#fastify.log.info(`Socket:${socket.id} subscribed to queryID:${queryId}.`);
    }

    /**
     * Subscribes to query updates.
     *
     * @param watcherCollection
     * @param queryParameters
     * @param queryId
     * @param socket
     */
    async #subscribeToQuery (
        watcherCollection: MongoWatcherCollection,
        queryParameters: QueryParameters,
        queryId: QueryId,
        socket: MongoCustomSocket
    ): Promise<void> {
        if (false === watcherCollection.hasWatcher(queryId)) {
            const emitUpdate = (data: object[]) => {
                this.#io.to(`${queryId}`).emit("collection::find::update", {queryId, data});
            };

            watcherCollection.createWatcher(queryParameters, queryId, emitUpdate);
        }
        await watcherCollection.subscribe(queryId, socket);
    }

    /**
     * Unsubscribes from a query.
     *
     * @param socket
     * @param queryId
     */
    #unsubscribe (socket: MongoCustomSocket, queryId: number) {
        const queryHash: string | undefined = this.#queryIdToQueryHashMap.get(queryId);
        if ("undefined" === typeof queryHash) {
            this.#fastify.log.error(`QueryId ${queryId} not found in query map`);

            return;
        }

        const queryParams: QueryParameters = getQuery(queryHash);

        const collection = this.#collections.get(queryParams.collectionName);
        if ("undefined" === typeof collection) {
            this.#fastify.log.error(`${queryParams.collectionName} is missing from server`);

            return;
        }

        const isLastSubscriber = collection.unsubscribe(queryId, socket.id);
        this.#fastify.log.info(`Socket ${socket.id} unsubscribed from query ${queryId}`);

        if (isLastSubscriber) {
            this.#fastify.log.info(`QueryID:${queryId} deleted from query map.`);
            this.#queryIdToQueryHashMap.delete(queryId);
        }

        this.#fastify.log.debug(
            "Query ID to query hash map:" +
            ` ${JSON.stringify(Array.from(this.#queryIdToQueryHashMap.entries()))}`
        );

        if (false === collection.isReferenced()) {
            this.#fastify.log.info(`Collection:${queryParams.collectionName}` +
            " deallocated from server.");
            this.#collections.delete(queryParams.collectionName);
        }
    }

    /**
     * Listener for unsubscribing from a find query.
     *
     * @param socket
     * @param requestArgs
     * @param requestArgs.queryId
     */
    async #collectionFindUnsubscribeListener (
        socket: MongoCustomSocket,
        requestArgs: {queryId: number}
    ): Promise<void> {
        const {queryId} = requestArgs;
        this.#fastify.log.info(
            `Socket:${socket.id} requested unsubscription to QueryId:${queryId}`
        );

        const subscribedQueryIds = this.#subscribedQueryIdsMap.get(socket.id);
        if ("undefined" === typeof subscribedQueryIds ||
            false === subscribedQueryIds.includes(queryId)
        ) {
            this.#fastify.log.error(`Socket ${socket.id} is not subscribed to ${queryId}`);

            return;
        }

        this.#unsubscribe(socket, queryId);
        await socket.leave(queryId.toString());

        removeItemFromArray(subscribedQueryIds, queryId);

        this.#fastify.log.debug(
            `Subscribed queryIDs map ${
                JSON.stringify(Array.from(this.#subscribedQueryIdsMap.entries()))}`
        );
    }
}

/**
 * A Fastify plugin callback for setting up the `MongoSocketIoServer`.
 *
 * @param app
 * @param options
 * @param options.database
 * @param options.host
 * @param options.port
 */
const MongoServerPlugin: FastifyPluginAsync<DbOptions> = async (
    app: FastifyInstance,
    options: DbOptions
) => {
    await MongoSocketIoServer.create(app, options);
};

export default fastifyPlugin(MongoServerPlugin);<|MERGE_RESOLUTION|>--- conflicted
+++ resolved
@@ -34,9 +34,6 @@
 } from "./utils.js";
 
 
-// Counter for generating unique query IDs.
-let globalQueryIdCounter = 0;
-
 /**
  * Integrates MongoDB with Socket.IO to provide real-time updates for MongoDB queries.
  *
@@ -182,19 +179,11 @@
                 return queryId;
             }
         }
-<<<<<<< HEAD
-        const queryId = globalQueryIdCounter;
-        this.#queryIdToQueryHashMap.set(queryId, queryHash);
-
-        // JS is single threaded and ++ is atomic, so we can safely increment the global counter.
-        globalQueryIdCounter++;
-=======
         const queryId = this.#queryIdCounter;
         this.#queryIdToQueryHashMap.set(queryId, queryHash);
 
         // JS is single threaded and ++ is atomic, so we can safely increment the global counter.
         this.#queryIdCounter++;
->>>>>>> adddc28b
 
         return queryId;
     }
