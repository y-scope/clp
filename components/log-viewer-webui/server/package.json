{
  "name": "log-viewer-webui-server",
  "version": "0.1.0",
  "description": "",
  "main": "src/main.ts",
  "scripts": {
    "build": "tsc --project tsconfig.json",
    "build:watch": "npm run build -- --watch",
    "lint:check": "npx eslint .",
    "lint:fix": "npm run lint:check -- --fix",
    "prod": "NODE_ENV=production node dist/src/main.js",
    "start": "NODE_ENV=development concurrently \"npm run build:watch\" \"nodemon dist/src/main.js\"",
    "test": "NODE_ENV=test tap"
  },
  "author": "YScope Inc. <dev@yscope.com>",
  "license": "Apache-2.0",
  "type": "module",
  "dependencies": {
<<<<<<< HEAD
    "@fastify/mongodb": "^9.0.2",
    "@fastify/mysql": "^5.0.2",
    "@fastify/static": "^8.0.4",
    "@fastify/type-provider-typebox": "^5.1.0",
=======
    "@aws-sdk/client-s3": "^3.731.1",
    "@aws-sdk/s3-request-presigner": "^3.731.1",
    "@fastify/mongodb": "^8.0.0",
    "@fastify/mysql": "^4.3.0",
    "@fastify/static": "^7.0.4",
    "fastify-plugin": "^4.5.1",
>>>>>>> 2a521cfb
    "@msgpack/msgpack": "^3.0.0-beta2",
    "@sinclair/typebox": "^0.34.14",
    "@types/node": "^22.10.7",
    "dotenv": "^16.4.7",
    "fastify": "^5.2.1",
    "fastify-plugin": "^5.0.1",
    "http-status-codes": "^2.3.0",
    "pino-pretty": "^13.0.0",
    "typescript": "^5.7.3"
  },
  "devDependencies": {
    "concurrently": "^9.1.2",
    "eslint-config-yscope": "latest",
    "nodemon": "^3.1.9",
    "tap": "^21.0.1"
  }
}<|MERGE_RESOLUTION|>--- conflicted
+++ resolved
@@ -16,19 +16,12 @@
   "license": "Apache-2.0",
   "type": "module",
   "dependencies": {
-<<<<<<< HEAD
+    "@aws-sdk/client-s3": "^3.731.1",
+    "@aws-sdk/s3-request-presigner": "^3.731.1",
     "@fastify/mongodb": "^9.0.2",
     "@fastify/mysql": "^5.0.2",
     "@fastify/static": "^8.0.4",
     "@fastify/type-provider-typebox": "^5.1.0",
-=======
-    "@aws-sdk/client-s3": "^3.731.1",
-    "@aws-sdk/s3-request-presigner": "^3.731.1",
-    "@fastify/mongodb": "^8.0.0",
-    "@fastify/mysql": "^4.3.0",
-    "@fastify/static": "^7.0.4",
-    "fastify-plugin": "^4.5.1",
->>>>>>> 2a521cfb
     "@msgpack/msgpack": "^3.0.0-beta2",
     "@sinclair/typebox": "^0.34.14",
     "@types/node": "^22.10.7",
