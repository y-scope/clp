--- conflicted
+++ resolved
@@ -12,14 +12,7 @@
     "standalone": "npm run build && node --env-file=.env dist/server/src/main.js",
     "lint:check": "eslint . --max-warnings 0",
     "lint:fix": "npm run lint:check -- --fix",
-<<<<<<< HEAD
-    "prod": "NODE_ENV=production node dist/src/server.js",
-    "start": "NODE_ENV=development concurrently \"npm run build:watch\" \"nodemon dist/src/main.js\"",
-    "test": "NODE_ENV=test tap",
-    "standalone": "NODE_ENV=production npm run build && node --env-file=.env dist/src/server.js"
-=======
     "test": "NODE_ENV=test tap --include='**/*test.ts'"
->>>>>>> ecb63cbd
   },
   "author": "YScope Inc. <dev@yscope.com>",
   "license": "Apache-2.0",
