--- conflicted
+++ resolved
@@ -39,12 +39,7 @@
     "strict": true
   },
   "include": [
-<<<<<<< HEAD
-    "src/**/*"
-, "src/server.ts"  ]
-=======
     "src/**/*",
     "../common/**/*"
   ]
->>>>>>> ecb63cbd
 }