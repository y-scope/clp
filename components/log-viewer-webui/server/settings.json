--- conflicted
+++ resolved
@@ -9,10 +9,6 @@
     "MongoDbStreamFilesCollectionName": "stream-files",
 
     "ClientDir": "../client/dist",
-<<<<<<< HEAD
-    "StreamFilesDir": "../../../build/clp-package/var/data/stream",
-=======
     "StreamFilesDir": "../../../build/clp-package/var/data/streams",
->>>>>>> d969aaf4
     "LogViewerDir": "../yscope-log-viewer/dist"
 }