{
  "name": "log-viewer-webui",
  "version": "0.1.0",
  "description": "",
  "scripts": {
    "client:lint:check": "cd client && npm run lint:check",
    "client:lint:fix": "cd client && npm run lint:fix",
    "client:start": "cd client && npm start",
<<<<<<< HEAD
    "init": "npm ci && (cd client && npm ci) && (cd server && npm ci)",
=======
    "init": "npm clean-install && (cd client && npm clean-install) && (cd server && npm clean-install)",
>>>>>>> 2aa5c5c7
    "lint:check": "npm run client:lint:check && npm run server:lint:check",
    "lint:fix": "npm run client:lint:fix && npm run server:lint:fix",
    "server:lint:check": "cd server && npm run lint:check",
    "server:lint:fix": "cd server && npm run lint:fix",
    "server:start": "cd server && npm start",
    "start": "concurrently \"npm run client:start\" \"npm run server:start\""
  },
  "author": "YScope Inc. <dev@yscope.com>",
  "license": "Apache-2.0",
  "devDependencies": {
    "concurrently": "^8.2.2"
  }
}
<|MERGE_RESOLUTION|>--- conflicted
+++ resolved
@@ -1,26 +1,22 @@
-{
-  "name": "log-viewer-webui",
-  "version": "0.1.0",
-  "description": "",
-  "scripts": {
-    "client:lint:check": "cd client && npm run lint:check",
-    "client:lint:fix": "cd client && npm run lint:fix",
-    "client:start": "cd client && npm start",
-<<<<<<< HEAD
-    "init": "npm ci && (cd client && npm ci) && (cd server && npm ci)",
-=======
-    "init": "npm clean-install && (cd client && npm clean-install) && (cd server && npm clean-install)",
->>>>>>> 2aa5c5c7
-    "lint:check": "npm run client:lint:check && npm run server:lint:check",
-    "lint:fix": "npm run client:lint:fix && npm run server:lint:fix",
-    "server:lint:check": "cd server && npm run lint:check",
-    "server:lint:fix": "cd server && npm run lint:fix",
-    "server:start": "cd server && npm start",
-    "start": "concurrently \"npm run client:start\" \"npm run server:start\""
-  },
-  "author": "YScope Inc. <dev@yscope.com>",
-  "license": "Apache-2.0",
-  "devDependencies": {
-    "concurrently": "^8.2.2"
-  }
-}
+{
+  "name": "log-viewer-webui",
+  "version": "0.1.0",
+  "description": "",
+  "scripts": {
+    "client:lint:check": "cd client && npm run lint:check",
+    "client:lint:fix": "cd client && npm run lint:fix",
+    "client:start": "cd client && npm start",
+    "init": "npm clean-install && (cd client && npm clean-install) && (cd server && npm clean-install)",
+    "lint:check": "npm run client:lint:check && npm run server:lint:check",
+    "lint:fix": "npm run client:lint:fix && npm run server:lint:fix",
+    "server:lint:check": "cd server && npm run lint:check",
+    "server:lint:fix": "cd server && npm run lint:fix",
+    "server:start": "cd server && npm start",
+    "start": "concurrently \"npm run client:start\" \"npm run server:start\""
+  },
+  "author": "YScope Inc. <dev@yscope.com>",
+  "license": "Apache-2.0",
+  "devDependencies": {
+    "concurrently": "^8.2.2"
+  }
+}