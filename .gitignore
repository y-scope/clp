--- conflicted
+++ resolved
@@ -2,10 +2,6 @@
 .clang-tidy
 .lint-venv/
 .task/
+__pycache__/
 build/
-<<<<<<< HEAD
-**/dist/
-**/__pycache__/
-=======
-dist/
->>>>>>> 581bd461
+dist/