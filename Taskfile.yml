version: "3"

includes:
  deps: "deps-tasks.yml"
  docs: "docs/tasks.yml"
  lint: "lint-tasks.yml"
  utils: "tools/yscope-dev-utils/taskfiles/utils/utils.yaml"

vars:
  # Source paths
  G_COMPONENTS_DIR: "{{.ROOT_DIR}}/components"
  G_CORE_COMPONENT_DIR: "{{.G_COMPONENTS_DIR}}/core"
  G_CORE_COMPONENT_SUBMODULES_DIR: "{{.G_CORE_COMPONENT_DIR}}/submodules"
  G_LOG_VIEWER_WEBUI_SRC_DIR: "{{.G_COMPONENTS_DIR}}/log-viewer-webui"

  # Build paths
  G_BUILD_DIR: "{{.ROOT_DIR}}/build"
  G_CORE_COMPONENT_BUILD_DIR: "{{.G_BUILD_DIR}}/core"
  G_LOG_VIEWER_WEBUI_BUILD_DIR: "{{.G_BUILD_DIR}}/log-viewer-webui"
  G_METEOR_BUILD_DIR: "{{.G_BUILD_DIR}}/meteor"
  G_NODEJS_14_BUILD_DIR: "{{.G_BUILD_DIR}}/nodejs-14"
  G_NODEJS_14_BIN_DIR: "{{.G_NODEJS_14_BUILD_DIR}}/bin"
  G_NODEJS_22_BUILD_DIR: "{{.G_BUILD_DIR}}/nodejs-22"
  G_NODEJS_22_BIN_DIR: "{{.G_NODEJS_22_BUILD_DIR}}/bin"
  G_PACKAGE_BUILD_DIR: "{{.G_BUILD_DIR}}/clp-package"
  G_PACKAGE_VENV_DIR: "{{.G_BUILD_DIR}}/package-venv"
  G_WEBUI_BUILD_DIR: "{{.G_BUILD_DIR}}/webui"

  # Taskfile paths
  G_UTILS_TASKFILE: "{{.ROOT_DIR}}/tools/yscope-dev-utils/taskfiles/utils.yaml"

  # Versions
  G_PACKAGE_VERSION: "0.2.0-dev"

tasks:
  default:
    deps: ["package"]

  clean:
    cmds:
      - "rm -rf '{{.G_BUILD_DIR}}'"
      - task: "clean-log-viewer-webui"
      - task: "clean-python-component"
        vars:
          COMPONENT: "clp-package-utils"
      - task: "clean-python-component"
        vars:
          COMPONENT: "clp-py-utils"
      - task: "clean-python-component"
        vars:
          COMPONENT: "job-orchestration"
      - task: "clean-webui"

  clean-core:
    cmds:
      - task: "utils:cmake:clean"
        vars:
          BUILD_DIR: "{{.G_CORE_COMPONENT_BUILD_DIR}}"

  clean-log-viewer-webui:
    cmds:
      - "rm -rf 'components/log-viewer-webui/client/node_modules'"
      - "rm -rf 'components/log-viewer-webui/node_modules'"
      - "rm -rf 'components/log-viewer-webui/server/node_modules'"
      - "rm -rf 'components/log-viewer-webui/yscope-log-viewer/node_modules'"

  clean-webui:
    cmds:
      - "rm -rf 'components/webui/.meteor/local'"
      - "rm -rf 'components/webui/node_modules'"

  clp-json-pkg-tar:
    cmds:
      - task: "package-tar"
        vars:
          FLAVOUR: "json"
          STORAGE_ENGINE: "clp-s"

  clp-text-pkg-tar:
    cmds:
      - task: "package-tar"
        vars:
          FLAVOUR: "text"
          STORAGE_ENGINE: "clp"

  package:
    env:
      NODE_ENV: "production"
    vars:
      CHECKSUM_FILE: "{{.G_BUILD_DIR}}/{{.TASK}}.md5"
      OUTPUT_DIR: "{{.G_PACKAGE_BUILD_DIR}}"
    sources:
      - "{{.G_BUILD_DIR}}/log-viewer-webui-clients.md5"
      - "{{.G_BUILD_DIR}}/package-venv.md5"
      - "{{.G_BUILD_DIR}}/webui.md5"
      - "{{.G_BUILD_DIR}}/webui-nodejs.md5"
      - "{{.G_CORE_COMPONENT_BUILD_DIR}}/clg"
      - "{{.G_CORE_COMPONENT_BUILD_DIR}}/clo"
      - "{{.G_CORE_COMPONENT_BUILD_DIR}}/clp"
      - "{{.G_CORE_COMPONENT_BUILD_DIR}}/clp-s"
      - "{{.G_CORE_COMPONENT_BUILD_DIR}}/indexer"
      - "{{.G_CORE_COMPONENT_BUILD_DIR}}/reducer-server"
      - "{{.G_LOG_VIEWER_WEBUI_SRC_DIR}}/server/package.json"
      - "{{.G_LOG_VIEWER_WEBUI_SRC_DIR}}/server/package-lock.json"
      - "{{.G_LOG_VIEWER_WEBUI_SRC_DIR}}/server/settings.json"
      - "{{.G_LOG_VIEWER_WEBUI_SRC_DIR}}/server/src/**/*.js"
      - "{{.TASKFILE}}"
      - "/etc/os-release"
      - "components/clp-package-utils/dist/*.whl"
      - "components/clp-py-utils/dist/*.whl"
      - "components/job-orchestration/dist/*.whl"
      - "components/package-template/src/**/*"
    generates: ["{{.CHECKSUM_FILE}}"]
    deps:
      - "core"
      - "clp-package-utils"
      - "clp-py-utils"
      - "init"
      - "job-orchestration"
      - "log-viewer-webui-clients"
      - "nodejs-14"
      - "package-venv"
      - task: "utils:checksum:validate"
        vars:
          CHECKSUM_FILE: "{{.CHECKSUM_FILE}}"
          INCLUDE_PATTERNS: ["{{.OUTPUT_DIR}}"]
      - "webui"
    cmds:
      - "rm -rf '{{.OUTPUT_DIR}}'"
      - "rsync -a components/package-template/src/ '{{.OUTPUT_DIR}}'"
      - "rsync --copy-links /etc/os-release '{{.OUTPUT_DIR}}/etc/os-release'"
      - "mkdir -p '{{.OUTPUT_DIR}}/lib/python3/site-packages'"
      - |-
        . "{{.G_PACKAGE_VENV_DIR}}/bin/activate"
        pip3 install --upgrade \
          components/clp-package-utils/dist/*.whl \
          components/clp-py-utils/dist/*.whl \
          components/job-orchestration/dist/*.whl \
          -t "{{.OUTPUT_DIR}}/lib/python3/site-packages"
      - "mkdir -p '{{.OUTPUT_DIR}}/bin'"
      - >-
        rsync -a
        "{{.G_CORE_COMPONENT_BUILD_DIR}}/clg"
        "{{.G_CORE_COMPONENT_BUILD_DIR}}/clo"
        "{{.G_CORE_COMPONENT_BUILD_DIR}}/clp"
        "{{.G_CORE_COMPONENT_BUILD_DIR}}/clp-s"
        "{{.G_CORE_COMPONENT_BUILD_DIR}}/indexer"
        "{{.G_CORE_COMPONENT_BUILD_DIR}}/reducer-server"
        "{{.OUTPUT_DIR}}/bin/"
      - >-
        rsync -a
        "{{.G_NODEJS_14_BIN_DIR}}/node"
        "{{.OUTPUT_DIR}}/bin/node-14"
      - >-
        rsync -a
        "{{.G_NODEJS_22_BIN_DIR}}/node"
        "{{.OUTPUT_DIR}}/bin/node-22"
      - "mkdir -p '{{.OUTPUT_DIR}}/var/www/'"
      - >-
        rsync -a
        "{{.G_WEBUI_BUILD_DIR}}/"
        "{{.OUTPUT_DIR}}/var/www/webui/"
      # Avoid using `npm clean-install` because Meteor does not generate a `package-lock.json` file,
      # which `clean-install` depends on.
      - |-
        cd "{{.OUTPUT_DIR}}/var/www/webui/programs/server"
        PATH="{{.G_NODEJS_14_BIN_DIR}}":$PATH npm install
      - >-
        rsync -a
        "{{.G_LOG_VIEWER_WEBUI_BUILD_DIR}}/client"
        "{{.G_LOG_VIEWER_WEBUI_BUILD_DIR}}/yscope-log-viewer"
        "{{.OUTPUT_DIR}}/var/www/log_viewer_webui/"
      - |-
        cd components/log-viewer-webui/server/
        rsync -a \
        package.json package-lock.json settings.json src \
        "{{.OUTPUT_DIR}}/var/www/log_viewer_webui/server/"
      - |-
        cd "{{.OUTPUT_DIR}}/var/www/log_viewer_webui/server"
        PATH="{{.G_NODEJS_22_BIN_DIR}}":$PATH npm clean-install
      # This command must be last
      - task: "utils:checksum:compute"
        vars:
          CHECKSUM_FILE: "{{.CHECKSUM_FILE}}"
          INCLUDE_PATTERNS: ["{{.OUTPUT_DIR}}"]

  core:
    vars:
      SRC_DIR: "{{.ROOT_DIR}}/components/core"
    sources:
      - "{{.G_DEPS_CORE_CHECKSUM_FILE}}"
      - "{{.SRC_DIR}}/cmake/**/*"
      - "{{.SRC_DIR}}/CMakeLists.txt"
      - "{{.SRC_DIR}}/src/**/*"
      - "{{.TASKFILE}}"
      - "/etc/os-release"
    generates:
      - "{{.G_CORE_COMPONENT_BUILD_DIR}}/clg"
      - "{{.G_CORE_COMPONENT_BUILD_DIR}}/clo"
      - "{{.G_CORE_COMPONENT_BUILD_DIR}}/clp"
      - "{{.G_CORE_COMPONENT_BUILD_DIR}}/clp-s"
      - "{{.G_CORE_COMPONENT_BUILD_DIR}}/indexer"
      - "{{.G_CORE_COMPONENT_BUILD_DIR}}/reducer-server"
    deps: ["deps:core", "init"]
    cmds:
      - task: "utils:cmake:generate"
        vars:
          BUILD_DIR: "{{.G_CORE_COMPONENT_BUILD_DIR}}"
          SOURCE_DIR: "{{.SRC_DIR}}"
      - task: "utils:cmake:build"
        vars:
          BUILD_DIR: "{{.G_CORE_COMPONENT_BUILD_DIR}}"
          TARGETS: ["clg", "clo", "clp", "clp-s", "indexer", "reducer-server"]

  clp-package-utils:
    - task: "python-component"
      vars:
        COMPONENT: "{{.TASK}}"

  clp-py-utils:
    - task: "python-component"
      vars:
        COMPONENT: "{{.TASK}}"

  job-orchestration:
    - task: "python-component"
      vars:
        COMPONENT: "{{.TASK}}"

  log-viewer-webui-clients:
    vars:
      CHECKSUM_FILE: "{{.G_BUILD_DIR}}/{{.TASK}}.md5"
      OUTPUT_DIR: "{{.G_LOG_VIEWER_WEBUI_BUILD_DIR}}"
    sources:
      - "{{.G_BUILD_DIR}}/log-viewer-webui-node-modules.md5"
      - "{{.TASKFILE}}"
      - "client/index.html"
      - "client/tsconfig.*.json"
      - "client/package.json"
      - "client/src/**/*.css"
      - "client/src/**/*.ts"
      - "client/src/**/*.tsx"
      - "yscope-log-viewer/package.json"
      - "yscope-log-viewer/public/**/*"
      - "yscope-log-viewer/src/**/*"
      - "yscope-log-viewer/tsconfig.json"
      - "yscope-log-viewer/webpack.common.js"
      - "yscope-log-viewer/webpack.prod.js"
    dir: "components/log-viewer-webui"
    generates: ["{{.CHECKSUM_FILE}}"]
    deps:
      - "init"
      - "log-viewer-webui-node-modules"
      - task: "utils:checksum:validate"
        vars:
          CHECKSUM_FILE: "{{.CHECKSUM_FILE}}"
          INCLUDE_PATTERNS: ["{{.OUTPUT_DIR}}"]
    cmds:
      - "rm -rf '{{.OUTPUT_DIR}}'"
      - for:
          - PATH: "client"
            OUTPUT_DIR_FLAG: "--emptyOutDir --outDir"
          - PATH: "yscope-log-viewer"
            OUTPUT_DIR_FLAG: "--output-path"
        cmd: |-
          cd "{{.ITEM.PATH}}"
          PATH="{{.G_NODEJS_22_BIN_DIR}}":$PATH npm run build -- \
<<<<<<< HEAD
          {{.ITEM.OUTPUT_DIR_FLAG}} "{{.OUTPUT_DIR}}/{{.ITEM.PATH}}"
      - task: "utils:compute-checksum"
=======
          --output-path "{{.OUTPUT_DIR}}/{{.ITEM}}"
      - task: "utils:checksum:compute"
>>>>>>> 3dc6927e
        vars:
          CHECKSUM_FILE: "{{.CHECKSUM_FILE}}"
          INCLUDE_PATTERNS: ["{{.OUTPUT_DIR}}"]

  webui:
    vars:
      CHECKSUM_FILE: "{{.G_BUILD_DIR}}/{{.TASK}}.md5"
      OUTPUT_DIR: "{{.G_WEBUI_BUILD_DIR}}"
    sources:
      - "{{.G_BUILD_DIR}}/meteor.md5"
      - "{{.G_BUILD_DIR}}/webui-node-modules.md5"
      - "{{.TASKFILE}}"
      - "*"
      - ".meteor/*"
      - "client/**/*"
      - "imports/**/*"
      - "server/**/*"
      - "tests/**/*"
    dir: "components/webui"
    platforms: ["386", "amd64"]
    generates: ["{{.CHECKSUM_FILE}}"]
    deps:
      - "init"
      - "meteor"
      - task: "utils:checksum:validate"
        vars:
          CHECKSUM_FILE: "{{.CHECKSUM_FILE}}"
          INCLUDE_PATTERNS: ["{{.OUTPUT_DIR}}"]
      - "webui-node-modules"
    cmds:
      - "rm -rf '{{.OUTPUT_DIR}}'"
      - "mkdir -p '{{.OUTPUT_DIR}}'"
      - "PATH='{{.G_METEOR_BUILD_DIR}}':$PATH meteor build --directory '{{.OUTPUT_DIR}}'"
      - >-
        rsync -a
        "{{.OUTPUT_DIR}}/bundle/"
        launcher.js
        settings.json
        "{{.OUTPUT_DIR}}/"
      - "rm -rf '{{.OUTPUT_DIR}}/bundle/'"
      # Remove temp files generated by `meteor build` before checksum
      - "find node_modules -type f -name '.meteor-portable-2.json' -exec rm {} +"
      # This command must be last
      - task: "utils:checksum:compute"
        vars:
          CHECKSUM_FILE: "{{.CHECKSUM_FILE}}"
          INCLUDE_PATTERNS: ["{{.OUTPUT_DIR}}"]

  nodejs-22:
    internal: true
    vars:
      CHECKSUM_FILE: "{{.G_BUILD_DIR}}/{{.TASK}}.md5"
      OUTPUT_DIR: "{{.G_NODEJS_22_BUILD_DIR}}"
    run: "once"
    cmds:
      - task: "nodejs"
        vars:
          CHECKSUM_FILE: "{{.CHECKSUM_FILE}}"
          NODEJS_VERSION: "v22.4.0"
          OUTPUT_DIR: "{{.OUTPUT_DIR}}"

  nodejs-14:
    internal: true
    vars:
      CHECKSUM_FILE: "{{.G_BUILD_DIR}}/{{.TASK}}.md5"
      OUTPUT_DIR: "{{.G_NODEJS_14_BUILD_DIR}}"
    cmds:
      - task: "nodejs"
        vars:
          CHECKSUM_FILE: "{{.CHECKSUM_FILE}}"
          NODEJS_VERSION: "v14.21.3"
          OUTPUT_DIR: "{{.OUTPUT_DIR}}"

  download-and-extract-tar:
    internal: true
    label: "{{.TASK}}-{{.TAR_NAME}}"
    vars:
      OUTPUT_TMP_DIR: "{{.OUTPUT_DIR}}-tmp"
      EXTRACTED_DIR: "{{.OUTPUT_TMP_DIR}}/{{.EXTRACTED_DIR_NAME}}"
      TAR_PATH: "{{.OUTPUT_TMP_DIR}}/{{.TAR_NAME}}"
    requires:
      vars: ["CHECKSUM_FILE", "EXTRACTED_DIR_NAME", "TAR_NAME", "OUTPUT_DIR", "URL_PREFIX"]
    sources: ["{{.TASKFILE}}"]
    generates: ["{{.CHECKSUM_FILE}}"]
    deps:
      - "init"
      - task: "utils:checksum:validate"
        vars:
          CHECKSUM_FILE: "{{.CHECKSUM_FILE}}"
          INCLUDE_PATTERNS: ["{{.OUTPUT_DIR}}"]
    cmds:
      - "rm -rf '{{.OUTPUT_DIR}}' '{{.OUTPUT_TMP_DIR}}'"
      - "mkdir -p '{{.OUTPUT_TMP_DIR}}'"
      - >-
        curl --fail --location --show-error
        "{{trimSuffix "/" .URL_PREFIX}}/{{.TAR_NAME}}"
        --output "{{.TAR_PATH}}"
      - "tar xf '{{.TAR_PATH}}' --directory '{{.OUTPUT_TMP_DIR}}'"
      - "mv '{{.EXTRACTED_DIR}}' '{{.OUTPUT_DIR}}'"
      - "rm -rf '{{.OUTPUT_TMP_DIR}}'"
      # This command must be last
      - task: "utils:checksum:compute"
        vars:
          CHECKSUM_FILE: "{{.CHECKSUM_FILE}}"
          INCLUDE_PATTERNS: ["{{.OUTPUT_DIR}}"]

  # NOTE: The log-viewer-webui has four different node_modules directories:
  # * client
  # * server
  # * log-viewer submodule
  # * the top-level one we call "package"
  # This means we have to create four different checksums. To allow tasks which depend on this task
  # to only have to check one checksum file, we concatenate the four checksum files into one.
  log-viewer-webui-node-modules:
    internal: true
    vars:
      # Checksum files
      CHECKSUM_FILE: "{{.G_BUILD_DIR}}/{{.TASK}}.md5"
      CLIENT_CHECKSUM_FILE: "{{.G_BUILD_DIR}}/log-viewer-webui-client-node-modules.md5"
      LOG_VIEWER_CHECKSUM_FILE: "{{.G_BUILD_DIR}}/log-viewer-webui-log-viewer-node-modules.md5"
      PACKAGE_CHECKSUM_FILE: "{{.G_BUILD_DIR}}/log-viewer-webui-package-node-modules.md5"
      SERVER_CHECKSUM_FILE: "{{.G_BUILD_DIR}}/log-viewer-webui-server-node-modules.md5"

      # Directories
      SRC_DIR: "{{.TASKFILE_DIR}}/components/log-viewer-webui"
      CLIENT_OUTPUT_DIR: "{{.SRC_DIR}}/client/node_modules"
      LOG_VIEWER_OUTPUT_DIR: "{{.SRC_DIR}}/yscope-log-viewer/node_modules"
      PACKAGE_OUTPUT_DIR: "{{.SRC_DIR}}/node_modules"
      SERVER_OUTPUT_DIR: "{{.SRC_DIR}}/server/node_modules"
    sources:
      - "{{.G_DEPS_LOG_VIEWER_CHECKSUM_FILE}}"
      - "{{.G_BUILD_DIR}}/nodejs-22.md5"
      - "{{.TASKFILE}}"
      - "client/package.json"
      - "client/package-lock.json"
      - "package.json"
      - "package-lock.json"
      - "server/package.json"
      - "server/package-lock.json"
      - "yscope-log-viewer/package.json"
      - "yscope-log-viewer/package-lock.json"
    dir: "{{.SRC_DIR}}"
    generates:
      - "{{.CHECKSUM_FILE}}"
      - "{{.CLIENT_CHECKSUM_FILE}}"
      - "{{.LOG_VIEWER_CHECKSUM_FILE}}"
      - "{{.PACKAGE_CHECKSUM_FILE}}"
      - "{{.SERVER_CHECKSUM_FILE}}"
    deps:
      - "deps:log-viewer"
      - "nodejs-22"
      - task: "utils:checksum:validate"
        vars:
          CHECKSUM_FILE: "{{.CLIENT_CHECKSUM_FILE}}"
          INCLUDE_PATTERNS: ["{{.CLIENT_OUTPUT_DIR}}"]
      - task: "utils:checksum:validate"
        vars:
          CHECKSUM_FILE: "{{.SERVER_CHECKSUM_FILE}}"
          INCLUDE_PATTERNS: ["{{.SERVER_OUTPUT_DIR}}"]
      - task: "utils:checksum:validate"
        vars:
          CHECKSUM_FILE: "{{.PACKAGE_CHECKSUM_FILE}}"
          INCLUDE_PATTERNS: ["{{.PACKAGE_OUTPUT_DIR}}"]
      - task: "utils:checksum:validate"
        vars:
          CHECKSUM_FILE: "{{.LOG_VIEWER_CHECKSUM_FILE}}"
          INCLUDE_PATTERNS: ["{{.LOG_VIEWER_OUTPUT_DIR}}"]
    cmds:
      - "rm -f {{.CHECKSUM_FILE}}"
      - task: "clean-log-viewer-webui"
      - "PATH='{{.G_NODEJS_22_BIN_DIR}}':$PATH npm run init"
      - |-
        cd yscope-log-viewer
        PATH="{{.G_NODEJS_22_BIN_DIR}}":$PATH npm install
      # These commands must be last
      - task: "utils:checksum:compute"
        vars:
          CHECKSUM_FILE: "{{.CLIENT_CHECKSUM_FILE}}"
          INCLUDE_PATTERNS: ["{{.CLIENT_OUTPUT_DIR}}"]
      - task: "utils:checksum:compute"
        vars:
          CHECKSUM_FILE: "{{.LOG_VIEWER_CHECKSUM_FILE}}"
          INCLUDE_PATTERNS: ["{{.LOG_VIEWER_OUTPUT_DIR}}"]
      - task: "utils:checksum:compute"
        vars:
          CHECKSUM_FILE: "{{.PACKAGE_CHECKSUM_FILE}}"
          INCLUDE_PATTERNS: ["{{.PACKAGE_OUTPUT_DIR}}"]
      - task: "utils:checksum:compute"
        vars:
          CHECKSUM_FILE: "{{.SERVER_CHECKSUM_FILE}}"
          INCLUDE_PATTERNS: ["{{.SERVER_OUTPUT_DIR}}"]
      # This command must be last
      - >-
        cat
        "{{.CLIENT_CHECKSUM_FILE}}"
        "{{.LOG_VIEWER_CHECKSUM_FILE}}"
        "{{.PACKAGE_CHECKSUM_FILE}}"
        "{{.SERVER_CHECKSUM_FILE}}"
        > "{{.CHECKSUM_FILE}}"

  meteor:
    vars:
      CHECKSUM_FILE: "{{.G_BUILD_DIR}}/{{.TASK}}.md5"
      METEOR_ARCH: "{{ if eq ARCH \"arm64\" }}arm64{{ else }}x86_64{{ end }}"
      METEOR_PLATFORM: "{{ if eq OS \"darwin\" }}osx{{ else }}linux{{ end }}"
      METEOR_RELEASE: "2.16"
    run: "once"
    preconditions:
      - sh: >-
          (test "$(uname -m)" != "aarch64") || (test "$(uname -s)" != "Linux")
        msg: "Meteor 2.x does not support aarch64 on Linux"
    cmds:
      - task: "download-and-extract-tar"
        vars:
          CHECKSUM_FILE: "{{.CHECKSUM_FILE}}"
          EXTRACTED_DIR_NAME: ".meteor"
          OUTPUT_DIR: "{{.G_METEOR_BUILD_DIR}}"
          TAR_NAME: "meteor-bootstrap-os.{{.METEOR_PLATFORM}}.{{.METEOR_ARCH}}.tar.gz"
          URL_PREFIX: "https://static.meteor.com/packages-bootstrap/{{.METEOR_RELEASE}}"

  nodejs:
    internal: true
    vars:
      NODEJS_ARCH: "{{ if eq ARCH \"arm64\" }}arm64{{ else }}x64{{ end }}"
      NODEJS_VERSION_BASE_URL: "https://nodejs.org/dist/{{.NODEJS_VERSION}}/"
      NODEJS_FILE_BASE_NAME:
        sh: >-
          curl --header "Cache-Control: no-cache, no-store" --silent "{{.NODEJS_VERSION_BASE_URL}}"
          | grep
          --only-matching
          --max-count 1
          "node-v[[:digit:]]\+\.[[:digit:]]\+\.[[:digit:]]\+-{{OS}}-{{.NODEJS_ARCH}}"
          | head --lines 1
    requires:
      vars: ["CHECKSUM_FILE", "NODEJS_VERSION", "OUTPUT_DIR"]
    deps: ["init"]
    cmds:
      - task: "download-and-extract-tar"
        vars:
          CHECKSUM_FILE: "{{.CHECKSUM_FILE}}"
          TAR_NAME: "{{.NODEJS_FILE_BASE_NAME}}.tar.xz"
          EXTRACTED_DIR_NAME: "{{.NODEJS_FILE_BASE_NAME}}"
          URL_PREFIX: "{{.NODEJS_VERSION_BASE_URL}}"
          OUTPUT_DIR: "{{.OUTPUT_DIR}}"

  package-tar:
    internal: true
    vars:
      VERSIONED_PACKAGE_NAME:
        sh: "echo clp-{{.FLAVOUR}}-$(arch)-v{{.G_PACKAGE_VERSION}}"
      OUTPUT_DIR: "{{.G_BUILD_DIR}}/{{.VERSIONED_PACKAGE_NAME}}"
      OUTPUT_FILE: "{{.OUTPUT_DIR}}.tar.gz"
    requires:
      vars: ["FLAVOUR", "STORAGE_ENGINE"]
    sources:
      - "{{.G_BUILD_DIR}}/package.md5"
      - "{{.TASKFILE}}"
    dir: "{{.G_BUILD_DIR}}"
    generates:
      - "{{.VERSIONED_PACKAGE_NAME}}.tar.gz"
    deps: ["package"]
    cmds:
      - "rm -rf '{{.OUTPUT_DIR}}' '{{.OUTPUT_FILE}}'"
      # NOTE: The trailing slash after the source is necessary so that rsync copies
      # `/parents/A` -> `/parents/B` rather than `/parents/A` -> `/parents/B/A`
      - "rsync --archive '{{.G_PACKAGE_BUILD_DIR}}/' '{{.OUTPUT_DIR}}'"
      # Set the storage engine for the package
      - task: "utils:misc:replace-text"
        vars:
          FILE_PATH: "{{.OUTPUT_DIR}}/lib/python3/site-packages/clp_py_utils/clp_config.py"
          SED_EXP: >-
            s/([[:space:]]*storage_engine: str = ")[^"]+"/\1{{.STORAGE_ENGINE}}"/
      - task: "utils:misc:replace-text"
        vars:
          FILE_PATH: "{{.OUTPUT_DIR}}/etc/clp-config.yml"
          SED_EXP: >-
            s/(\#[[:space:]]*storage_engine: ")[^"]+"/\1{{.STORAGE_ENGINE}}"/
      - >-
        tar czf '{{.OUTPUT_FILE}}'
        --directory '{{.G_BUILD_DIR}}'
        --dereference '{{.VERSIONED_PACKAGE_NAME}}'

  package-venv:
    internal: true
    vars:
      CHECKSUM_FILE: "{{.G_BUILD_DIR}}/{{.TASK}}.md5"
      OUTPUT_DIR: "{{.G_PACKAGE_VENV_DIR}}"
    sources:
      - "{{.ROOT_DIR}}/requirements.txt"
      - "{{.TASKFILE}}"
      - "/etc/os-release"
    generates: ["{{.CHECKSUM_FILE}}"]
    deps:
      - "init"
      - task: "utils:checksum:validate"
        vars:
          CHECKSUM_FILE: "{{.CHECKSUM_FILE}}"
          INCLUDE_PATTERNS: ["{{.OUTPUT_DIR}}"]
    cmds:
      - task: "utils:misc:create-venv"
        vars:
          LABEL: "package"
          OUTPUT_DIR: "{{.OUTPUT_DIR}}"
          REQUIREMENTS_FILE: "{{.ROOT_DIR}}/requirements.txt"
      # This command must be last
      - task: "utils:checksum:compute"
        vars:
          CHECKSUM_FILE: "{{.CHECKSUM_FILE}}"
          INCLUDE_PATTERNS: ["{{.OUTPUT_DIR}}"]

  python-component:
    internal: true
    label: "{{.COMPONENT}}"
    vars:
      PACKAGE:
        sh: "echo {{.COMPONENT}} | tr - _"
      VENV_DIR: "{{.G_BUILD_DIR}}/{{.COMPONENT}}/venv"
    requires:
      vars: ["COMPONENT"]
    sources:
      - "{{.G_BUILD_DIR}}/{{.COMPONENT}}_venv.md5"
      - "{{.PACKAGE}}/**/*"
      - "{{.ROOT_DIR}}/requirements.txt"
      - "{{.TASKFILE}}"
      - "/etc/os-release"
      - "pyproject.toml"
    dir: "components/{{.COMPONENT}}"
    generates:
      - "dist/*.whl"
    deps:
      - task: "component-venv"
        vars:
          COMPONENT: "{{.COMPONENT}}"
          OUTPUT_DIR: "{{.VENV_DIR}}"
    cmds:
      - task: "clean-python-component"
        vars:
          COMPONENT: "{{.COMPONENT}}"
      - |-
        . "{{.VENV_DIR}}/bin/activate"
        poetry build --format wheel

  webui-node-modules:
    internal: true
    vars:
      CHECKSUM_FILE: "{{.G_BUILD_DIR}}/{{.TASK}}.md5"
      WEBUI_SRC_DIR: "{{.ROOT_DIR}}/components/webui"
      OUTPUT_DIR: "{{.WEBUI_SRC_DIR}}/node_modules"
    sources:
      - "{{.G_BUILD_DIR}}/meteor.md5"
      - "{{.TASKFILE}}"
      - ".meteor/packages"
      - "package.json"
    dir: "{{.WEBUI_SRC_DIR}}"
    generates: ["{{.CHECKSUM_FILE}}"]
    deps:
      - "init"
      - "meteor"
      - task: "utils:checksum:validate"
        vars:
          CHECKSUM_FILE: "{{.CHECKSUM_FILE}}"
          INCLUDE_PATTERNS: ["{{.OUTPUT_DIR}}"]
    cmds:
      - "rm -rf '{{.OUTPUT_DIR}}'"
      - "PATH='{{.G_METEOR_BUILD_DIR}}':$PATH meteor npm install --production"
      # This command must be last
      - task: "utils:checksum:compute"
        vars:
          CHECKSUM_FILE: "{{.CHECKSUM_FILE}}"
          INCLUDE_PATTERNS: ["{{.OUTPUT_DIR}}"]

  component-venv:
    internal: true
    label: "{{.COMPONENT}}-venv"
    vars:
      CHECKSUM_FILE: "{{.G_BUILD_DIR}}/{{.COMPONENT}}-venv.md5"
    requires:
      vars: ["COMPONENT", "OUTPUT_DIR"]
    sources:
      - "{{.ROOT_DIR}}/requirements.txt"
      - "{{.TASKFILE}}"
      - "/etc/os-release"
      - "pyproject.toml"
    dir: "components/{{.COMPONENT}}"
    generates: ["{{.CHECKSUM_FILE}}"]
    deps:
      - "init"
      - task: "utils:checksum:validate"
        vars:
          CHECKSUM_FILE: "{{.CHECKSUM_FILE}}"
          INCLUDE_PATTERNS: ["{{.OUTPUT_DIR}}"]
    cmds:
      - task: "utils:misc:create-venv"
        vars:
          LABEL: "{{.COMPONENT}}"
          OUTPUT_DIR: "{{.OUTPUT_DIR}}"
          REQUIREMENTS_FILE: "{{.ROOT_DIR}}/requirements.txt"
      # This command must be last
      - task: "utils:checksum:compute"
        vars:
          CHECKSUM_FILE: "{{.CHECKSUM_FILE}}"
          INCLUDE_PATTERNS: ["{{.OUTPUT_DIR}}"]
  clean-python-component:
    internal: true
    label: "clean-{{.COMPONENT}}"
    requires:
      vars: ["COMPONENT"]
    dir: "components/{{.COMPONENT}}"
    cmds:
      - "rm -rf dist"

  init:
    internal: true
    silent: true
    run: "once"
    cmd: "mkdir -p '{{.G_BUILD_DIR}}'"<|MERGE_RESOLUTION|>--- conflicted
+++ resolved
@@ -265,13 +265,8 @@
         cmd: |-
           cd "{{.ITEM.PATH}}"
           PATH="{{.G_NODEJS_22_BIN_DIR}}":$PATH npm run build -- \
-<<<<<<< HEAD
           {{.ITEM.OUTPUT_DIR_FLAG}} "{{.OUTPUT_DIR}}/{{.ITEM.PATH}}"
-      - task: "utils:compute-checksum"
-=======
-          --output-path "{{.OUTPUT_DIR}}/{{.ITEM}}"
-      - task: "utils:checksum:compute"
->>>>>>> 3dc6927e
+      - task: "utils:checksum:compute"
         vars:
           CHECKSUM_FILE: "{{.CHECKSUM_FILE}}"
           INCLUDE_PATTERNS: ["{{.OUTPUT_DIR}}"]
